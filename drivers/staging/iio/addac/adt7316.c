// SPDX-License-Identifier: GPL-2.0+
/*
 * ADT7316 digital temperature sensor driver supporting ADT7316/7/8 ADT7516/7/9
 *
 * Copyright 2010 Analog Devices Inc.
 */

#include <linux/interrupt.h>
#include <linux/gpio/consumer.h>
#include <linux/irq.h>
#include <linux/workqueue.h>
#include <linux/device.h>
#include <linux/kernel.h>
#include <linux/slab.h>
#include <linux/sysfs.h>
#include <linux/list.h>
#include <linux/i2c.h>
#include <linux/rtc.h>
#include <linux/module.h>

#include <linux/iio/iio.h>
#include <linux/iio/events.h>
#include <linux/iio/sysfs.h>
#include "adt7316.h"

/*
 * ADT7316 registers definition
 */
#define ADT7316_INT_STAT1		0x0
#define ADT7316_INT_STAT2		0x1
#define ADT7316_LSB_IN_TEMP_VDD		0x3
#define ADT7316_LSB_IN_TEMP_MASK	0x3
#define ADT7316_LSB_VDD_MASK		0xC
#define ADT7316_LSB_VDD_OFFSET		2
#define ADT7316_LSB_EX_TEMP_AIN		0x4
#define ADT7316_LSB_EX_TEMP_MASK	0x3
#define ADT7516_LSB_AIN_SHIFT		2
#define ADT7316_AD_MSB_DATA_BASE        0x6
#define ADT7316_AD_MSB_DATA_REGS        3
#define ADT7516_AD_MSB_DATA_REGS        6
#define ADT7316_MSB_VDD			0x6
#define ADT7316_MSB_IN_TEMP		0x7
#define ADT7316_MSB_EX_TEMP		0x8
#define ADT7516_MSB_AIN1		0x8
#define ADT7516_MSB_AIN2		0x9
#define ADT7516_MSB_AIN3		0xA
#define ADT7516_MSB_AIN4		0xB
#define ADT7316_DA_DATA_BASE		0x10
#define ADT7316_DA_10_BIT_LSB_SHIFT	6
#define ADT7316_DA_12_BIT_LSB_SHIFT	4
#define ADT7316_DA_MSB_DATA_REGS	4
#define ADT7316_LSB_DAC_A		0x10
#define ADT7316_MSB_DAC_A		0x11
#define ADT7316_LSB_DAC_B		0x12
#define ADT7316_MSB_DAC_B		0x13
#define ADT7316_LSB_DAC_C		0x14
#define ADT7316_MSB_DAC_C		0x15
#define ADT7316_LSB_DAC_D		0x16
#define ADT7316_MSB_DAC_D		0x17
#define ADT7316_CONFIG1			0x18
#define ADT7316_CONFIG2			0x19
#define ADT7316_CONFIG3			0x1A
#define ADT7316_DAC_CONFIG		0x1B
#define ADT7316_LDAC_CONFIG		0x1C
#define ADT7316_INT_MASK1		0x1D
#define ADT7316_INT_MASK2		0x1E
#define ADT7316_IN_TEMP_OFFSET		0x1F
#define ADT7316_EX_TEMP_OFFSET		0x20
#define ADT7316_IN_ANALOG_TEMP_OFFSET	0x21
#define ADT7316_EX_ANALOG_TEMP_OFFSET	0x22
#define ADT7316_VDD_HIGH		0x23
#define ADT7316_VDD_LOW			0x24
#define ADT7316_IN_TEMP_HIGH		0x25
#define ADT7316_IN_TEMP_LOW		0x26
#define ADT7316_EX_TEMP_HIGH		0x27
#define ADT7316_EX_TEMP_LOW		0x28
#define ADT7516_AIN2_HIGH		0x2B
#define ADT7516_AIN2_LOW		0x2C
#define ADT7516_AIN3_HIGH		0x2D
#define ADT7516_AIN3_LOW		0x2E
#define ADT7516_AIN4_HIGH		0x2F
#define ADT7516_AIN4_LOW		0x30
#define ADT7316_DEVICE_ID		0x4D
#define ADT7316_MANUFACTURE_ID		0x4E
#define ADT7316_DEVICE_REV		0x4F
#define ADT7316_SPI_LOCK_STAT		0x7F

/*
 * ADT7316 config1
 */
#define ADT7316_EN			0x1
#define ADT7516_SEL_EX_TEMP		0x4
#define ADT7516_SEL_AIN1_2_EX_TEMP_MASK	0x6
#define ADT7516_SEL_AIN3		0x8
#define ADT7316_INT_EN			0x20
#define ADT7316_INT_POLARITY		0x40
#define ADT7316_PD			0x80

/*
 * ADT7316 config2
 */
#define ADT7316_AD_SINGLE_CH_MASK	0x3
#define ADT7516_AD_SINGLE_CH_MASK	0x7
#define ADT7316_AD_SINGLE_CH_VDD	0
#define ADT7316_AD_SINGLE_CH_IN		1
#define ADT7316_AD_SINGLE_CH_EX		2
#define ADT7516_AD_SINGLE_CH_AIN1	2
#define ADT7516_AD_SINGLE_CH_AIN2	3
#define ADT7516_AD_SINGLE_CH_AIN3	4
#define ADT7516_AD_SINGLE_CH_AIN4	5
#define ADT7316_AD_SINGLE_CH_MODE	0x10
#define ADT7316_DISABLE_AVERAGING	0x20
#define ADT7316_EN_SMBUS_TIMEOUT	0x40
#define ADT7316_RESET			0x80

/*
 * ADT7316 config3
 */
#define ADT7316_ADCLK_22_5		0x1
#define ADT7316_DA_HIGH_RESOLUTION	0x2
#define ADT7316_DA_EN_VIA_DAC_LDAC	0x8
#define ADT7516_AIN_IN_VREF		0x10
#define ADT7316_EN_IN_TEMP_PROP_DACA	0x20
#define ADT7316_EN_EX_TEMP_PROP_DACB	0x40

/*
 * ADT7316 DAC config
 */
#define ADT7316_DA_2VREF_CH_MASK	0xF
#define ADT7316_DA_EN_MODE_MASK		0x30
#define ADT7316_DA_EN_MODE_SHIFT	4
#define ADT7316_DA_EN_MODE_SINGLE	0x00
#define ADT7316_DA_EN_MODE_AB_CD	0x10
#define ADT7316_DA_EN_MODE_ABCD		0x20
#define ADT7316_DA_EN_MODE_LDAC		0x30
#define ADT7316_VREF_BYPASS_DAC_AB	0x40
#define ADT7316_VREF_BYPASS_DAC_CD	0x80

/*
 * ADT7316 LDAC config
 */
#define ADT7316_LDAC_EN_DA_MASK		0xF
#define ADT7316_DAC_IN_VREF		0x10
#define ADT7516_DAC_AB_IN_VREF		0x10
#define ADT7516_DAC_CD_IN_VREF		0x20
#define ADT7516_DAC_IN_VREF_OFFSET	4
#define ADT7516_DAC_IN_VREF_MASK	0x30

/*
 * ADT7316 INT_MASK2
 */
#define ADT7316_INT_MASK2_VDD		0x10

/*
 * ADT7316 value masks
 */
#define ADT7316_VALUE_MASK		0xfff
#define ADT7316_T_VALUE_SIGN		0x400
#define ADT7316_T_VALUE_FLOAT_OFFSET	2
#define ADT7316_T_VALUE_FLOAT_MASK	0x2

/*
 * Chip ID
 */
#define ID_ADT7316		0x1
#define ID_ADT7317		0x2
#define ID_ADT7318		0x3
#define ID_ADT7516		0x11
#define ID_ADT7517		0x12
#define ID_ADT7519		0x14

#define ID_FAMILY_MASK		0xF0
#define ID_ADT73XX		0x0
#define ID_ADT75XX		0x10

/*
 * struct adt7316_chip_info - chip specific information
 */

struct adt7316_chip_info {
	struct adt7316_bus	bus;
	struct gpio_desc	*ldac_pin;
	u16			int_mask;	/* 0x2f */
	u8			config1;
	u8			config2;
	u8			config3;
	u8			dac_config;	/* DAC config */
	u8			ldac_config;	/* LDAC config */
	u8			dac_bits;	/* 8, 10, 12 */
	u8			id;		/* chip id */
};

/*
 * Logic interrupt mask for user application to enable
 * interrupts.
 */
#define ADT7316_IN_TEMP_HIGH_INT_MASK	0x1
#define ADT7316_IN_TEMP_LOW_INT_MASK	0x2
#define ADT7316_EX_TEMP_HIGH_INT_MASK	0x4
#define ADT7316_EX_TEMP_LOW_INT_MASK	0x8
#define ADT7316_EX_TEMP_FAULT_INT_MASK	0x10
#define ADT7516_AIN1_INT_MASK		0x4
#define ADT7516_AIN2_INT_MASK		0x20
#define ADT7516_AIN3_INT_MASK		0x40
#define ADT7516_AIN4_INT_MASK		0x80
#define ADT7316_VDD_INT_MASK		0x100
#define ADT7316_TEMP_INT_MASK		0x1F
#define ADT7516_AIN_INT_MASK		0xE0
#define ADT7316_TEMP_AIN_INT_MASK	\
	(ADT7316_TEMP_INT_MASK)

/*
 * struct adt7316_chip_info - chip specific information
 */

struct adt7316_limit_regs {
	u16	data_high;
	u16	data_low;
};

static ssize_t adt7316_show_enabled(struct device *dev,
				    struct device_attribute *attr,
				    char *buf)
{
	struct iio_dev *dev_info = dev_to_iio_dev(dev);
	struct adt7316_chip_info *chip = iio_priv(dev_info);

	return sprintf(buf, "%d\n", !!(chip->config1 & ADT7316_EN));
}

static ssize_t _adt7316_store_enabled(struct adt7316_chip_info *chip,
				      int enable)
{
	u8 config1;
	int ret;

	if (enable)
		config1 = chip->config1 | ADT7316_EN;
	else
		config1 = chip->config1 & ~ADT7316_EN;

	ret = chip->bus.write(chip->bus.client, ADT7316_CONFIG1, config1);
	if (ret)
		return -EIO;

	chip->config1 = config1;

	return ret;
}

static ssize_t adt7316_store_enabled(struct device *dev,
				     struct device_attribute *attr,
				     const char *buf,
				     size_t len)
{
	struct iio_dev *dev_info = dev_to_iio_dev(dev);
	struct adt7316_chip_info *chip = iio_priv(dev_info);
	int enable;

	if (buf[0] == '1')
		enable = 1;
	else
		enable = 0;

	if (_adt7316_store_enabled(chip, enable) < 0)
		return -EIO;

	return len;
}

static IIO_DEVICE_ATTR(enabled, 0644,
		adt7316_show_enabled,
		adt7316_store_enabled,
		0);

static ssize_t adt7316_show_select_ex_temp(struct device *dev,
					   struct device_attribute *attr,
					   char *buf)
{
	struct iio_dev *dev_info = dev_to_iio_dev(dev);
	struct adt7316_chip_info *chip = iio_priv(dev_info);

	if ((chip->id & ID_FAMILY_MASK) != ID_ADT75XX)
		return -EPERM;

	return sprintf(buf, "%d\n", !!(chip->config1 & ADT7516_SEL_EX_TEMP));
}

static ssize_t adt7316_store_select_ex_temp(struct device *dev,
					    struct device_attribute *attr,
					    const char *buf,
					    size_t len)
{
	struct iio_dev *dev_info = dev_to_iio_dev(dev);
	struct adt7316_chip_info *chip = iio_priv(dev_info);
	u8 config1;
	int ret;

	if ((chip->id & ID_FAMILY_MASK) != ID_ADT75XX)
		return -EPERM;

	config1 = chip->config1 & (~ADT7516_SEL_EX_TEMP);
	if (buf[0] == '1')
		config1 |= ADT7516_SEL_EX_TEMP;

	ret = chip->bus.write(chip->bus.client, ADT7316_CONFIG1, config1);
	if (ret)
		return -EIO;

	chip->config1 = config1;

	return len;
}

static IIO_DEVICE_ATTR(select_ex_temp, 0644,
		adt7316_show_select_ex_temp,
		adt7316_store_select_ex_temp,
		0);

static ssize_t adt7316_show_mode(struct device *dev,
				 struct device_attribute *attr,
				 char *buf)
{
	struct iio_dev *dev_info = dev_to_iio_dev(dev);
	struct adt7316_chip_info *chip = iio_priv(dev_info);

	if (chip->config2 & ADT7316_AD_SINGLE_CH_MODE)
		return sprintf(buf, "single_channel\n");

	return sprintf(buf, "round_robin\n");
}

static ssize_t adt7316_store_mode(struct device *dev,
				  struct device_attribute *attr,
				  const char *buf,
				  size_t len)
{
	struct iio_dev *dev_info = dev_to_iio_dev(dev);
	struct adt7316_chip_info *chip = iio_priv(dev_info);
	u8 config2;
	int ret;

	config2 = chip->config2 & (~ADT7316_AD_SINGLE_CH_MODE);
	if (!memcmp(buf, "single_channel", 14))
		config2 |= ADT7316_AD_SINGLE_CH_MODE;

	ret = chip->bus.write(chip->bus.client, ADT7316_CONFIG2, config2);
	if (ret)
		return -EIO;

	chip->config2 = config2;

	return len;
}

static IIO_DEVICE_ATTR(mode, 0644,
		adt7316_show_mode,
		adt7316_store_mode,
		0);

static ssize_t adt7316_show_all_modes(struct device *dev,
				      struct device_attribute *attr,
				      char *buf)
{
	return sprintf(buf, "single_channel\nround_robin\n");
}

static IIO_DEVICE_ATTR(all_modes, 0444, adt7316_show_all_modes, NULL, 0);

static ssize_t adt7316_show_ad_channel(struct device *dev,
				       struct device_attribute *attr,
				       char *buf)
{
	struct iio_dev *dev_info = dev_to_iio_dev(dev);
	struct adt7316_chip_info *chip = iio_priv(dev_info);

	if (!(chip->config2 & ADT7316_AD_SINGLE_CH_MODE))
		return -EPERM;

	switch (chip->config2 & ADT7516_AD_SINGLE_CH_MASK) {
	case ADT7316_AD_SINGLE_CH_VDD:
		return sprintf(buf, "0 - VDD\n");
	case ADT7316_AD_SINGLE_CH_IN:
		return sprintf(buf, "1 - Internal Temperature\n");
	case ADT7316_AD_SINGLE_CH_EX:
		if (((chip->id & ID_FAMILY_MASK) == ID_ADT75XX) &&
		    (chip->config1 & ADT7516_SEL_AIN1_2_EX_TEMP_MASK) == 0)
			return sprintf(buf, "2 - AIN1\n");

		return sprintf(buf, "2 - External Temperature\n");
	case ADT7516_AD_SINGLE_CH_AIN2:
		if ((chip->config1 & ADT7516_SEL_AIN1_2_EX_TEMP_MASK) == 0)
			return sprintf(buf, "3 - AIN2\n");

		return sprintf(buf, "N/A\n");
	case ADT7516_AD_SINGLE_CH_AIN3:
		if (chip->config1 & ADT7516_SEL_AIN3)
			return sprintf(buf, "4 - AIN3\n");

		return sprintf(buf, "N/A\n");
	case ADT7516_AD_SINGLE_CH_AIN4:
		return sprintf(buf, "5 - AIN4\n");
	default:
		return sprintf(buf, "N/A\n");
	}
}

static ssize_t adt7316_store_ad_channel(struct device *dev,
					struct device_attribute *attr,
					const char *buf,
					size_t len)
{
	struct iio_dev *dev_info = dev_to_iio_dev(dev);
	struct adt7316_chip_info *chip = iio_priv(dev_info);
	u8 config2;
	u8 data;
	int ret;

	if (!(chip->config2 & ADT7316_AD_SINGLE_CH_MODE))
		return -EPERM;

	ret = kstrtou8(buf, 10, &data);
	if (ret)
		return -EINVAL;

	if ((chip->id & ID_FAMILY_MASK) == ID_ADT75XX) {
		if (data > 5)
			return -EINVAL;

		config2 = chip->config2 & (~ADT7516_AD_SINGLE_CH_MASK);
	} else {
		if (data > 2)
			return -EINVAL;

		config2 = chip->config2 & (~ADT7316_AD_SINGLE_CH_MASK);
	}

	config2 |= data;

	ret = chip->bus.write(chip->bus.client, ADT7316_CONFIG2, config2);
	if (ret)
		return -EIO;

	chip->config2 = config2;

	return len;
}

static IIO_DEVICE_ATTR(ad_channel, 0644,
		adt7316_show_ad_channel,
		adt7316_store_ad_channel,
		0);

static ssize_t adt7316_show_all_ad_channels(struct device *dev,
					    struct device_attribute *attr,
					    char *buf)
{
	struct iio_dev *dev_info = dev_to_iio_dev(dev);
	struct adt7316_chip_info *chip = iio_priv(dev_info);

	if (!(chip->config2 & ADT7316_AD_SINGLE_CH_MODE))
		return -EPERM;

	if ((chip->id & ID_FAMILY_MASK) == ID_ADT75XX)
		return sprintf(buf, "0 - VDD\n1 - Internal Temperature\n"
				"2 - External Temperature or AIN1\n"
				"3 - AIN2\n4 - AIN3\n5 - AIN4\n");
	return sprintf(buf, "0 - VDD\n1 - Internal Temperature\n"
			"2 - External Temperature\n");
}

static IIO_DEVICE_ATTR(all_ad_channels, 0444,
		adt7316_show_all_ad_channels, NULL, 0);

static ssize_t adt7316_show_disable_averaging(struct device *dev,
					      struct device_attribute *attr,
					      char *buf)
{
	struct iio_dev *dev_info = dev_to_iio_dev(dev);
	struct adt7316_chip_info *chip = iio_priv(dev_info);

	return sprintf(buf, "%d\n",
		!!(chip->config2 & ADT7316_DISABLE_AVERAGING));
}

static ssize_t adt7316_store_disable_averaging(struct device *dev,
					       struct device_attribute *attr,
					       const char *buf,
					       size_t len)
{
	struct iio_dev *dev_info = dev_to_iio_dev(dev);
	struct adt7316_chip_info *chip = iio_priv(dev_info);
	u8 config2;
	int ret;

	config2 = chip->config2 & (~ADT7316_DISABLE_AVERAGING);
	if (buf[0] == '1')
		config2 |= ADT7316_DISABLE_AVERAGING;

	ret = chip->bus.write(chip->bus.client, ADT7316_CONFIG2, config2);
	if (ret)
		return -EIO;

	chip->config2 = config2;

	return len;
}

static IIO_DEVICE_ATTR(disable_averaging, 0644,
		adt7316_show_disable_averaging,
		adt7316_store_disable_averaging,
		0);

static ssize_t adt7316_show_enable_smbus_timeout(struct device *dev,
						 struct device_attribute *attr,
						 char *buf)
{
	struct iio_dev *dev_info = dev_to_iio_dev(dev);
	struct adt7316_chip_info *chip = iio_priv(dev_info);

	return sprintf(buf, "%d\n",
		!!(chip->config2 & ADT7316_EN_SMBUS_TIMEOUT));
}

static ssize_t adt7316_store_enable_smbus_timeout(struct device *dev,
						  struct device_attribute *attr,
						  const char *buf,
						  size_t len)
{
	struct iio_dev *dev_info = dev_to_iio_dev(dev);
	struct adt7316_chip_info *chip = iio_priv(dev_info);
	u8 config2;
	int ret;

	config2 = chip->config2 & (~ADT7316_EN_SMBUS_TIMEOUT);
	if (buf[0] == '1')
		config2 |= ADT7316_EN_SMBUS_TIMEOUT;

	ret = chip->bus.write(chip->bus.client, ADT7316_CONFIG2, config2);
	if (ret)
		return -EIO;

	chip->config2 = config2;

	return len;
}

static IIO_DEVICE_ATTR(enable_smbus_timeout, 0644,
		adt7316_show_enable_smbus_timeout,
		adt7316_store_enable_smbus_timeout,
		0);

static ssize_t adt7316_show_powerdown(struct device *dev,
				      struct device_attribute *attr,
				      char *buf)
{
	struct iio_dev *dev_info = dev_to_iio_dev(dev);
	struct adt7316_chip_info *chip = iio_priv(dev_info);

	return sprintf(buf, "%d\n", !!(chip->config1 & ADT7316_PD));
}

static ssize_t adt7316_store_powerdown(struct device *dev,
				       struct device_attribute *attr,
				       const char *buf,
				       size_t len)
{
	struct iio_dev *dev_info = dev_to_iio_dev(dev);
	struct adt7316_chip_info *chip = iio_priv(dev_info);
	u8 config1;
	int ret;

	config1 = chip->config1 & (~ADT7316_PD);
	if (buf[0] == '1')
		config1 |= ADT7316_PD;

	ret = chip->bus.write(chip->bus.client, ADT7316_CONFIG1, config1);
	if (ret)
		return -EIO;

	chip->config1 = config1;

	return len;
}

static IIO_DEVICE_ATTR(powerdown, 0644,
		adt7316_show_powerdown,
		adt7316_store_powerdown,
		0);

static ssize_t adt7316_show_fast_ad_clock(struct device *dev,
					  struct device_attribute *attr,
					  char *buf)
{
	struct iio_dev *dev_info = dev_to_iio_dev(dev);
	struct adt7316_chip_info *chip = iio_priv(dev_info);

	return sprintf(buf, "%d\n", !!(chip->config3 & ADT7316_ADCLK_22_5));
}

static ssize_t adt7316_store_fast_ad_clock(struct device *dev,
					   struct device_attribute *attr,
					   const char *buf,
					   size_t len)
{
	struct iio_dev *dev_info = dev_to_iio_dev(dev);
	struct adt7316_chip_info *chip = iio_priv(dev_info);
	u8 config3;
	int ret;

	config3 = chip->config3 & (~ADT7316_ADCLK_22_5);
	if (buf[0] == '1')
		config3 |= ADT7316_ADCLK_22_5;

	ret = chip->bus.write(chip->bus.client, ADT7316_CONFIG3, config3);
	if (ret)
		return -EIO;

	chip->config3 = config3;

	return len;
}

static IIO_DEVICE_ATTR(fast_ad_clock, 0644,
		adt7316_show_fast_ad_clock,
		adt7316_store_fast_ad_clock,
		0);

static ssize_t adt7316_show_da_high_resolution(struct device *dev,
					       struct device_attribute *attr,
					       char *buf)
{
	struct iio_dev *dev_info = dev_to_iio_dev(dev);
	struct adt7316_chip_info *chip = iio_priv(dev_info);

	if (chip->config3 & ADT7316_DA_HIGH_RESOLUTION) {
		if (chip->id != ID_ADT7318 && chip->id != ID_ADT7519)
			return sprintf(buf, "1 (10 bits)\n");
	}

	return sprintf(buf, "0 (8 bits)\n");
}

static ssize_t adt7316_store_da_high_resolution(struct device *dev,
						struct device_attribute *attr,
						const char *buf,
						size_t len)
{
	struct iio_dev *dev_info = dev_to_iio_dev(dev);
	struct adt7316_chip_info *chip = iio_priv(dev_info);
	u8 config3;
	int ret;

	if (chip->id == ID_ADT7318 || chip->id == ID_ADT7519)
		return -EPERM;

	config3 = chip->config3 & (~ADT7316_DA_HIGH_RESOLUTION);
	if (buf[0] == '1')
		config3 |= ADT7316_DA_HIGH_RESOLUTION;

	ret = chip->bus.write(chip->bus.client, ADT7316_CONFIG3, config3);
	if (ret)
		return -EIO;

	chip->config3 = config3;

	return len;
}

static IIO_DEVICE_ATTR(da_high_resolution, 0644,
		adt7316_show_da_high_resolution,
		adt7316_store_da_high_resolution,
		0);

static ssize_t adt7316_show_AIN_internal_Vref(struct device *dev,
					      struct device_attribute *attr,
					      char *buf)
{
	struct iio_dev *dev_info = dev_to_iio_dev(dev);
	struct adt7316_chip_info *chip = iio_priv(dev_info);

	if ((chip->id & ID_FAMILY_MASK) != ID_ADT75XX)
		return -EPERM;

	return sprintf(buf, "%d\n",
		!!(chip->config3 & ADT7516_AIN_IN_VREF));
}

static ssize_t adt7316_store_AIN_internal_Vref(struct device *dev,
					       struct device_attribute *attr,
					       const char *buf,
					       size_t len)
{
	struct iio_dev *dev_info = dev_to_iio_dev(dev);
	struct adt7316_chip_info *chip = iio_priv(dev_info);
	u8 config3;
	int ret;

	if ((chip->id & ID_FAMILY_MASK) != ID_ADT75XX)
		return -EPERM;

	if (buf[0] != '1')
		config3 = chip->config3 & (~ADT7516_AIN_IN_VREF);
	else
		config3 = chip->config3 | ADT7516_AIN_IN_VREF;

	ret = chip->bus.write(chip->bus.client, ADT7316_CONFIG3, config3);
	if (ret)
		return -EIO;

	chip->config3 = config3;

	return len;
}

static IIO_DEVICE_ATTR(AIN_internal_Vref, 0644,
		adt7316_show_AIN_internal_Vref,
		adt7316_store_AIN_internal_Vref,
		0);

static ssize_t adt7316_show_enable_prop_DACA(struct device *dev,
					     struct device_attribute *attr,
					     char *buf)
{
	struct iio_dev *dev_info = dev_to_iio_dev(dev);
	struct adt7316_chip_info *chip = iio_priv(dev_info);

	return sprintf(buf, "%d\n",
		!!(chip->config3 & ADT7316_EN_IN_TEMP_PROP_DACA));
}

static ssize_t adt7316_store_enable_prop_DACA(struct device *dev,
					      struct device_attribute *attr,
					      const char *buf,
					      size_t len)
{
	struct iio_dev *dev_info = dev_to_iio_dev(dev);
	struct adt7316_chip_info *chip = iio_priv(dev_info);
	u8 config3;
	int ret;

	config3 = chip->config3 & (~ADT7316_EN_IN_TEMP_PROP_DACA);
	if (buf[0] == '1')
		config3 |= ADT7316_EN_IN_TEMP_PROP_DACA;

	ret = chip->bus.write(chip->bus.client, ADT7316_CONFIG3, config3);
	if (ret)
		return -EIO;

	chip->config3 = config3;

	return len;
}

static IIO_DEVICE_ATTR(enable_proportion_DACA, 0644,
		       adt7316_show_enable_prop_DACA,
		       adt7316_store_enable_prop_DACA,
		       0);

static ssize_t adt7316_show_enable_prop_DACB(struct device *dev,
					     struct device_attribute *attr,
					     char *buf)
{
	struct iio_dev *dev_info = dev_to_iio_dev(dev);
	struct adt7316_chip_info *chip = iio_priv(dev_info);

	return sprintf(buf, "%d\n",
		!!(chip->config3 & ADT7316_EN_EX_TEMP_PROP_DACB));
}

static ssize_t adt7316_store_enable_prop_DACB(struct device *dev,
					      struct device_attribute *attr,
					      const char *buf,
					      size_t len)
{
	struct iio_dev *dev_info = dev_to_iio_dev(dev);
	struct adt7316_chip_info *chip = iio_priv(dev_info);
	u8 config3;
	int ret;

	config3 = chip->config3 & (~ADT7316_EN_EX_TEMP_PROP_DACB);
	if (buf[0] == '1')
		config3 |= ADT7316_EN_EX_TEMP_PROP_DACB;

	ret = chip->bus.write(chip->bus.client, ADT7316_CONFIG3, config3);
	if (ret)
		return -EIO;

	chip->config3 = config3;

	return len;
}

static IIO_DEVICE_ATTR(enable_proportion_DACB, 0644,
		       adt7316_show_enable_prop_DACB,
		       adt7316_store_enable_prop_DACB,
		       0);

static ssize_t adt7316_show_DAC_2Vref_ch_mask(struct device *dev,
					      struct device_attribute *attr,
					      char *buf)
{
	struct iio_dev *dev_info = dev_to_iio_dev(dev);
	struct adt7316_chip_info *chip = iio_priv(dev_info);

	return sprintf(buf, "0x%x\n",
		chip->dac_config & ADT7316_DA_2VREF_CH_MASK);
}

static ssize_t adt7316_store_DAC_2Vref_ch_mask(struct device *dev,
					       struct device_attribute *attr,
					       const char *buf,
					       size_t len)
{
	struct iio_dev *dev_info = dev_to_iio_dev(dev);
	struct adt7316_chip_info *chip = iio_priv(dev_info);
	u8 dac_config;
	u8 data;
	int ret;

	ret = kstrtou8(buf, 16, &data);
	if (ret || data > ADT7316_DA_2VREF_CH_MASK)
		return -EINVAL;

	dac_config = chip->dac_config & (~ADT7316_DA_2VREF_CH_MASK);
	dac_config |= data;

	ret = chip->bus.write(chip->bus.client, ADT7316_DAC_CONFIG, dac_config);
	if (ret)
		return -EIO;

	chip->dac_config = dac_config;

	return len;
}

static IIO_DEVICE_ATTR(DAC_2Vref_channels_mask, 0644,
		       adt7316_show_DAC_2Vref_ch_mask,
		       adt7316_store_DAC_2Vref_ch_mask,
		       0);

static ssize_t adt7316_show_DAC_update_mode(struct device *dev,
					    struct device_attribute *attr,
					    char *buf)
{
	struct iio_dev *dev_info = dev_to_iio_dev(dev);
	struct adt7316_chip_info *chip = iio_priv(dev_info);

	if (!(chip->config3 & ADT7316_DA_EN_VIA_DAC_LDAC))
		return sprintf(buf, "manual\n");

	switch (chip->dac_config & ADT7316_DA_EN_MODE_MASK) {
	case ADT7316_DA_EN_MODE_SINGLE:
		return sprintf(buf,
			"0 - auto at any MSB DAC writing\n");
	case ADT7316_DA_EN_MODE_AB_CD:
		return sprintf(buf,
			"1 - auto at MSB DAC AB and CD writing\n");
	case ADT7316_DA_EN_MODE_ABCD:
		return sprintf(buf,
			"2 - auto at MSB DAC ABCD writing\n");
	default: /* ADT7316_DA_EN_MODE_LDAC */
		return sprintf(buf, "3 - manual\n");
	}
}

static ssize_t adt7316_store_DAC_update_mode(struct device *dev,
					     struct device_attribute *attr,
					     const char *buf,
					     size_t len)
{
	struct iio_dev *dev_info = dev_to_iio_dev(dev);
	struct adt7316_chip_info *chip = iio_priv(dev_info);
	u8 dac_config;
	u8 data;
	int ret;

	if (!(chip->config3 & ADT7316_DA_EN_VIA_DAC_LDAC))
		return -EPERM;

	ret = kstrtou8(buf, 10, &data);
	if (ret || data > (ADT7316_DA_EN_MODE_MASK >> ADT7316_DA_EN_MODE_SHIFT))
		return -EINVAL;

	dac_config = chip->dac_config & (~ADT7316_DA_EN_MODE_MASK);
	dac_config |= data << ADT7316_DA_EN_MODE_SHIFT;

	ret = chip->bus.write(chip->bus.client, ADT7316_DAC_CONFIG, dac_config);
	if (ret)
		return -EIO;

	chip->dac_config = dac_config;

	return len;
}

static IIO_DEVICE_ATTR(DAC_update_mode, 0644,
		       adt7316_show_DAC_update_mode,
		       adt7316_store_DAC_update_mode,
		       0);

static ssize_t adt7316_show_all_DAC_update_modes(struct device *dev,
						 struct device_attribute *attr,
						 char *buf)
{
	struct iio_dev *dev_info = dev_to_iio_dev(dev);
	struct adt7316_chip_info *chip = iio_priv(dev_info);

	if (chip->config3 & ADT7316_DA_EN_VIA_DAC_LDAC)
		return sprintf(buf, "0 - auto at any MSB DAC writing\n"
				"1 - auto at MSB DAC AB and CD writing\n"
				"2 - auto at MSB DAC ABCD writing\n"
				"3 - manual\n");
	return sprintf(buf, "manual\n");
}

static IIO_DEVICE_ATTR(all_DAC_update_modes, 0444,
		       adt7316_show_all_DAC_update_modes, NULL, 0);

static ssize_t adt7316_store_update_DAC(struct device *dev,
					struct device_attribute *attr,
					const char *buf,
					size_t len)
{
	struct iio_dev *dev_info = dev_to_iio_dev(dev);
	struct adt7316_chip_info *chip = iio_priv(dev_info);
	u8 ldac_config;
	u8 data;
	int ret;

	if (chip->config3 & ADT7316_DA_EN_VIA_DAC_LDAC) {
		if ((chip->dac_config & ADT7316_DA_EN_MODE_MASK) !=
			ADT7316_DA_EN_MODE_LDAC)
			return -EPERM;

		ret = kstrtou8(buf, 16, &data);
		if (ret || data > ADT7316_LDAC_EN_DA_MASK)
			return -EINVAL;

		ldac_config = chip->ldac_config & (~ADT7316_LDAC_EN_DA_MASK);
		ldac_config |= data;

		ret = chip->bus.write(chip->bus.client, ADT7316_LDAC_CONFIG,
			ldac_config);
		if (ret)
			return -EIO;
	} else {
		gpiod_set_value(chip->ldac_pin, 0);
		gpiod_set_value(chip->ldac_pin, 1);
	}

	return len;
}

static IIO_DEVICE_ATTR(update_DAC, 0644,
		       NULL,
		       adt7316_store_update_DAC,
		       0);

static ssize_t adt7316_show_DA_AB_Vref_bypass(struct device *dev,
					      struct device_attribute *attr,
					      char *buf)
{
	struct iio_dev *dev_info = dev_to_iio_dev(dev);
	struct adt7316_chip_info *chip = iio_priv(dev_info);

	return sprintf(buf, "%d\n",
		!!(chip->dac_config & ADT7316_VREF_BYPASS_DAC_AB));
}

static ssize_t adt7316_store_DA_AB_Vref_bypass(struct device *dev,
					       struct device_attribute *attr,
					       const char *buf,
					       size_t len)
{
	struct iio_dev *dev_info = dev_to_iio_dev(dev);
	struct adt7316_chip_info *chip = iio_priv(dev_info);
	u8 dac_config;
	int ret;

	dac_config = chip->dac_config & (~ADT7316_VREF_BYPASS_DAC_AB);
	if (buf[0] == '1')
		dac_config |= ADT7316_VREF_BYPASS_DAC_AB;

	ret = chip->bus.write(chip->bus.client, ADT7316_DAC_CONFIG, dac_config);
	if (ret)
		return -EIO;

	chip->dac_config = dac_config;

	return len;
}

static IIO_DEVICE_ATTR(DA_AB_Vref_bypass, 0644,
		       adt7316_show_DA_AB_Vref_bypass,
		       adt7316_store_DA_AB_Vref_bypass,
		       0);

static ssize_t adt7316_show_DA_CD_Vref_bypass(struct device *dev,
					      struct device_attribute *attr,
					      char *buf)
{
	struct iio_dev *dev_info = dev_to_iio_dev(dev);
	struct adt7316_chip_info *chip = iio_priv(dev_info);

	return sprintf(buf, "%d\n",
		!!(chip->dac_config & ADT7316_VREF_BYPASS_DAC_CD));
}

static ssize_t adt7316_store_DA_CD_Vref_bypass(struct device *dev,
					       struct device_attribute *attr,
					       const char *buf,
					       size_t len)
{
	struct iio_dev *dev_info = dev_to_iio_dev(dev);
	struct adt7316_chip_info *chip = iio_priv(dev_info);
	u8 dac_config;
	int ret;

	dac_config = chip->dac_config & (~ADT7316_VREF_BYPASS_DAC_CD);
	if (buf[0] == '1')
		dac_config |= ADT7316_VREF_BYPASS_DAC_CD;

	ret = chip->bus.write(chip->bus.client, ADT7316_DAC_CONFIG, dac_config);
	if (ret)
		return -EIO;

	chip->dac_config = dac_config;

	return len;
}

static IIO_DEVICE_ATTR(DA_CD_Vref_bypass, 0644,
		       adt7316_show_DA_CD_Vref_bypass,
		       adt7316_store_DA_CD_Vref_bypass,
		       0);

static ssize_t adt7316_show_DAC_internal_Vref(struct device *dev,
					      struct device_attribute *attr,
					      char *buf)
{
	struct iio_dev *dev_info = dev_to_iio_dev(dev);
	struct adt7316_chip_info *chip = iio_priv(dev_info);

	if ((chip->id & ID_FAMILY_MASK) == ID_ADT75XX)
		return sprintf(buf, "0x%x\n",
			(chip->ldac_config & ADT7516_DAC_IN_VREF_MASK) >>
			ADT7516_DAC_IN_VREF_OFFSET);
	return sprintf(buf, "%d\n",
		       !!(chip->ldac_config & ADT7316_DAC_IN_VREF));
}

static ssize_t adt7316_store_DAC_internal_Vref(struct device *dev,
					       struct device_attribute *attr,
					       const char *buf,
					       size_t len)
{
	struct iio_dev *dev_info = dev_to_iio_dev(dev);
	struct adt7316_chip_info *chip = iio_priv(dev_info);
	u8 ldac_config;
	u8 data;
	int ret;

	if ((chip->id & ID_FAMILY_MASK) == ID_ADT75XX) {
		ret = kstrtou8(buf, 16, &data);
		if (ret || data > 3)
			return -EINVAL;

		ldac_config = chip->ldac_config & (~ADT7516_DAC_IN_VREF_MASK);
		if (data & 0x1)
			ldac_config |= ADT7516_DAC_AB_IN_VREF;
		if (data & 0x2)
			ldac_config |= ADT7516_DAC_CD_IN_VREF;
	} else {
		ret = kstrtou8(buf, 16, &data);
		if (ret)
			return -EINVAL;

		ldac_config = chip->ldac_config & (~ADT7316_DAC_IN_VREF);
		if (data)
			ldac_config = chip->ldac_config | ADT7316_DAC_IN_VREF;
	}

	ret = chip->bus.write(chip->bus.client, ADT7316_LDAC_CONFIG,
			ldac_config);
	if (ret)
		return -EIO;

	chip->ldac_config = ldac_config;

	return len;
}

static IIO_DEVICE_ATTR(DAC_internal_Vref, 0644,
		       adt7316_show_DAC_internal_Vref,
		       adt7316_store_DAC_internal_Vref,
		       0);

static ssize_t adt7316_show_ad(struct adt7316_chip_info *chip,
			       int channel, char *buf)
{
	u16 data;
	u8 msb, lsb;
	char sign = ' ';
	int ret;

	if ((chip->config2 & ADT7316_AD_SINGLE_CH_MODE) &&
	    channel != (chip->config2 & ADT7516_AD_SINGLE_CH_MASK))
		return -EPERM;

	switch (channel) {
	case ADT7316_AD_SINGLE_CH_IN:
		ret = chip->bus.read(chip->bus.client,
			ADT7316_LSB_IN_TEMP_VDD, &lsb);
		if (ret)
			return -EIO;

		ret = chip->bus.read(chip->bus.client,
			ADT7316_AD_MSB_DATA_BASE + channel, &msb);
		if (ret)
			return -EIO;

		data = msb << ADT7316_T_VALUE_FLOAT_OFFSET;
		data |= lsb & ADT7316_LSB_IN_TEMP_MASK;
		break;
	case ADT7316_AD_SINGLE_CH_VDD:
		ret = chip->bus.read(chip->bus.client,
			ADT7316_LSB_IN_TEMP_VDD, &lsb);
		if (ret)
			return -EIO;

		ret = chip->bus.read(chip->bus.client,

			ADT7316_AD_MSB_DATA_BASE + channel, &msb);
		if (ret)
			return -EIO;

		data = msb << ADT7316_T_VALUE_FLOAT_OFFSET;
		data |= (lsb & ADT7316_LSB_VDD_MASK) >> ADT7316_LSB_VDD_OFFSET;
		return sprintf(buf, "%d\n", data);
	default: /* ex_temp and ain */
		ret = chip->bus.read(chip->bus.client,
			ADT7316_LSB_EX_TEMP_AIN, &lsb);
		if (ret)
			return -EIO;

		ret = chip->bus.read(chip->bus.client,
			ADT7316_AD_MSB_DATA_BASE + channel, &msb);
		if (ret)
			return -EIO;

		data = msb << ADT7316_T_VALUE_FLOAT_OFFSET;
		data |= lsb & (ADT7316_LSB_EX_TEMP_MASK <<
			(ADT7516_LSB_AIN_SHIFT * (channel -
			(ADT7316_MSB_EX_TEMP - ADT7316_AD_MSB_DATA_BASE))));

		if ((chip->id & ID_FAMILY_MASK) == ID_ADT75XX)
			return sprintf(buf, "%d\n", data);

		break;
	}

	if (data & ADT7316_T_VALUE_SIGN) {
		/* convert supplement to positive value */
		data = (ADT7316_T_VALUE_SIGN << 1) - data;
		sign = '-';
	}

	return sprintf(buf, "%c%d.%.2d\n", sign,
		(data >> ADT7316_T_VALUE_FLOAT_OFFSET),
		(data & ADT7316_T_VALUE_FLOAT_MASK) * 25);
}

static ssize_t adt7316_show_VDD(struct device *dev,
				struct device_attribute *attr,
				char *buf)
{
	struct iio_dev *dev_info = dev_to_iio_dev(dev);
	struct adt7316_chip_info *chip = iio_priv(dev_info);

	return adt7316_show_ad(chip, ADT7316_AD_SINGLE_CH_VDD, buf);
}
static IIO_DEVICE_ATTR(VDD, 0444, adt7316_show_VDD, NULL, 0);

static ssize_t adt7316_show_in_temp(struct device *dev,
				    struct device_attribute *attr,
				    char *buf)
{
	struct iio_dev *dev_info = dev_to_iio_dev(dev);
	struct adt7316_chip_info *chip = iio_priv(dev_info);

	return adt7316_show_ad(chip, ADT7316_AD_SINGLE_CH_IN, buf);
}

static IIO_DEVICE_ATTR(in_temp, 0444, adt7316_show_in_temp, NULL, 0);

static ssize_t adt7316_show_ex_temp_AIN1(struct device *dev,
					 struct device_attribute *attr,
					 char *buf)
{
	struct iio_dev *dev_info = dev_to_iio_dev(dev);
	struct adt7316_chip_info *chip = iio_priv(dev_info);

	return adt7316_show_ad(chip, ADT7316_AD_SINGLE_CH_EX, buf);
}

static IIO_DEVICE_ATTR(ex_temp_AIN1, 0444, adt7316_show_ex_temp_AIN1,
		       NULL, 0);
static IIO_DEVICE_ATTR(ex_temp, 0444, adt7316_show_ex_temp_AIN1, NULL, 0);

static ssize_t adt7316_show_AIN2(struct device *dev,
				 struct device_attribute *attr,
				 char *buf)
{
	struct iio_dev *dev_info = dev_to_iio_dev(dev);
	struct adt7316_chip_info *chip = iio_priv(dev_info);

	return adt7316_show_ad(chip, ADT7516_AD_SINGLE_CH_AIN2, buf);
}
static IIO_DEVICE_ATTR(AIN2, 0444, adt7316_show_AIN2, NULL, 0);

static ssize_t adt7316_show_AIN3(struct device *dev,
				 struct device_attribute *attr,
				 char *buf)
{
	struct iio_dev *dev_info = dev_to_iio_dev(dev);
	struct adt7316_chip_info *chip = iio_priv(dev_info);

	return adt7316_show_ad(chip, ADT7516_AD_SINGLE_CH_AIN3, buf);
}
static IIO_DEVICE_ATTR(AIN3, 0444, adt7316_show_AIN3, NULL, 0);

static ssize_t adt7316_show_AIN4(struct device *dev,
				 struct device_attribute *attr,
				 char *buf)
{
	struct iio_dev *dev_info = dev_to_iio_dev(dev);
	struct adt7316_chip_info *chip = iio_priv(dev_info);

	return adt7316_show_ad(chip, ADT7516_AD_SINGLE_CH_AIN4, buf);
}
static IIO_DEVICE_ATTR(AIN4, 0444, adt7316_show_AIN4, NULL, 0);

static ssize_t adt7316_show_temp_offset(struct adt7316_chip_info *chip,
					int offset_addr, char *buf)
{
	int data;
	u8 val;
	int ret;

	ret = chip->bus.read(chip->bus.client, offset_addr, &val);
	if (ret)
		return -EIO;

	data = (int)val;
	if (val & 0x80)
		data -= 256;

	return sprintf(buf, "%d\n", data);
}

static ssize_t adt7316_store_temp_offset(struct adt7316_chip_info *chip,
					 int offset_addr,
					 const char *buf,
					 size_t len)
{
	int data;
	u8 val;
	int ret;

	ret = kstrtoint(buf, 10, &data);
	if (ret || data > 127 || data < -128)
		return -EINVAL;

	if (data < 0)
		data += 256;

	val = (u8)data;

	ret = chip->bus.write(chip->bus.client, offset_addr, val);
	if (ret)
		return -EIO;

	return len;
}

static ssize_t adt7316_show_in_temp_offset(struct device *dev,
					   struct device_attribute *attr,
					   char *buf)
{
	struct iio_dev *dev_info = dev_to_iio_dev(dev);
	struct adt7316_chip_info *chip = iio_priv(dev_info);

	return adt7316_show_temp_offset(chip, ADT7316_IN_TEMP_OFFSET, buf);
}

static ssize_t adt7316_store_in_temp_offset(struct device *dev,
					    struct device_attribute *attr,
					    const char *buf,
					    size_t len)
{
	struct iio_dev *dev_info = dev_to_iio_dev(dev);
	struct adt7316_chip_info *chip = iio_priv(dev_info);

	return adt7316_store_temp_offset(chip, ADT7316_IN_TEMP_OFFSET, buf,
			len);
}

static IIO_DEVICE_ATTR(in_temp_offset, 0644,
		       adt7316_show_in_temp_offset,
		       adt7316_store_in_temp_offset, 0);

static ssize_t adt7316_show_ex_temp_offset(struct device *dev,
					   struct device_attribute *attr,
					   char *buf)
{
	struct iio_dev *dev_info = dev_to_iio_dev(dev);
	struct adt7316_chip_info *chip = iio_priv(dev_info);

	return adt7316_show_temp_offset(chip, ADT7316_EX_TEMP_OFFSET, buf);
}

static ssize_t adt7316_store_ex_temp_offset(struct device *dev,
					    struct device_attribute *attr,
					    const char *buf,
					    size_t len)
{
	struct iio_dev *dev_info = dev_to_iio_dev(dev);
	struct adt7316_chip_info *chip = iio_priv(dev_info);

	return adt7316_store_temp_offset(chip, ADT7316_EX_TEMP_OFFSET, buf,
			len);
}

static IIO_DEVICE_ATTR(ex_temp_offset, 0644,
		       adt7316_show_ex_temp_offset,
		       adt7316_store_ex_temp_offset, 0);

static ssize_t adt7316_show_in_analog_temp_offset(struct device *dev,
						  struct device_attribute *attr,
						  char *buf)
{
	struct iio_dev *dev_info = dev_to_iio_dev(dev);
	struct adt7316_chip_info *chip = iio_priv(dev_info);

	return adt7316_show_temp_offset(chip,
			ADT7316_IN_ANALOG_TEMP_OFFSET, buf);
}

static ssize_t adt7316_store_in_analog_temp_offset(struct device *dev,
						struct device_attribute *attr,
						const char *buf,
						size_t len)
{
	struct iio_dev *dev_info = dev_to_iio_dev(dev);
	struct adt7316_chip_info *chip = iio_priv(dev_info);

	return adt7316_store_temp_offset(chip,
			ADT7316_IN_ANALOG_TEMP_OFFSET, buf, len);
}

static IIO_DEVICE_ATTR(in_analog_temp_offset, 0644,
		       adt7316_show_in_analog_temp_offset,
		       adt7316_store_in_analog_temp_offset, 0);

static ssize_t adt7316_show_ex_analog_temp_offset(struct device *dev,
						  struct device_attribute *attr,
						  char *buf)
{
	struct iio_dev *dev_info = dev_to_iio_dev(dev);
	struct adt7316_chip_info *chip = iio_priv(dev_info);

	return adt7316_show_temp_offset(chip,
			ADT7316_EX_ANALOG_TEMP_OFFSET, buf);
}

static ssize_t adt7316_store_ex_analog_temp_offset(struct device *dev,
						struct device_attribute *attr,
						const char *buf,
						size_t len)
{
	struct iio_dev *dev_info = dev_to_iio_dev(dev);
	struct adt7316_chip_info *chip = iio_priv(dev_info);

	return adt7316_store_temp_offset(chip,
			ADT7316_EX_ANALOG_TEMP_OFFSET, buf, len);
}

static IIO_DEVICE_ATTR(ex_analog_temp_offset, 0644,
		       adt7316_show_ex_analog_temp_offset,
		       adt7316_store_ex_analog_temp_offset, 0);

static ssize_t adt7316_show_DAC(struct adt7316_chip_info *chip,
				int channel, char *buf)
{
	u16 data = 0;
	u8 msb, lsb, offset;
	int ret;

	if (channel >= ADT7316_DA_MSB_DATA_REGS ||
	    (channel == 0 &&
	    (chip->config3 & ADT7316_EN_IN_TEMP_PROP_DACA)) ||
	    (channel == 1 &&
	    (chip->config3 & ADT7316_EN_EX_TEMP_PROP_DACB)))
		return -EPERM;

	offset = chip->dac_bits - 8;

	if (chip->dac_bits > 8) {
		ret = chip->bus.read(chip->bus.client,
			ADT7316_DA_DATA_BASE + channel * 2, &lsb);
		if (ret)
			return -EIO;
	}

	ret = chip->bus.read(chip->bus.client,
		ADT7316_DA_DATA_BASE + 1 + channel * 2, &msb);
	if (ret)
		return -EIO;

	if (chip->dac_bits == 12)
		data = lsb >> ADT7316_DA_12_BIT_LSB_SHIFT;
	else if (chip->dac_bits == 10)
		data = lsb >> ADT7316_DA_10_BIT_LSB_SHIFT;
	data |= msb << offset;

	return sprintf(buf, "%d\n", data);
}

static ssize_t adt7316_store_DAC(struct adt7316_chip_info *chip,
				 int channel, const char *buf, size_t len)
{
	u8 msb, lsb, lsb_reg, offset;
	u16 data;
	int ret;

	if (channel >= ADT7316_DA_MSB_DATA_REGS ||
	    (channel == 0 &&
	    (chip->config3 & ADT7316_EN_IN_TEMP_PROP_DACA)) ||
	    (channel == 1 &&
	    (chip->config3 & ADT7316_EN_EX_TEMP_PROP_DACB)))
		return -EPERM;

	offset = chip->dac_bits - 8;

	ret = kstrtou16(buf, 10, &data);
	if (ret || data >= (1 << chip->dac_bits))
		return -EINVAL;

	if (chip->dac_bits > 8) {
		lsb = data & ((1 << offset) - 1);
		if (chip->dac_bits == 12)
			lsb_reg = lsb << ADT7316_DA_12_BIT_LSB_SHIFT;
		else
			lsb_reg = lsb << ADT7316_DA_10_BIT_LSB_SHIFT;
		ret = chip->bus.write(chip->bus.client,
			ADT7316_DA_DATA_BASE + channel * 2, lsb_reg);
		if (ret)
			return -EIO;
	}

	msb = data >> offset;
	ret = chip->bus.write(chip->bus.client,
		ADT7316_DA_DATA_BASE + 1 + channel * 2, msb);
	if (ret)
		return -EIO;

	return len;
}

static ssize_t adt7316_show_DAC_A(struct device *dev,
				  struct device_attribute *attr,
				  char *buf)
{
	struct iio_dev *dev_info = dev_to_iio_dev(dev);
	struct adt7316_chip_info *chip = iio_priv(dev_info);

	return adt7316_show_DAC(chip, 0, buf);
}

static ssize_t adt7316_store_DAC_A(struct device *dev,
				   struct device_attribute *attr,
				   const char *buf,
				   size_t len)
{
	struct iio_dev *dev_info = dev_to_iio_dev(dev);
	struct adt7316_chip_info *chip = iio_priv(dev_info);

	return adt7316_store_DAC(chip, 0, buf, len);
}

static IIO_DEVICE_ATTR(DAC_A, 0644, adt7316_show_DAC_A,
		       adt7316_store_DAC_A, 0);

static ssize_t adt7316_show_DAC_B(struct device *dev,
				  struct device_attribute *attr,
				  char *buf)
{
	struct iio_dev *dev_info = dev_to_iio_dev(dev);
	struct adt7316_chip_info *chip = iio_priv(dev_info);

	return adt7316_show_DAC(chip, 1, buf);
}

static ssize_t adt7316_store_DAC_B(struct device *dev,
				   struct device_attribute *attr,
				   const char *buf,
				   size_t len)
{
	struct iio_dev *dev_info = dev_to_iio_dev(dev);
	struct adt7316_chip_info *chip = iio_priv(dev_info);

	return adt7316_store_DAC(chip, 1, buf, len);
}

static IIO_DEVICE_ATTR(DAC_B, 0644, adt7316_show_DAC_B,
		       adt7316_store_DAC_B, 0);

static ssize_t adt7316_show_DAC_C(struct device *dev,
				  struct device_attribute *attr,
				  char *buf)
{
	struct iio_dev *dev_info = dev_to_iio_dev(dev);
	struct adt7316_chip_info *chip = iio_priv(dev_info);

	return adt7316_show_DAC(chip, 2, buf);
}

static ssize_t adt7316_store_DAC_C(struct device *dev,
				   struct device_attribute *attr,
				   const char *buf,
				   size_t len)
{
	struct iio_dev *dev_info = dev_to_iio_dev(dev);
	struct adt7316_chip_info *chip = iio_priv(dev_info);

	return adt7316_store_DAC(chip, 2, buf, len);
}

static IIO_DEVICE_ATTR(DAC_C, 0644, adt7316_show_DAC_C,
		       adt7316_store_DAC_C, 0);

static ssize_t adt7316_show_DAC_D(struct device *dev,
				  struct device_attribute *attr,
				  char *buf)
{
	struct iio_dev *dev_info = dev_to_iio_dev(dev);
	struct adt7316_chip_info *chip = iio_priv(dev_info);

	return adt7316_show_DAC(chip, 3, buf);
}

static ssize_t adt7316_store_DAC_D(struct device *dev,
				   struct device_attribute *attr,
				   const char *buf,
				   size_t len)
{
	struct iio_dev *dev_info = dev_to_iio_dev(dev);
	struct adt7316_chip_info *chip = iio_priv(dev_info);

	return adt7316_store_DAC(chip, 3, buf, len);
}

static IIO_DEVICE_ATTR(DAC_D, 0644, adt7316_show_DAC_D,
		       adt7316_store_DAC_D, 0);

static ssize_t adt7316_show_device_id(struct device *dev,
				      struct device_attribute *attr,
				      char *buf)
{
	struct iio_dev *dev_info = dev_to_iio_dev(dev);
	struct adt7316_chip_info *chip = iio_priv(dev_info);
	u8 id;
	int ret;

	ret = chip->bus.read(chip->bus.client, ADT7316_DEVICE_ID, &id);
	if (ret)
		return -EIO;

	return sprintf(buf, "%d\n", id);
}

static IIO_DEVICE_ATTR(device_id, 0444, adt7316_show_device_id, NULL, 0);

static ssize_t adt7316_show_manufactorer_id(struct device *dev,
					    struct device_attribute *attr,
					    char *buf)
{
	struct iio_dev *dev_info = dev_to_iio_dev(dev);
	struct adt7316_chip_info *chip = iio_priv(dev_info);
	u8 id;
	int ret;

	ret = chip->bus.read(chip->bus.client, ADT7316_MANUFACTURE_ID, &id);
	if (ret)
		return -EIO;

	return sprintf(buf, "%d\n", id);
}

static IIO_DEVICE_ATTR(manufactorer_id, 0444,
		       adt7316_show_manufactorer_id, NULL, 0);

static ssize_t adt7316_show_device_rev(struct device *dev,
				       struct device_attribute *attr,
				       char *buf)
{
	struct iio_dev *dev_info = dev_to_iio_dev(dev);
	struct adt7316_chip_info *chip = iio_priv(dev_info);
	u8 rev;
	int ret;

	ret = chip->bus.read(chip->bus.client, ADT7316_DEVICE_REV, &rev);
	if (ret)
		return -EIO;

	return sprintf(buf, "%d\n", rev);
}

static IIO_DEVICE_ATTR(device_rev, 0444, adt7316_show_device_rev, NULL, 0);

static ssize_t adt7316_show_bus_type(struct device *dev,
				     struct device_attribute *attr,
				     char *buf)
{
	struct iio_dev *dev_info = dev_to_iio_dev(dev);
	struct adt7316_chip_info *chip = iio_priv(dev_info);
	u8 stat;
	int ret;

	ret = chip->bus.read(chip->bus.client, ADT7316_SPI_LOCK_STAT, &stat);
	if (ret)
		return -EIO;

	if (stat)
		return sprintf(buf, "spi\n");

	return sprintf(buf, "i2c\n");
}

static IIO_DEVICE_ATTR(bus_type, 0444, adt7316_show_bus_type, NULL, 0);

static struct attribute *adt7316_attributes[] = {
	&iio_dev_attr_all_modes.dev_attr.attr,
	&iio_dev_attr_mode.dev_attr.attr,
	&iio_dev_attr_enabled.dev_attr.attr,
	&iio_dev_attr_ad_channel.dev_attr.attr,
	&iio_dev_attr_all_ad_channels.dev_attr.attr,
	&iio_dev_attr_disable_averaging.dev_attr.attr,
	&iio_dev_attr_enable_smbus_timeout.dev_attr.attr,
	&iio_dev_attr_powerdown.dev_attr.attr,
	&iio_dev_attr_fast_ad_clock.dev_attr.attr,
	&iio_dev_attr_da_high_resolution.dev_attr.attr,
	&iio_dev_attr_enable_proportion_DACA.dev_attr.attr,
	&iio_dev_attr_enable_proportion_DACB.dev_attr.attr,
	&iio_dev_attr_DAC_2Vref_channels_mask.dev_attr.attr,
	&iio_dev_attr_DAC_update_mode.dev_attr.attr,
	&iio_dev_attr_all_DAC_update_modes.dev_attr.attr,
	&iio_dev_attr_update_DAC.dev_attr.attr,
	&iio_dev_attr_DA_AB_Vref_bypass.dev_attr.attr,
	&iio_dev_attr_DA_CD_Vref_bypass.dev_attr.attr,
	&iio_dev_attr_DAC_internal_Vref.dev_attr.attr,
	&iio_dev_attr_VDD.dev_attr.attr,
	&iio_dev_attr_in_temp.dev_attr.attr,
	&iio_dev_attr_ex_temp.dev_attr.attr,
	&iio_dev_attr_in_temp_offset.dev_attr.attr,
	&iio_dev_attr_ex_temp_offset.dev_attr.attr,
	&iio_dev_attr_in_analog_temp_offset.dev_attr.attr,
	&iio_dev_attr_ex_analog_temp_offset.dev_attr.attr,
	&iio_dev_attr_DAC_A.dev_attr.attr,
	&iio_dev_attr_DAC_B.dev_attr.attr,
	&iio_dev_attr_DAC_C.dev_attr.attr,
	&iio_dev_attr_DAC_D.dev_attr.attr,
	&iio_dev_attr_device_id.dev_attr.attr,
	&iio_dev_attr_manufactorer_id.dev_attr.attr,
	&iio_dev_attr_device_rev.dev_attr.attr,
	&iio_dev_attr_bus_type.dev_attr.attr,
	NULL,
};

static const struct attribute_group adt7316_attribute_group = {
	.attrs = adt7316_attributes,
};

static struct attribute *adt7516_attributes[] = {
	&iio_dev_attr_all_modes.dev_attr.attr,
	&iio_dev_attr_mode.dev_attr.attr,
	&iio_dev_attr_select_ex_temp.dev_attr.attr,
	&iio_dev_attr_enabled.dev_attr.attr,
	&iio_dev_attr_ad_channel.dev_attr.attr,
	&iio_dev_attr_all_ad_channels.dev_attr.attr,
	&iio_dev_attr_disable_averaging.dev_attr.attr,
	&iio_dev_attr_enable_smbus_timeout.dev_attr.attr,
	&iio_dev_attr_powerdown.dev_attr.attr,
	&iio_dev_attr_fast_ad_clock.dev_attr.attr,
	&iio_dev_attr_AIN_internal_Vref.dev_attr.attr,
	&iio_dev_attr_da_high_resolution.dev_attr.attr,
	&iio_dev_attr_enable_proportion_DACA.dev_attr.attr,
	&iio_dev_attr_enable_proportion_DACB.dev_attr.attr,
	&iio_dev_attr_DAC_2Vref_channels_mask.dev_attr.attr,
	&iio_dev_attr_DAC_update_mode.dev_attr.attr,
	&iio_dev_attr_all_DAC_update_modes.dev_attr.attr,
	&iio_dev_attr_update_DAC.dev_attr.attr,
	&iio_dev_attr_DAC_internal_Vref.dev_attr.attr,
	&iio_dev_attr_VDD.dev_attr.attr,
	&iio_dev_attr_in_temp.dev_attr.attr,
	&iio_dev_attr_ex_temp_AIN1.dev_attr.attr,
	&iio_dev_attr_AIN2.dev_attr.attr,
	&iio_dev_attr_AIN3.dev_attr.attr,
	&iio_dev_attr_AIN4.dev_attr.attr,
	&iio_dev_attr_in_temp_offset.dev_attr.attr,
	&iio_dev_attr_ex_temp_offset.dev_attr.attr,
	&iio_dev_attr_in_analog_temp_offset.dev_attr.attr,
	&iio_dev_attr_ex_analog_temp_offset.dev_attr.attr,
	&iio_dev_attr_DAC_A.dev_attr.attr,
	&iio_dev_attr_DAC_B.dev_attr.attr,
	&iio_dev_attr_DAC_C.dev_attr.attr,
	&iio_dev_attr_DAC_D.dev_attr.attr,
	&iio_dev_attr_device_id.dev_attr.attr,
	&iio_dev_attr_manufactorer_id.dev_attr.attr,
	&iio_dev_attr_device_rev.dev_attr.attr,
	&iio_dev_attr_bus_type.dev_attr.attr,
	NULL,
};

static const struct attribute_group adt7516_attribute_group = {
	.attrs = adt7516_attributes,
};

static irqreturn_t adt7316_event_handler(int irq, void *private)
{
	struct iio_dev *indio_dev = private;
	struct adt7316_chip_info *chip = iio_priv(indio_dev);
	u8 stat1, stat2;
	int ret;
	s64 time;

	ret = chip->bus.read(chip->bus.client, ADT7316_INT_STAT1, &stat1);
	if (!ret) {
		if ((chip->id & ID_FAMILY_MASK) != ID_ADT75XX)
			stat1 &= 0x1F;

		time = iio_get_time_ns(indio_dev);
		if (stat1 & BIT(0))
			iio_push_event(indio_dev,
				       IIO_UNMOD_EVENT_CODE(IIO_TEMP, 0,
							    IIO_EV_TYPE_THRESH,
							    IIO_EV_DIR_RISING),
				       time);
		if (stat1 & BIT(1))
			iio_push_event(indio_dev,
				       IIO_UNMOD_EVENT_CODE(IIO_TEMP, 0,
							    IIO_EV_TYPE_THRESH,
							    IIO_EV_DIR_FALLING),
				       time);
		if (stat1 & BIT(2))
			iio_push_event(indio_dev,
				       IIO_UNMOD_EVENT_CODE(IIO_TEMP, 1,
							    IIO_EV_TYPE_THRESH,
							    IIO_EV_DIR_RISING),
				       time);
		if (stat1 & BIT(3))
			iio_push_event(indio_dev,
				       IIO_UNMOD_EVENT_CODE(IIO_TEMP, 1,
							    IIO_EV_TYPE_THRESH,
							    IIO_EV_DIR_FALLING),
				       time);
		if (stat1 & BIT(5))
			iio_push_event(indio_dev,
				       IIO_UNMOD_EVENT_CODE(IIO_VOLTAGE, 1,
							    IIO_EV_TYPE_THRESH,
							    IIO_EV_DIR_EITHER),
				       time);
		if (stat1 & BIT(6))
			iio_push_event(indio_dev,
				       IIO_UNMOD_EVENT_CODE(IIO_VOLTAGE, 2,
							    IIO_EV_TYPE_THRESH,
							    IIO_EV_DIR_EITHER),
				       time);
		if (stat1 & BIT(7))
			iio_push_event(indio_dev,
				       IIO_UNMOD_EVENT_CODE(IIO_VOLTAGE, 3,
							    IIO_EV_TYPE_THRESH,
							    IIO_EV_DIR_EITHER),
				       time);
		}
	ret = chip->bus.read(chip->bus.client, ADT7316_INT_STAT2, &stat2);
	if (!ret) {
		if (stat2 & ADT7316_INT_MASK2_VDD)
			iio_push_event(indio_dev,
				       IIO_UNMOD_EVENT_CODE(IIO_VOLTAGE,
							    0,
							    IIO_EV_TYPE_THRESH,
							    IIO_EV_DIR_RISING),
				       iio_get_time_ns(indio_dev));
	}

	return IRQ_HANDLED;
}

static int adt7316_setup_irq(struct iio_dev *indio_dev)
{
	struct adt7316_chip_info *chip = iio_priv(indio_dev);
	int irq_type, ret;

	irq_type = irqd_get_trigger_type(irq_get_irq_data(chip->bus.irq));

	switch (irq_type) {
	case IRQF_TRIGGER_HIGH:
	case IRQF_TRIGGER_RISING:
		break;
	case IRQF_TRIGGER_LOW:
	case IRQF_TRIGGER_FALLING:
		break;
	default:
		dev_info(&indio_dev->dev, "mode %d unsupported, using IRQF_TRIGGER_LOW\n",
			 irq_type);
		irq_type = IRQF_TRIGGER_LOW;
		break;
	}

	ret = devm_request_threaded_irq(&indio_dev->dev, chip->bus.irq,
					NULL, adt7316_event_handler,
					irq_type | IRQF_ONESHOT,
					indio_dev->name, indio_dev);
	if (ret) {
		dev_err(&indio_dev->dev, "failed to request irq %d\n",
			chip->bus.irq);
		return ret;
	}

	if (irq_type & IRQF_TRIGGER_HIGH)
		chip->config1 |= ADT7316_INT_POLARITY;

	return 0;
}

/*
 * Show mask of enabled interrupts in Hex.
 */
static ssize_t adt7316_show_int_mask(struct device *dev,
				     struct device_attribute *attr,
				     char *buf)
{
	struct iio_dev *dev_info = dev_to_iio_dev(dev);
	struct adt7316_chip_info *chip = iio_priv(dev_info);

	return sprintf(buf, "0x%x\n", chip->int_mask);
}

/*
 * Set 1 to the mask in Hex to enabled interrupts.
 */
static ssize_t adt7316_set_int_mask(struct device *dev,
				    struct device_attribute *attr,
				    const char *buf,
				    size_t len)
{
	struct iio_dev *dev_info = dev_to_iio_dev(dev);
	struct adt7316_chip_info *chip = iio_priv(dev_info);
	u16 data;
	int ret;
	u8 mask;

	ret = kstrtou16(buf, 16, &data);
	if (ret || data >= ADT7316_VDD_INT_MASK + 1)
		return -EINVAL;

	if (data & ADT7316_VDD_INT_MASK)
		mask = 0;			/* enable vdd int */
	else
		mask = ADT7316_INT_MASK2_VDD;	/* disable vdd int */

	ret = chip->bus.write(chip->bus.client, ADT7316_INT_MASK2, mask);
	if (!ret) {
		chip->int_mask &= ~ADT7316_VDD_INT_MASK;
		chip->int_mask |= data & ADT7316_VDD_INT_MASK;
	}

	if (data & ADT7316_TEMP_AIN_INT_MASK) {
		if ((chip->id & ID_FAMILY_MASK) == ID_ADT73XX)
			/* mask in reg is opposite, set 1 to disable */
			mask = (~data) & ADT7316_TEMP_INT_MASK;
		else
			/* mask in reg is opposite, set 1 to disable */
			mask = (~data) & ADT7316_TEMP_AIN_INT_MASK;
	}
	ret = chip->bus.write(chip->bus.client, ADT7316_INT_MASK1, mask);

	chip->int_mask = mask;

	return len;
}

static inline ssize_t adt7316_show_ad_bound(struct device *dev,
					    struct device_attribute *attr,
					    char *buf)
{
	struct iio_dev_attr *this_attr = to_iio_dev_attr(attr);
	struct iio_dev *dev_info = dev_to_iio_dev(dev);
	struct adt7316_chip_info *chip = iio_priv(dev_info);
	u8 val;
	int data;
	int ret;

	if ((chip->id & ID_FAMILY_MASK) == ID_ADT73XX &&
	    this_attr->address > ADT7316_EX_TEMP_LOW)
		return -EPERM;

	ret = chip->bus.read(chip->bus.client, this_attr->address, &val);
	if (ret)
		return -EIO;

	data = (int)val;

	if (!((chip->id & ID_FAMILY_MASK) == ID_ADT75XX &&
	      (chip->config1 & ADT7516_SEL_AIN1_2_EX_TEMP_MASK) == 0)) {
		if (data & 0x80)
			data -= 256;
	}

	return sprintf(buf, "%d\n", data);
}

static inline ssize_t adt7316_set_ad_bound(struct device *dev,
					   struct device_attribute *attr,
					   const char *buf,
					   size_t len)
{
	struct iio_dev_attr *this_attr = to_iio_dev_attr(attr);
	struct iio_dev *dev_info = dev_to_iio_dev(dev);
	struct adt7316_chip_info *chip = iio_priv(dev_info);
	int data;
	u8 val;
	int ret;

	if ((chip->id & ID_FAMILY_MASK) == ID_ADT73XX &&
	    this_attr->address > ADT7316_EX_TEMP_LOW)
		return -EPERM;

	ret = kstrtoint(buf, 10, &data);
	if (ret)
		return -EINVAL;

	if ((chip->id & ID_FAMILY_MASK) == ID_ADT75XX &&
	    (chip->config1 & ADT7516_SEL_AIN1_2_EX_TEMP_MASK) == 0) {
		if (data > 255 || data < 0)
			return -EINVAL;
	} else {
		if (data > 127 || data < -128)
			return -EINVAL;

		if (data < 0)
			data += 256;
	}

	val = (u8)data;

	ret = chip->bus.write(chip->bus.client, this_attr->address, val);
	if (ret)
		return -EIO;

	return len;
}

static ssize_t adt7316_show_int_enabled(struct device *dev,
					struct device_attribute *attr,
					char *buf)
{
	struct iio_dev *dev_info = dev_to_iio_dev(dev);
	struct adt7316_chip_info *chip = iio_priv(dev_info);

	return sprintf(buf, "%d\n", !!(chip->config1 & ADT7316_INT_EN));
}

static ssize_t adt7316_set_int_enabled(struct device *dev,
				       struct device_attribute *attr,
				       const char *buf,
				       size_t len)
{
	struct iio_dev *dev_info = dev_to_iio_dev(dev);
	struct adt7316_chip_info *chip = iio_priv(dev_info);
	u8 config1;
	int ret;

	config1 = chip->config1 & (~ADT7316_INT_EN);
	if (buf[0] == '1')
		config1 |= ADT7316_INT_EN;

	ret = chip->bus.write(chip->bus.client, ADT7316_CONFIG1, config1);
	if (ret)
		return -EIO;

	chip->config1 = config1;

	return len;
}

static IIO_DEVICE_ATTR(int_mask,
		       0644,
		       adt7316_show_int_mask, adt7316_set_int_mask,
		       0);
static IIO_DEVICE_ATTR(in_temp_high_value,
		       0644,
		       adt7316_show_ad_bound, adt7316_set_ad_bound,
		       ADT7316_IN_TEMP_HIGH);
static IIO_DEVICE_ATTR(in_temp_low_value,
		       0644,
		       adt7316_show_ad_bound, adt7316_set_ad_bound,
		       ADT7316_IN_TEMP_LOW);
static IIO_DEVICE_ATTR(ex_temp_high_value,
		       0644,
		       adt7316_show_ad_bound, adt7316_set_ad_bound,
		       ADT7316_EX_TEMP_HIGH);
static IIO_DEVICE_ATTR(ex_temp_low_value,
		       0644,
		       adt7316_show_ad_bound, adt7316_set_ad_bound,
		       ADT7316_EX_TEMP_LOW);

/* NASTY duplication to be fixed */
static IIO_DEVICE_ATTR(ex_temp_ain1_high_value,
		       0644,
		       adt7316_show_ad_bound, adt7316_set_ad_bound,
		       ADT7316_EX_TEMP_HIGH);
static IIO_DEVICE_ATTR(ex_temp_ain1_low_value,
		       0644,
		       adt7316_show_ad_bound, adt7316_set_ad_bound,
		       ADT7316_EX_TEMP_LOW);
static IIO_DEVICE_ATTR(ain2_high_value,
		       0644,
		       adt7316_show_ad_bound, adt7316_set_ad_bound,
		       ADT7516_AIN2_HIGH);
static IIO_DEVICE_ATTR(ain2_low_value,
		       0644,
		       adt7316_show_ad_bound, adt7316_set_ad_bound,
		       ADT7516_AIN2_LOW);
static IIO_DEVICE_ATTR(ain3_high_value,
		       0644,
		       adt7316_show_ad_bound, adt7316_set_ad_bound,
		       ADT7516_AIN3_HIGH);
static IIO_DEVICE_ATTR(ain3_low_value,
		       0644,
		       adt7316_show_ad_bound, adt7316_set_ad_bound,
		       ADT7516_AIN3_LOW);
static IIO_DEVICE_ATTR(ain4_high_value,
		       0644,
		       adt7316_show_ad_bound, adt7316_set_ad_bound,
		       ADT7516_AIN4_HIGH);
static IIO_DEVICE_ATTR(ain4_low_value,
		       0644,
		       adt7316_show_ad_bound, adt7316_set_ad_bound,
		       ADT7516_AIN4_LOW);
static IIO_DEVICE_ATTR(int_enabled,
		       0644,
		       adt7316_show_int_enabled,
		       adt7316_set_int_enabled, 0);

static struct attribute *adt7316_event_attributes[] = {
	&iio_dev_attr_int_mask.dev_attr.attr,
	&iio_dev_attr_in_temp_high_value.dev_attr.attr,
	&iio_dev_attr_in_temp_low_value.dev_attr.attr,
	&iio_dev_attr_ex_temp_high_value.dev_attr.attr,
	&iio_dev_attr_ex_temp_low_value.dev_attr.attr,
	&iio_dev_attr_int_enabled.dev_attr.attr,
	NULL,
};

static const struct attribute_group adt7316_event_attribute_group = {
	.attrs = adt7316_event_attributes,
	.name = "events",
};

static struct attribute *adt7516_event_attributes[] = {
	&iio_dev_attr_int_mask.dev_attr.attr,
	&iio_dev_attr_in_temp_high_value.dev_attr.attr,
	&iio_dev_attr_in_temp_low_value.dev_attr.attr,
	&iio_dev_attr_ex_temp_ain1_high_value.dev_attr.attr,
	&iio_dev_attr_ex_temp_ain1_low_value.dev_attr.attr,
	&iio_dev_attr_ain2_high_value.dev_attr.attr,
	&iio_dev_attr_ain2_low_value.dev_attr.attr,
	&iio_dev_attr_ain3_high_value.dev_attr.attr,
	&iio_dev_attr_ain3_low_value.dev_attr.attr,
	&iio_dev_attr_ain4_high_value.dev_attr.attr,
	&iio_dev_attr_ain4_low_value.dev_attr.attr,
	&iio_dev_attr_int_enabled.dev_attr.attr,
	NULL,
};

static const struct attribute_group adt7516_event_attribute_group = {
	.attrs = adt7516_event_attributes,
	.name = "events",
};

#ifdef CONFIG_PM_SLEEP
static int adt7316_disable(struct device *dev)
{
	struct iio_dev *dev_info = dev_get_drvdata(dev);
	struct adt7316_chip_info *chip = iio_priv(dev_info);

	return _adt7316_store_enabled(chip, 0);
}

static int adt7316_enable(struct device *dev)
{
	struct iio_dev *dev_info = dev_get_drvdata(dev);
	struct adt7316_chip_info *chip = iio_priv(dev_info);

	return _adt7316_store_enabled(chip, 1);
}
EXPORT_SYMBOL_GPL(adt7316_pm_ops);
SIMPLE_DEV_PM_OPS(adt7316_pm_ops, adt7316_disable, adt7316_enable);
#endif

static const struct iio_info adt7316_info = {
	.attrs = &adt7316_attribute_group,
	.event_attrs = &adt7316_event_attribute_group,
};

static const struct iio_info adt7516_info = {
	.attrs = &adt7516_attribute_group,
	.event_attrs = &adt7516_event_attribute_group,
};

/*
 * device probe and remove
 */
int adt7316_probe(struct device *dev, struct adt7316_bus *bus,
		  const char *name)
{
	struct adt7316_chip_info *chip;
	struct iio_dev *indio_dev;
	int ret;

	indio_dev = devm_iio_device_alloc(dev, sizeof(*chip));
	if (!indio_dev)
		return -ENOMEM;
	chip = iio_priv(indio_dev);
	/* this is only used for device removal purposes */
	dev_set_drvdata(dev, indio_dev);

	chip->bus = *bus;

	if (name[4] == '3')
		chip->id = ID_ADT7316 + (name[6] - '6');
	else if (name[4] == '5')
		chip->id = ID_ADT7516 + (name[6] - '6');
	else
		return -ENODEV;

	if (chip->id == ID_ADT7316 || chip->id == ID_ADT7516)
		chip->dac_bits = 12;
	else if (chip->id == ID_ADT7317 || chip->id == ID_ADT7517)
		chip->dac_bits = 10;
	else
		chip->dac_bits = 8;

<<<<<<< HEAD
	chip->ldac_pin = devm_gpiod_get_optional(dev, "adi,ldac", GPIOD_OUT_LOW);
=======
	chip->ldac_pin = devm_gpiod_get_optional(dev, "adi,ldac",
						GPIOD_OUT_LOW);
>>>>>>> 0ecfebd2
	if (IS_ERR(chip->ldac_pin)) {
		ret = PTR_ERR(chip->ldac_pin);
		dev_err(dev, "Failed to request ldac GPIO: %d\n", ret);
		return ret;
	}

	if (!chip->ldac_pin) {
		chip->config3 |= ADT7316_DA_EN_VIA_DAC_LDAC;
		if ((chip->id & ID_FAMILY_MASK) == ID_ADT75XX)
			chip->config1 |= ADT7516_SEL_AIN3;
	}
	chip->int_mask = ADT7316_TEMP_INT_MASK | ADT7316_VDD_INT_MASK;
	if ((chip->id & ID_FAMILY_MASK) == ID_ADT75XX)
		chip->int_mask |= ADT7516_AIN_INT_MASK;

	indio_dev->dev.parent = dev;
	if ((chip->id & ID_FAMILY_MASK) == ID_ADT75XX)
		indio_dev->info = &adt7516_info;
	else
		indio_dev->info = &adt7316_info;
	indio_dev->name = name;
	indio_dev->modes = INDIO_DIRECT_MODE;

	if (chip->bus.irq > 0) {
		ret = adt7316_setup_irq(indio_dev);
		if (ret)
			return ret;
	}

	ret = chip->bus.write(chip->bus.client, ADT7316_CONFIG1, chip->config1);
	if (ret)
		return -EIO;

	ret = chip->bus.write(chip->bus.client, ADT7316_CONFIG3, chip->config3);
	if (ret)
		return -EIO;

	ret = devm_iio_device_register(dev, indio_dev);
	if (ret)
		return ret;

	dev_info(dev, "%s temperature sensor, ADC and DAC registered.\n",
		 indio_dev->name);

	return 0;
}
EXPORT_SYMBOL(adt7316_probe);

MODULE_AUTHOR("Sonic Zhang <sonic.zhang@analog.com>");
MODULE_DESCRIPTION("Analog Devices ADT7316/7/8 and ADT7516/7/9 digital temperature sensor, ADC and DAC driver");
MODULE_LICENSE("GPL v2");<|MERGE_RESOLUTION|>--- conflicted
+++ resolved
@@ -2154,12 +2154,8 @@
 	else
 		chip->dac_bits = 8;
 
-<<<<<<< HEAD
-	chip->ldac_pin = devm_gpiod_get_optional(dev, "adi,ldac", GPIOD_OUT_LOW);
-=======
 	chip->ldac_pin = devm_gpiod_get_optional(dev, "adi,ldac",
 						GPIOD_OUT_LOW);
->>>>>>> 0ecfebd2
 	if (IS_ERR(chip->ldac_pin)) {
 		ret = PTR_ERR(chip->ldac_pin);
 		dev_err(dev, "Failed to request ldac GPIO: %d\n", ret);
