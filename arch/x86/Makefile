# SPDX-License-Identifier: GPL-2.0
# Unified Makefile for i386 and x86_64

# select defconfig based on actual architecture
ifeq ($(ARCH),x86)
  ifeq ($(shell uname -m),x86_64)
        KBUILD_DEFCONFIG := x86_64_defconfig
  else
        KBUILD_DEFCONFIG := i386_defconfig
  endif
else
        KBUILD_DEFCONFIG := $(ARCH)_defconfig
endif

# For gcc stack alignment is specified with -mpreferred-stack-boundary,
# clang has the option -mstack-alignment for that purpose.
ifneq ($(call cc-option, -mpreferred-stack-boundary=4),)
      cc_stack_align4 := -mpreferred-stack-boundary=2
      cc_stack_align8 := -mpreferred-stack-boundary=3
else ifneq ($(call cc-option, -mstack-alignment=16),)
      cc_stack_align4 := -mstack-alignment=4
      cc_stack_align8 := -mstack-alignment=8
endif

# How to compile the 16-bit code.  Note we always compile for -march=i386;
# that way we can complain to the user if the CPU is insufficient.
#
# The -m16 option is supported by GCC >= 4.9 and clang >= 3.5. For
# older versions of GCC, include an *assembly* header to make sure that
# gcc doesn't play any games behind our back.
CODE16GCC_CFLAGS := -m32 -Wa,$(srctree)/arch/x86/boot/code16gcc.h
M16_CFLAGS	 := $(call cc-option, -m16, $(CODE16GCC_CFLAGS))

REALMODE_CFLAGS	:= $(M16_CFLAGS) -g -Os -D__KERNEL__ \
		   -DDISABLE_BRANCH_PROFILING \
		   -Wall -Wstrict-prototypes -march=i386 -mregparm=3 \
		   -fno-strict-aliasing -fomit-frame-pointer -fno-pic \
		   -mno-mmx -mno-sse

REALMODE_CFLAGS += $(call __cc-option, $(CC), $(REALMODE_CFLAGS), -ffreestanding)
REALMODE_CFLAGS += $(call __cc-option, $(CC), $(REALMODE_CFLAGS), -fno-stack-protector)
REALMODE_CFLAGS += $(call __cc-option, $(CC), $(REALMODE_CFLAGS), $(cc_stack_align4))
export REALMODE_CFLAGS

# BITS is used as extension for files which are available in a 32 bit
# and a 64 bit version to simplify shared Makefiles.
# e.g.: obj-y += foo_$(BITS).o
export BITS

ifdef CONFIG_X86_NEED_RELOCS
        LDFLAGS_vmlinux := --emit-relocs
endif

#
# Prevent GCC from generating any FP code by mistake.
#
# This must happen before we try the -mpreferred-stack-boundary, see:
#
#    https://gcc.gnu.org/bugzilla/show_bug.cgi?id=53383
#
KBUILD_CFLAGS += -mno-sse -mno-mmx -mno-sse2 -mno-3dnow
KBUILD_CFLAGS += $(call cc-option,-mno-avx,)

ifeq ($(CONFIG_X86_32),y)
        BITS := 32
        UTS_MACHINE := i386
        CHECKFLAGS += -D__i386__

        biarch := $(call cc-option,-m32)
        KBUILD_AFLAGS += $(biarch)
        KBUILD_CFLAGS += $(biarch)

        KBUILD_CFLAGS += -msoft-float -mregparm=3 -freg-struct-return

        # Never want PIC in a 32-bit kernel, prevent breakage with GCC built
        # with nonstandard options
        KBUILD_CFLAGS += -fno-pic

        # Align the stack to the register width instead of using the default
        # alignment of 16 bytes. This reduces stack usage and the number of
        # alignment instructions.
        KBUILD_CFLAGS += $(call cc-option,$(cc_stack_align4))

        # Disable unit-at-a-time mode on pre-gcc-4.0 compilers, it makes gcc use
        # a lot more stack due to the lack of sharing of stacklots:
        KBUILD_CFLAGS += $(call cc-ifversion, -lt, 0400, \
				$(call cc-option,-fno-unit-at-a-time))

        # CPU-specific tuning. Anything which can be shared with UML should go here.
        include arch/x86/Makefile_32.cpu
        KBUILD_CFLAGS += $(cflags-y)

        # temporary until string.h is fixed
        KBUILD_CFLAGS += -ffreestanding
else
        BITS := 64
        UTS_MACHINE := x86_64
        CHECKFLAGS += -D__x86_64__ -m64

        biarch := -m64
        KBUILD_AFLAGS += -m64
        KBUILD_CFLAGS += -m64

        # Align jump targets to 1 byte, not the default 16 bytes:
        KBUILD_CFLAGS += $(call cc-option,-falign-jumps=1)

        # Pack loops tightly as well:
        KBUILD_CFLAGS += $(call cc-option,-falign-loops=1)

        # Don't autogenerate traditional x87 instructions
        KBUILD_CFLAGS += $(call cc-option,-mno-80387)
        KBUILD_CFLAGS += $(call cc-option,-mno-fp-ret-in-387)

        # By default gcc and clang use a stack alignment of 16 bytes for x86.
        # However the standard kernel entry on x86-64 leaves the stack on an
        # 8-byte boundary. If the compiler isn't informed about the actual
        # alignment it will generate extra alignment instructions for the
        # default alignment which keep the stack *mis*aligned.
        # Furthermore an alignment to the register width reduces stack usage
        # and the number of alignment instructions.
        KBUILD_CFLAGS += $(call cc-option,$(cc_stack_align8))

	# Use -mskip-rax-setup if supported.
	KBUILD_CFLAGS += $(call cc-option,-mskip-rax-setup)

        # FIXME - should be integrated in Makefile.cpu (Makefile_32.cpu)
        cflags-$(CONFIG_MK8) += $(call cc-option,-march=k8)
        cflags-$(CONFIG_MPSC) += $(call cc-option,-march=nocona)

        cflags-$(CONFIG_MCORE2) += \
                $(call cc-option,-march=core2,$(call cc-option,-mtune=generic))
	cflags-$(CONFIG_MATOM) += $(call cc-option,-march=atom) \
		$(call cc-option,-mtune=atom,$(call cc-option,-mtune=generic))
        cflags-$(CONFIG_GENERIC_CPU) += $(call cc-option,-mtune=generic)
        KBUILD_CFLAGS += $(cflags-y)

        KBUILD_CFLAGS += -mno-red-zone
        KBUILD_CFLAGS += -mcmodel=kernel

        # -funit-at-a-time shrinks the kernel .text considerably
        # unfortunately it makes reading oopses harder.
        KBUILD_CFLAGS += $(call cc-option,-funit-at-a-time)
endif

ifdef CONFIG_X86_X32
	x32_ld_ok := $(call try-run,\
			/bin/echo -e '1: .quad 1b' | \
			$(CC) $(KBUILD_AFLAGS) -c -x assembler -o "$$TMP" - && \
			$(OBJCOPY) -O elf32-x86-64 "$$TMP" "$$TMPO" && \
			$(LD) -m elf32_x86_64 "$$TMPO" -o "$$TMP",y,n)
        ifeq ($(x32_ld_ok),y)
                CONFIG_X86_X32_ABI := y
                KBUILD_AFLAGS += -DCONFIG_X86_X32_ABI
                KBUILD_CFLAGS += -DCONFIG_X86_X32_ABI
        else
                $(warning CONFIG_X86_X32 enabled but no binutils support)
        endif
endif
export CONFIG_X86_X32_ABI

#
# If the function graph tracer is used with mcount instead of fentry,
# '-maccumulate-outgoing-args' is needed to prevent a GCC bug
# (https://gcc.gnu.org/bugzilla/show_bug.cgi?id=42109)
#
ifdef CONFIG_FUNCTION_GRAPH_TRACER
  ifndef CONFIG_HAVE_FENTRY
	ACCUMULATE_OUTGOING_ARGS := 1
  else
    ifeq ($(call cc-option-yn, -mfentry), n)
	ACCUMULATE_OUTGOING_ARGS := 1

	# GCC ignores '-maccumulate-outgoing-args' when used with '-Os'.
	# If '-Os' is enabled, disable it and print a warning.
        ifdef CONFIG_CC_OPTIMIZE_FOR_SIZE
          undefine CONFIG_CC_OPTIMIZE_FOR_SIZE
          $(warning Disabling CONFIG_CC_OPTIMIZE_FOR_SIZE.  Your compiler does not have -mfentry so you cannot optimize for size with CONFIG_FUNCTION_GRAPH_TRACER.)
        endif

    endif
  endif
endif

#
# Jump labels need '-maccumulate-outgoing-args' for gcc < 4.5.2 to prevent a
# GCC bug (https://gcc.gnu.org/bugzilla/show_bug.cgi?id=46226).  There's no way
# to test for this bug at compile-time because the test case needs to execute,
# which is a no-go for cross compilers.  So check the GCC version instead.
#
ifdef CONFIG_JUMP_LABEL
  ifneq ($(ACCUMULATE_OUTGOING_ARGS), 1)
	ACCUMULATE_OUTGOING_ARGS = $(call cc-if-fullversion, -lt, 040502, 1)
  endif
endif

ifeq ($(ACCUMULATE_OUTGOING_ARGS), 1)
	# This compiler flag is not supported by Clang:
	KBUILD_CFLAGS += $(call cc-option,-maccumulate-outgoing-args,)
endif

# Stackpointer is addressed different for 32 bit and 64 bit x86
sp-$(CONFIG_X86_32) := esp
sp-$(CONFIG_X86_64) := rsp

# do binutils support CFI?
cfi := $(call as-instr,.cfi_startproc\n.cfi_rel_offset $(sp-y)$(comma)0\n.cfi_endproc,-DCONFIG_AS_CFI=1)
# is .cfi_signal_frame supported too?
cfi-sigframe := $(call as-instr,.cfi_startproc\n.cfi_signal_frame\n.cfi_endproc,-DCONFIG_AS_CFI_SIGNAL_FRAME=1)
cfi-sections := $(call as-instr,.cfi_sections .debug_frame,-DCONFIG_AS_CFI_SECTIONS=1)

# does binutils support specific instructions?
asinstr := $(call as-instr,fxsaveq (%rax),-DCONFIG_AS_FXSAVEQ=1)
asinstr += $(call as-instr,pshufb %xmm0$(comma)%xmm0,-DCONFIG_AS_SSSE3=1)
asinstr += $(call as-instr,crc32l %eax$(comma)%eax,-DCONFIG_AS_CRC32=1)
avx_instr := $(call as-instr,vxorps %ymm0$(comma)%ymm1$(comma)%ymm2,-DCONFIG_AS_AVX=1)
avx2_instr :=$(call as-instr,vpbroadcastb %xmm0$(comma)%ymm1,-DCONFIG_AS_AVX2=1)
avx512_instr :=$(call as-instr,vpmovm2b %k1$(comma)%zmm5,-DCONFIG_AS_AVX512=1)
sha1_ni_instr :=$(call as-instr,sha1msg1 %xmm0$(comma)%xmm1,-DCONFIG_AS_SHA1_NI=1)
sha256_ni_instr :=$(call as-instr,sha256msg1 %xmm0$(comma)%xmm1,-DCONFIG_AS_SHA256_NI=1)

KBUILD_AFLAGS += $(cfi) $(cfi-sigframe) $(cfi-sections) $(asinstr) $(avx_instr) $(avx2_instr) $(avx512_instr) $(sha1_ni_instr) $(sha256_ni_instr)
KBUILD_CFLAGS += $(cfi) $(cfi-sigframe) $(cfi-sections) $(asinstr) $(avx_instr) $(avx2_instr) $(avx512_instr) $(sha1_ni_instr) $(sha256_ni_instr)

LDFLAGS := -m elf_$(UTS_MACHINE)

# Speed up the build
KBUILD_CFLAGS += -pipe
# Workaround for a gcc prelease that unfortunately was shipped in a suse release
KBUILD_CFLAGS += -Wno-sign-compare
#
KBUILD_CFLAGS += -fno-asynchronous-unwind-tables

# Avoid indirect branches in kernel to deal with Spectre
ifdef CONFIG_RETPOLINE
<<<<<<< HEAD
    RETPOLINE_CFLAGS += $(call cc-option,-mindirect-branch=thunk-extern -mindirect-branch-register)
    ifneq ($(RETPOLINE_CFLAGS),)
        KBUILD_CFLAGS += $(RETPOLINE_CFLAGS) -DRETPOLINE
    endif
=======
ifneq ($(RETPOLINE_CFLAGS),)
  KBUILD_CFLAGS += $(RETPOLINE_CFLAGS) -DRETPOLINE
endif
>>>>>>> 661e50bc
endif

archscripts: scripts_basic
	$(Q)$(MAKE) $(build)=arch/x86/tools relocs

###
# Syscall table generation

archheaders:
	$(Q)$(MAKE) $(build)=arch/x86/entry/syscalls all

archprepare:
ifeq ($(CONFIG_KEXEC_FILE),y)
	$(Q)$(MAKE) $(build)=arch/x86/purgatory arch/x86/purgatory/kexec-purgatory.c
endif

###
# Kernel objects

head-y := arch/x86/kernel/head_$(BITS).o
head-y += arch/x86/kernel/head$(BITS).o
head-y += arch/x86/kernel/ebda.o
head-y += arch/x86/kernel/platform-quirks.o

libs-y  += arch/x86/lib/

# See arch/x86/Kbuild for content of core part of the kernel
core-y += arch/x86/

# drivers-y are linked after core-y
drivers-$(CONFIG_MATH_EMULATION) += arch/x86/math-emu/
drivers-$(CONFIG_PCI)            += arch/x86/pci/

# must be linked after kernel/
drivers-$(CONFIG_OPROFILE) += arch/x86/oprofile/

# suspend and hibernation support
drivers-$(CONFIG_PM) += arch/x86/power/

drivers-$(CONFIG_FB) += arch/x86/video/

####
# boot loader support. Several targets are kept for legacy purposes

boot := arch/x86/boot

BOOT_TARGETS = bzlilo bzdisk fdimage fdimage144 fdimage288 isoimage

PHONY += bzImage $(BOOT_TARGETS)

# Default kernel to build
all: bzImage

# KBUILD_IMAGE specify target image being built
KBUILD_IMAGE := $(boot)/bzImage

bzImage: vmlinux
ifeq ($(CONFIG_X86_DECODER_SELFTEST),y)
	$(Q)$(MAKE) $(build)=arch/x86/tools posttest
endif
	$(Q)$(MAKE) $(build)=$(boot) $(KBUILD_IMAGE)
	$(Q)mkdir -p $(objtree)/arch/$(UTS_MACHINE)/boot
	$(Q)ln -fsn ../../x86/boot/bzImage $(objtree)/arch/$(UTS_MACHINE)/boot/$@

$(BOOT_TARGETS): vmlinux
	$(Q)$(MAKE) $(build)=$(boot) $@

PHONY += install
install:
	$(Q)$(MAKE) $(build)=$(boot) $@

PHONY += vdso_install
vdso_install:
	$(Q)$(MAKE) $(build)=arch/x86/entry/vdso $@

archclean:
	$(Q)rm -rf $(objtree)/arch/i386
	$(Q)rm -rf $(objtree)/arch/x86_64
	$(Q)$(MAKE) $(clean)=$(boot)
	$(Q)$(MAKE) $(clean)=arch/x86/tools
	$(Q)$(MAKE) $(clean)=arch/x86/purgatory

define archhelp
  echo  '* bzImage      - Compressed kernel image (arch/x86/boot/bzImage)'
  echo  '  install      - Install kernel using'
  echo  '                  (your) ~/bin/$(INSTALLKERNEL) or'
  echo  '                  (distribution) /sbin/$(INSTALLKERNEL) or'
  echo  '                  install to $$(INSTALL_PATH) and run lilo'
  echo  '  fdimage      - Create 1.4MB boot floppy image (arch/x86/boot/fdimage)'
  echo  '  fdimage144   - Create 1.4MB boot floppy image (arch/x86/boot/fdimage)'
  echo  '  fdimage288   - Create 2.8MB boot floppy image (arch/x86/boot/fdimage)'
  echo  '  isoimage     - Create a boot CD-ROM image (arch/x86/boot/image.iso)'
  echo  '                  bzdisk/fdimage*/isoimage also accept:'
  echo  '                  FDARGS="..."  arguments for the booted kernel'
  echo  '                  FDINITRD=file initrd for the booted kernel'
endef<|MERGE_RESOLUTION|>--- conflicted
+++ resolved
@@ -232,16 +232,9 @@
 
 # Avoid indirect branches in kernel to deal with Spectre
 ifdef CONFIG_RETPOLINE
-<<<<<<< HEAD
-    RETPOLINE_CFLAGS += $(call cc-option,-mindirect-branch=thunk-extern -mindirect-branch-register)
-    ifneq ($(RETPOLINE_CFLAGS),)
-        KBUILD_CFLAGS += $(RETPOLINE_CFLAGS) -DRETPOLINE
-    endif
-=======
 ifneq ($(RETPOLINE_CFLAGS),)
   KBUILD_CFLAGS += $(RETPOLINE_CFLAGS) -DRETPOLINE
 endif
->>>>>>> 661e50bc
 endif
 
 archscripts: scripts_basic
