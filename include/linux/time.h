/* SPDX-License-Identifier: GPL-2.0 */
#ifndef _LINUX_TIME_H
#define _LINUX_TIME_H

# include <linux/cache.h>
# include <linux/seqlock.h>
# include <linux/math64.h>
# include <linux/time64.h>

extern struct timezone sys_tz;

int get_timespec64(struct timespec64 *ts,
		const struct __kernel_timespec __user *uts);
int put_timespec64(const struct timespec64 *ts,
		struct __kernel_timespec __user *uts);
int get_itimerspec64(struct itimerspec64 *it,
			const struct __kernel_itimerspec __user *uit);
int put_itimerspec64(const struct itimerspec64 *it,
			struct __kernel_itimerspec __user *uit);

extern time64_t mktime64(const unsigned int year, const unsigned int mon,
			const unsigned int day, const unsigned int hour,
			const unsigned int min, const unsigned int sec);

/* Some architectures do not supply their own clocksource.
 * This is mainly the case in architectures that get their
 * inter-tick times by reading the counter on their interval
 * timer. Since these timers wrap every tick, they're not really
 * useful as clocksources. Wrapping them to act like one is possible
 * but not very efficient. So we provide a callout these arches
 * can implement for use with the jiffies clocksource to provide
 * finer then tick granular time.
 */
#ifdef CONFIG_ARCH_USES_GETTIMEOFFSET
extern u32 (*arch_gettimeoffset)(void);
#endif

#ifdef CONFIG_POSIX_TIMERS
extern void clear_itimer(void);
#else
static inline void clear_itimer(void) {}
#endif

extern long do_utimes(int dfd, const char __user *filename, struct timespec64 *times, int flags);

/*
 * Similar to the struct tm in userspace <time.h>, but it needs to be here so
 * that the kernel source is self contained.
 */
struct tm {
	/*
	 * the number of seconds after the minute, normally in the range
	 * 0 to 59, but can be up to 60 to allow for leap seconds
	 */
	int tm_sec;
	/* the number of minutes after the hour, in the range 0 to 59*/
	int tm_min;
	/* the number of hours past midnight, in the range 0 to 23 */
	int tm_hour;
	/* the day of the month, in the range 1 to 31 */
	int tm_mday;
	/* the number of months since January, in the range 0 to 11 */
	int tm_mon;
	/* the number of years since 1900 */
	long tm_year;
	/* the number of days since Sunday, in the range 0 to 6 */
	int tm_wday;
	/* the number of days since January 1, in the range 0 to 365 */
	int tm_yday;
};

void time64_to_tm(time64_t totalsecs, int offset, struct tm *result);

# include <linux/time32.h>

static inline bool itimerspec64_valid(const struct itimerspec64 *its)
{
	if (!timespec64_valid(&(its->it_interval)) ||
		!timespec64_valid(&(its->it_value)))
		return false;

	return true;
}

/**
 * time_after32 - compare two 32-bit relative times
 * @a:	the time which may be after @b
 * @b:	the time which may be before @a
 *
 * time_after32(a, b) returns true if the time @a is after time @b.
 * time_before32(b, a) returns true if the time @b is before time @a.
 *
 * Similar to time_after(), compare two 32-bit timestamps for relative
 * times.  This is useful for comparing 32-bit seconds values that can't
 * be converted to 64-bit values (e.g. due to disk format or wire protocol
 * issues) when it is known that the times are less than 68 years apart.
 */
#define time_after32(a, b)	((s32)((u32)(b) - (u32)(a)) < 0)
#define time_before32(b, a)	time_after32(a, b)

/**
 * time_between32 - check if a 32-bit timestamp is within a given time range
 * @t:	the time which may be within [l,h]
 * @l:	the lower bound of the range
 * @h:	the higher bound of the range
 *
 * time_before32(t, l, h) returns true if @l <= @t <= @h. All operands are
 * treated as 32-bit integers.
 *
 * Equivalent to !(time_before32(@t, @l) || time_after32(@t, @h)).
 */
#define time_between32(t, l, h) ((u32)(h) - (u32)(l) >= (u32)(t) - (u32)(l))

<<<<<<< HEAD
struct timens_offset {
	s64	sec;
	u64	nsec;
};
=======
# include <vdso/time.h>
>>>>>>> 04d5ce62

#endif<|MERGE_RESOLUTION|>--- conflicted
+++ resolved
@@ -111,13 +111,6 @@
  */
 #define time_between32(t, l, h) ((u32)(h) - (u32)(l) >= (u32)(t) - (u32)(l))
 
-<<<<<<< HEAD
-struct timens_offset {
-	s64	sec;
-	u64	nsec;
-};
-=======
 # include <vdso/time.h>
->>>>>>> 04d5ce62
 
 #endif