--- conflicted
+++ resolved
@@ -97,59 +97,6 @@
 
 #define SIZEOF_PTREGS	21*8
 
-<<<<<<< HEAD
-	.macro ALLOC_PT_GPREGS_ON_STACK
-	addq	$-(15*8), %rsp
-	.endm
-
-	.macro SAVE_C_REGS_HELPER offset=0 rax=1 rcx=1 r8910=1 r11=1
-	.if \r11
-	movq %r11, 6*8+\offset(%rsp)
-	.endif
-	.if \r8910
-	movq %r10, 7*8+\offset(%rsp)
-	movq %r9,  8*8+\offset(%rsp)
-	movq %r8,  9*8+\offset(%rsp)
-	.endif
-	.if \rax
-	movq %rax, 10*8+\offset(%rsp)
-	.endif
-	.if \rcx
-	movq %rcx, 11*8+\offset(%rsp)
-	.endif
-	movq %rdx, 12*8+\offset(%rsp)
-	movq %rsi, 13*8+\offset(%rsp)
-	movq %rdi, 14*8+\offset(%rsp)
-	UNWIND_HINT_REGS offset=\offset extra=0
-	.endm
-	.macro SAVE_C_REGS offset=0
-	SAVE_C_REGS_HELPER \offset, 1, 1, 1, 1
-	.endm
-	.macro SAVE_C_REGS_EXCEPT_RAX_RCX offset=0
-	SAVE_C_REGS_HELPER \offset, 0, 0, 1, 1
-	.endm
-	.macro SAVE_C_REGS_EXCEPT_R891011
-	SAVE_C_REGS_HELPER 0, 1, 1, 0, 0
-	.endm
-	.macro SAVE_C_REGS_EXCEPT_RCX_R891011
-	SAVE_C_REGS_HELPER 0, 1, 0, 0, 0
-	.endm
-	.macro SAVE_C_REGS_EXCEPT_RAX_RCX_R11
-	SAVE_C_REGS_HELPER 0, 0, 0, 1, 0
-	.endm
-
-	.macro SAVE_EXTRA_REGS offset=0
-	movq %r15, 0*8+\offset(%rsp)
-	movq %r14, 1*8+\offset(%rsp)
-	movq %r13, 2*8+\offset(%rsp)
-	movq %r12, 3*8+\offset(%rsp)
-	movq %rbp, 4*8+\offset(%rsp)
-	movq %rbx, 5*8+\offset(%rsp)
-	UNWIND_HINT_REGS offset=\offset
-	.endm
-
-	.macro POP_EXTRA_REGS
-=======
 .macro PUSH_AND_CLEAR_REGS rdx=%rdx rax=%rax save_ret=0
 	/*
 	 * Push registers and sanitize registers of values that a
@@ -196,40 +143,21 @@
 .endm
 
 .macro POP_REGS pop_rdi=1 skip_r11rcx=0
->>>>>>> 661e50bc
 	popq %r15
 	popq %r14
 	popq %r13
 	popq %r12
 	popq %rbp
 	popq %rbx
-<<<<<<< HEAD
-	.endm
-
-	.macro POP_C_REGS
-	popq %r11
-=======
 	.if \skip_r11rcx
 	popq %rsi
 	.else
 	popq %r11
 	.endif
->>>>>>> 661e50bc
 	popq %r10
 	popq %r9
 	popq %r8
 	popq %rax
-<<<<<<< HEAD
-	popq %rcx
-	popq %rdx
-	popq %rsi
-	popq %rdi
-	.endm
-
-	.macro icebp
-	.byte 0xf1
-	.endm
-=======
 	.if \skip_r11rcx
 	popq %rsi
 	.else
@@ -241,7 +169,6 @@
 	popq %rdi
 	.endif
 .endm
->>>>>>> 661e50bc
 
 /*
  * This is a sneaky trick to help the unwinder find pt_regs on the stack.  The
