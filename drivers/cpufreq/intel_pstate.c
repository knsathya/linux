--- conflicted
+++ resolved
@@ -1212,11 +1212,6 @@
 
 static inline int32_t get_avg_frequency(struct cpudata *cpu)
 {
-<<<<<<< HEAD
-	return fp_toint(mul_fp(cpu->sample.core_pct_busy,
-			       int_tofp(cpu->pstate.max_pstate_physical *
-						cpu->pstate.scaling / 100)));
-=======
 	return mul_ext_fp(cpu->sample.core_avg_perf,
 			  cpu->pstate.max_pstate_physical * cpu->pstate.scaling);
 }
@@ -1225,7 +1220,6 @@
 {
 	return mul_ext_fp(cpu->pstate.max_pstate_physical,
 			  cpu->sample.core_avg_perf);
->>>>>>> 1aa7a6e2
 }
 
 static inline int32_t get_target_pstate_use_cpu_load(struct cpudata *cpu)
@@ -1346,11 +1340,7 @@
 		bool sample_taken = intel_pstate_sample(cpu, time);
 
 		if (sample_taken) {
-<<<<<<< HEAD
-			intel_pstate_calc_busy(cpu);
-=======
 			intel_pstate_calc_avg_perf(cpu);
->>>>>>> 1aa7a6e2
 			if (!hwp_active)
 				intel_pstate_adjust_busy_pstate(cpu);
 		}
