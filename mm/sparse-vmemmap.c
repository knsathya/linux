--- conflicted
+++ resolved
@@ -54,20 +54,9 @@
 	if (slab_is_available()) {
 		struct page *page;
 
-<<<<<<< HEAD
-		if (node_state(node, N_HIGH_MEMORY))
-			page = alloc_pages_node(
-				node, GFP_KERNEL | __GFP_ZERO | __GFP_RETRY_MAYFAIL,
-				get_order(size));
-		else
-			page = alloc_pages(
-				GFP_KERNEL | __GFP_ZERO | __GFP_RETRY_MAYFAIL,
-				get_order(size));
-=======
 		page = alloc_pages_node(node,
 			GFP_KERNEL | __GFP_ZERO | __GFP_RETRY_MAYFAIL,
 			get_order(size));
->>>>>>> bb176f67
 		if (page)
 			return page_address(page);
 		return NULL;
