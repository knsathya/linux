/*
 * Universal Interface for Intel High Definition Audio Codec
 *
 * HD audio interface patch for SigmaTel STAC92xx
 *
 * Copyright (c) 2005 Embedded Alley Solutions, Inc.
 * Matt Porter <mporter@embeddedalley.com>
 *
 * Based on patch_cmedia.c and patch_realtek.c
 * Copyright (c) 2004 Takashi Iwai <tiwai@suse.de>
 *
 *  This driver is free software; you can redistribute it and/or modify
 *  it under the terms of the GNU General Public License as published by
 *  the Free Software Foundation; either version 2 of the License, or
 *  (at your option) any later version.
 *
 *  This driver is distributed in the hope that it will be useful,
 *  but WITHOUT ANY WARRANTY; without even the implied warranty of
 *  MERCHANTABILITY or FITNESS FOR A PARTICULAR PURPOSE.  See the
 *  GNU General Public License for more details.
 *
 *  You should have received a copy of the GNU General Public License
 *  along with this program; if not, write to the Free Software
 *  Foundation, Inc., 59 Temple Place, Suite 330, Boston, MA  02111-1307 USA
 */

#include <linux/init.h>
#include <linux/delay.h>
#include <linux/slab.h>
#include <linux/pci.h>
#include <linux/dmi.h>
#include <linux/module.h>
#include <sound/core.h>
#include <sound/asoundef.h>
#include <sound/jack.h>
#include <sound/tlv.h>
#include "hda_codec.h"
#include "hda_local.h"
#include "hda_beep.h"
#include "hda_jack.h"

enum {
	STAC_VREF_EVENT	= 1,
	STAC_INSERT_EVENT,
	STAC_PWR_EVENT,
	STAC_HP_EVENT,
	STAC_LO_EVENT,
	STAC_MIC_EVENT,
};

enum {
	STAC_AUTO,
	STAC_REF,
	STAC_9200_OQO,
	STAC_9200_DELL_D21,
	STAC_9200_DELL_D22,
	STAC_9200_DELL_D23,
	STAC_9200_DELL_M21,
	STAC_9200_DELL_M22,
	STAC_9200_DELL_M23,
	STAC_9200_DELL_M24,
	STAC_9200_DELL_M25,
	STAC_9200_DELL_M26,
	STAC_9200_DELL_M27,
	STAC_9200_M4,
	STAC_9200_M4_2,
	STAC_9200_PANASONIC,
	STAC_9200_MODELS
};

enum {
	STAC_9205_AUTO,
	STAC_9205_REF,
	STAC_9205_DELL_M42,
	STAC_9205_DELL_M43,
	STAC_9205_DELL_M44,
	STAC_9205_EAPD,
	STAC_9205_MODELS
};

enum {
	STAC_92HD73XX_AUTO,
	STAC_92HD73XX_NO_JD, /* no jack-detection */
	STAC_92HD73XX_REF,
	STAC_92HD73XX_INTEL,
	STAC_DELL_M6_AMIC,
	STAC_DELL_M6_DMIC,
	STAC_DELL_M6_BOTH,
	STAC_DELL_EQ,
	STAC_ALIENWARE_M17X,
	STAC_92HD73XX_MODELS
};

enum {
	STAC_92HD83XXX_AUTO,
	STAC_92HD83XXX_REF,
	STAC_92HD83XXX_PWR_REF,
	STAC_DELL_S14,
	STAC_DELL_VOSTRO_3500,
<<<<<<< HEAD
	STAC_92HD83XXX_HP,
=======
>>>>>>> f2cbba76
	STAC_92HD83XXX_HP_cNB11_INTQUAD,
	STAC_HP_DV7_4000,
	STAC_92HD83XXX_MODELS
};

enum {
	STAC_92HD71BXX_AUTO,
	STAC_92HD71BXX_REF,
	STAC_DELL_M4_1,
	STAC_DELL_M4_2,
	STAC_DELL_M4_3,
	STAC_HP_M4,
	STAC_HP_DV4,
	STAC_HP_DV5,
	STAC_HP_HDX,
	STAC_HP_DV4_1222NR,
	STAC_92HD71BXX_MODELS
};

enum {
	STAC_925x_AUTO,
	STAC_925x_REF,
	STAC_M1,
	STAC_M1_2,
	STAC_M2,
	STAC_M2_2,
	STAC_M3,
	STAC_M5,
	STAC_M6,
	STAC_925x_MODELS
};

enum {
	STAC_922X_AUTO,
	STAC_D945_REF,
	STAC_D945GTP3,
	STAC_D945GTP5,
	STAC_INTEL_MAC_V1,
	STAC_INTEL_MAC_V2,
	STAC_INTEL_MAC_V3,
	STAC_INTEL_MAC_V4,
	STAC_INTEL_MAC_V5,
	STAC_INTEL_MAC_AUTO, /* This model is selected if no module parameter
			      * is given, one of the above models will be
			      * chosen according to the subsystem id. */
	/* for backward compatibility */
	STAC_MACMINI,
	STAC_MACBOOK,
	STAC_MACBOOK_PRO_V1,
	STAC_MACBOOK_PRO_V2,
	STAC_IMAC_INTEL,
	STAC_IMAC_INTEL_20,
	STAC_ECS_202,
	STAC_922X_DELL_D81,
	STAC_922X_DELL_D82,
	STAC_922X_DELL_M81,
	STAC_922X_DELL_M82,
	STAC_922X_MODELS
};

enum {
	STAC_927X_AUTO,
	STAC_D965_REF_NO_JD, /* no jack-detection */
	STAC_D965_REF,
	STAC_D965_3ST,
	STAC_D965_5ST,
	STAC_D965_5ST_NO_FP,
	STAC_DELL_3ST,
	STAC_DELL_BIOS,
	STAC_927X_VOLKNOB,
	STAC_927X_MODELS
};

enum {
	STAC_9872_AUTO,
	STAC_9872_VAIO,
	STAC_9872_MODELS
};

struct sigmatel_mic_route {
	hda_nid_t pin;
	signed char mux_idx;
	signed char dmux_idx;
};

#define MAX_PINS_NUM 16
#define MAX_ADCS_NUM 4
#define MAX_DMICS_NUM 4

struct sigmatel_spec {
	struct snd_kcontrol_new *mixers[4];
	unsigned int num_mixers;

	int board_config;
	unsigned int eapd_switch: 1;
	unsigned int surr_switch: 1;
	unsigned int alt_switch: 1;
	unsigned int hp_detect: 1;
	unsigned int spdif_mute: 1;
	unsigned int check_volume_offset:1;
	unsigned int auto_mic:1;
	unsigned int linear_tone_beep:1;

	/* gpio lines */
	unsigned int eapd_mask;
	unsigned int gpio_mask;
	unsigned int gpio_dir;
	unsigned int gpio_data;
	unsigned int gpio_mute;
	unsigned int gpio_led;
	unsigned int gpio_led_polarity;
	unsigned int vref_mute_led_nid; /* pin NID for mute-LED vref control */
	unsigned int vref_led;

	/* stream */
	unsigned int stream_delay;

	/* analog loopback */
	const struct snd_kcontrol_new *aloopback_ctl;
	unsigned char aloopback_mask;
	unsigned char aloopback_shift;

	/* power management */
	unsigned int num_pwrs;
	const hda_nid_t *pwr_nids;
	const hda_nid_t *dac_list;

	/* playback */
	struct hda_input_mux *mono_mux;
	unsigned int cur_mmux;
	struct hda_multi_out multiout;
	hda_nid_t dac_nids[5];
	hda_nid_t hp_dacs[5];
	hda_nid_t speaker_dacs[5];

	int volume_offset;

	/* capture */
	const hda_nid_t *adc_nids;
	unsigned int num_adcs;
	const hda_nid_t *mux_nids;
	unsigned int num_muxes;
	const hda_nid_t *dmic_nids;
	unsigned int num_dmics;
	const hda_nid_t *dmux_nids;
	unsigned int num_dmuxes;
	const hda_nid_t *smux_nids;
	unsigned int num_smuxes;
	unsigned int num_analog_muxes;

	const unsigned long *capvols; /* amp-volume attr: HDA_COMPOSE_AMP_VAL() */
	const unsigned long *capsws; /* amp-mute attr: HDA_COMPOSE_AMP_VAL() */
	unsigned int num_caps; /* number of capture volume/switch elements */

	struct sigmatel_mic_route ext_mic;
	struct sigmatel_mic_route int_mic;
	struct sigmatel_mic_route dock_mic;

	const char * const *spdif_labels;

	hda_nid_t dig_in_nid;
	hda_nid_t mono_nid;
	hda_nid_t anabeep_nid;
	hda_nid_t digbeep_nid;

	/* pin widgets */
	const hda_nid_t *pin_nids;
	unsigned int num_pins;

	/* codec specific stuff */
	const struct hda_verb *init;
	const struct snd_kcontrol_new *mixer;

	/* capture source */
	struct hda_input_mux *dinput_mux;
	unsigned int cur_dmux[2];
	struct hda_input_mux *input_mux;
	unsigned int cur_mux[3];
	struct hda_input_mux *sinput_mux;
	unsigned int cur_smux[2];
	unsigned int cur_amux;
	hda_nid_t *amp_nids;
	unsigned int powerdown_adcs;

	/* i/o switches */
	unsigned int io_switch[2];
	unsigned int clfe_swap;
	hda_nid_t line_switch;	/* shared line-in for input and output */
	hda_nid_t mic_switch;	/* shared mic-in for input and output */
	hda_nid_t hp_switch; /* NID of HP as line-out */
	unsigned int aloopback;

	struct hda_pcm pcm_rec[2];	/* PCM information */

	/* dynamic controls and input_mux */
	struct auto_pin_cfg autocfg;
	struct snd_array kctls;
	struct hda_input_mux private_dimux;
	struct hda_input_mux private_imux;
	struct hda_input_mux private_smux;
	struct hda_input_mux private_mono_mux;

	/* auto spec */
	unsigned auto_pin_cnt;
	hda_nid_t auto_pin_nids[MAX_PINS_NUM];
	unsigned auto_adc_cnt;
	hda_nid_t auto_adc_nids[MAX_ADCS_NUM];
	hda_nid_t auto_mux_nids[MAX_ADCS_NUM];
	hda_nid_t auto_dmux_nids[MAX_ADCS_NUM];
	unsigned long auto_capvols[MAX_ADCS_NUM];
	unsigned auto_dmic_cnt;
	hda_nid_t auto_dmic_nids[MAX_DMICS_NUM];
};

static const hda_nid_t stac9200_adc_nids[1] = {
        0x03,
};

static const hda_nid_t stac9200_mux_nids[1] = {
        0x0c,
};

static const hda_nid_t stac9200_dac_nids[1] = {
        0x02,
};

static const hda_nid_t stac92hd73xx_pwr_nids[8] = {
	0x0a, 0x0b, 0x0c, 0xd, 0x0e,
	0x0f, 0x10, 0x11
};

static const hda_nid_t stac92hd73xx_slave_dig_outs[2] = {
	0x26, 0,
};

static const hda_nid_t stac92hd73xx_adc_nids[2] = {
	0x1a, 0x1b
};

#define STAC92HD73XX_NUM_DMICS	2
static const hda_nid_t stac92hd73xx_dmic_nids[STAC92HD73XX_NUM_DMICS + 1] = {
	0x13, 0x14, 0
};

#define STAC92HD73_DAC_COUNT 5

static const hda_nid_t stac92hd73xx_mux_nids[2] = {
	0x20, 0x21,
};

static const hda_nid_t stac92hd73xx_dmux_nids[2] = {
	0x20, 0x21,
};

static const hda_nid_t stac92hd73xx_smux_nids[2] = {
	0x22, 0x23,
};

#define STAC92HD73XX_NUM_CAPS	2
static const unsigned long stac92hd73xx_capvols[] = {
	HDA_COMPOSE_AMP_VAL(0x20, 3, 0, HDA_OUTPUT),
	HDA_COMPOSE_AMP_VAL(0x21, 3, 0, HDA_OUTPUT),
};
#define stac92hd73xx_capsws	stac92hd73xx_capvols

#define STAC92HD83_DAC_COUNT 3

static const hda_nid_t stac92hd83xxx_pwr_nids[7] = {
	0x0a, 0x0b, 0x0c, 0xd, 0x0e,
	0x0f, 0x10
};

static const hda_nid_t stac92hd83xxx_slave_dig_outs[2] = {
	0x1e, 0,
};

static const hda_nid_t stac92hd83xxx_dmic_nids[] = {
		0x11, 0x20,
};

static const hda_nid_t stac92hd71bxx_pwr_nids[3] = {
	0x0a, 0x0d, 0x0f
};

static const hda_nid_t stac92hd71bxx_adc_nids[2] = {
	0x12, 0x13,
};

static const hda_nid_t stac92hd71bxx_mux_nids[2] = {
	0x1a, 0x1b
};

static const hda_nid_t stac92hd71bxx_dmux_nids[2] = {
	0x1c, 0x1d,
};

static const hda_nid_t stac92hd71bxx_smux_nids[2] = {
	0x24, 0x25,
};

#define STAC92HD71BXX_NUM_DMICS	2
static const hda_nid_t stac92hd71bxx_dmic_nids[STAC92HD71BXX_NUM_DMICS + 1] = {
	0x18, 0x19, 0
};

static const hda_nid_t stac92hd71bxx_dmic_5port_nids[STAC92HD71BXX_NUM_DMICS] = {
	0x18, 0
};

static const hda_nid_t stac92hd71bxx_slave_dig_outs[2] = {
	0x22, 0
};

#define STAC92HD71BXX_NUM_CAPS		2
static const unsigned long stac92hd71bxx_capvols[] = {
	HDA_COMPOSE_AMP_VAL(0x1c, 3, 0, HDA_OUTPUT),
	HDA_COMPOSE_AMP_VAL(0x1d, 3, 0, HDA_OUTPUT),
};
#define stac92hd71bxx_capsws	stac92hd71bxx_capvols

static const hda_nid_t stac925x_adc_nids[1] = {
        0x03,
};

static const hda_nid_t stac925x_mux_nids[1] = {
        0x0f,
};

static const hda_nid_t stac925x_dac_nids[1] = {
        0x02,
};

#define STAC925X_NUM_DMICS	1
static const hda_nid_t stac925x_dmic_nids[STAC925X_NUM_DMICS + 1] = {
	0x15, 0
};

static const hda_nid_t stac925x_dmux_nids[1] = {
	0x14,
};

static const unsigned long stac925x_capvols[] = {
	HDA_COMPOSE_AMP_VAL(0x09, 3, 0, HDA_OUTPUT),
};
static const unsigned long stac925x_capsws[] = {
	HDA_COMPOSE_AMP_VAL(0x14, 3, 0, HDA_OUTPUT),
};

static const hda_nid_t stac922x_adc_nids[2] = {
        0x06, 0x07,
};

static const hda_nid_t stac922x_mux_nids[2] = {
        0x12, 0x13,
};

#define STAC922X_NUM_CAPS	2
static const unsigned long stac922x_capvols[] = {
	HDA_COMPOSE_AMP_VAL(0x17, 3, 0, HDA_INPUT),
	HDA_COMPOSE_AMP_VAL(0x18, 3, 0, HDA_INPUT),
};
#define stac922x_capsws		stac922x_capvols

static const hda_nid_t stac927x_slave_dig_outs[2] = {
	0x1f, 0,
};

static const hda_nid_t stac927x_adc_nids[3] = {
        0x07, 0x08, 0x09
};

static const hda_nid_t stac927x_mux_nids[3] = {
        0x15, 0x16, 0x17
};

static const hda_nid_t stac927x_smux_nids[1] = {
	0x21,
};

static const hda_nid_t stac927x_dac_nids[6] = {
	0x02, 0x03, 0x04, 0x05, 0x06, 0
};

static const hda_nid_t stac927x_dmux_nids[1] = {
	0x1b,
};

#define STAC927X_NUM_DMICS 2
static const hda_nid_t stac927x_dmic_nids[STAC927X_NUM_DMICS + 1] = {
	0x13, 0x14, 0
};

#define STAC927X_NUM_CAPS	3
static const unsigned long stac927x_capvols[] = {
	HDA_COMPOSE_AMP_VAL(0x18, 3, 0, HDA_INPUT),
	HDA_COMPOSE_AMP_VAL(0x19, 3, 0, HDA_INPUT),
	HDA_COMPOSE_AMP_VAL(0x1a, 3, 0, HDA_INPUT),
};
static const unsigned long stac927x_capsws[] = {
	HDA_COMPOSE_AMP_VAL(0x1b, 3, 0, HDA_OUTPUT),
	HDA_COMPOSE_AMP_VAL(0x1c, 3, 0, HDA_OUTPUT),
	HDA_COMPOSE_AMP_VAL(0x1d, 3, 0, HDA_OUTPUT),
};

static const char * const stac927x_spdif_labels[5] = {
	"Digital Playback", "ADAT", "Analog Mux 1",
	"Analog Mux 2", "Analog Mux 3"
};

static const hda_nid_t stac9205_adc_nids[2] = {
        0x12, 0x13
};

static const hda_nid_t stac9205_mux_nids[2] = {
        0x19, 0x1a
};

static const hda_nid_t stac9205_dmux_nids[1] = {
	0x1d,
};

static const hda_nid_t stac9205_smux_nids[1] = {
	0x21,
};

#define STAC9205_NUM_DMICS	2
static const hda_nid_t stac9205_dmic_nids[STAC9205_NUM_DMICS + 1] = {
        0x17, 0x18, 0
};

#define STAC9205_NUM_CAPS	2
static const unsigned long stac9205_capvols[] = {
	HDA_COMPOSE_AMP_VAL(0x1b, 3, 0, HDA_INPUT),
	HDA_COMPOSE_AMP_VAL(0x1c, 3, 0, HDA_INPUT),
};
static const unsigned long stac9205_capsws[] = {
	HDA_COMPOSE_AMP_VAL(0x1d, 3, 0, HDA_OUTPUT),
	HDA_COMPOSE_AMP_VAL(0x1e, 3, 0, HDA_OUTPUT),
};

static const hda_nid_t stac9200_pin_nids[8] = {
	0x08, 0x09, 0x0d, 0x0e, 
	0x0f, 0x10, 0x11, 0x12,
};

static const hda_nid_t stac925x_pin_nids[8] = {
	0x07, 0x08, 0x0a, 0x0b, 
	0x0c, 0x0d, 0x10, 0x11,
};

static const hda_nid_t stac922x_pin_nids[10] = {
	0x0a, 0x0b, 0x0c, 0x0d, 0x0e,
	0x0f, 0x10, 0x11, 0x15, 0x1b,
};

static const hda_nid_t stac92hd73xx_pin_nids[13] = {
	0x0a, 0x0b, 0x0c, 0x0d, 0x0e,
	0x0f, 0x10, 0x11, 0x12, 0x13,
	0x14, 0x22, 0x23
};

#define STAC92HD71BXX_NUM_PINS 13
static const hda_nid_t stac92hd71bxx_pin_nids_4port[STAC92HD71BXX_NUM_PINS] = {
	0x0a, 0x0b, 0x0c, 0x0d, 0x00,
	0x00, 0x14, 0x18, 0x19, 0x1e,
	0x1f, 0x20, 0x27
};
static const hda_nid_t stac92hd71bxx_pin_nids_6port[STAC92HD71BXX_NUM_PINS] = {
	0x0a, 0x0b, 0x0c, 0x0d, 0x0e,
	0x0f, 0x14, 0x18, 0x19, 0x1e,
	0x1f, 0x20, 0x27
};

static const hda_nid_t stac927x_pin_nids[14] = {
	0x0a, 0x0b, 0x0c, 0x0d, 0x0e,
	0x0f, 0x10, 0x11, 0x12, 0x13,
	0x14, 0x21, 0x22, 0x23,
};

static const hda_nid_t stac9205_pin_nids[12] = {
	0x0a, 0x0b, 0x0c, 0x0d, 0x0e,
	0x0f, 0x14, 0x16, 0x17, 0x18,
	0x21, 0x22,
};

static int stac92xx_dmux_enum_info(struct snd_kcontrol *kcontrol,
				   struct snd_ctl_elem_info *uinfo)
{
	struct hda_codec *codec = snd_kcontrol_chip(kcontrol);
	struct sigmatel_spec *spec = codec->spec;
	return snd_hda_input_mux_info(spec->dinput_mux, uinfo);
}

static int stac92xx_dmux_enum_get(struct snd_kcontrol *kcontrol,
				  struct snd_ctl_elem_value *ucontrol)
{
	struct hda_codec *codec = snd_kcontrol_chip(kcontrol);
	struct sigmatel_spec *spec = codec->spec;
	unsigned int dmux_idx = snd_ctl_get_ioffidx(kcontrol, &ucontrol->id);

	ucontrol->value.enumerated.item[0] = spec->cur_dmux[dmux_idx];
	return 0;
}

static int stac92xx_dmux_enum_put(struct snd_kcontrol *kcontrol,
				  struct snd_ctl_elem_value *ucontrol)
{
	struct hda_codec *codec = snd_kcontrol_chip(kcontrol);
	struct sigmatel_spec *spec = codec->spec;
	unsigned int dmux_idx = snd_ctl_get_ioffidx(kcontrol, &ucontrol->id);

	return snd_hda_input_mux_put(codec, spec->dinput_mux, ucontrol,
			spec->dmux_nids[dmux_idx], &spec->cur_dmux[dmux_idx]);
}

static int stac92xx_smux_enum_info(struct snd_kcontrol *kcontrol,
				   struct snd_ctl_elem_info *uinfo)
{
	struct hda_codec *codec = snd_kcontrol_chip(kcontrol);
	struct sigmatel_spec *spec = codec->spec;
	return snd_hda_input_mux_info(spec->sinput_mux, uinfo);
}

static int stac92xx_smux_enum_get(struct snd_kcontrol *kcontrol,
				  struct snd_ctl_elem_value *ucontrol)
{
	struct hda_codec *codec = snd_kcontrol_chip(kcontrol);
	struct sigmatel_spec *spec = codec->spec;
	unsigned int smux_idx = snd_ctl_get_ioffidx(kcontrol, &ucontrol->id);

	ucontrol->value.enumerated.item[0] = spec->cur_smux[smux_idx];
	return 0;
}

static int stac92xx_smux_enum_put(struct snd_kcontrol *kcontrol,
				  struct snd_ctl_elem_value *ucontrol)
{
	struct hda_codec *codec = snd_kcontrol_chip(kcontrol);
	struct sigmatel_spec *spec = codec->spec;
	struct hda_input_mux *smux = &spec->private_smux;
	unsigned int smux_idx = snd_ctl_get_ioffidx(kcontrol, &ucontrol->id);
	int err, val;
	hda_nid_t nid;

	err = snd_hda_input_mux_put(codec, spec->sinput_mux, ucontrol,
			spec->smux_nids[smux_idx], &spec->cur_smux[smux_idx]);
	if (err < 0)
		return err;

	if (spec->spdif_mute) {
		if (smux_idx == 0)
			nid = spec->multiout.dig_out_nid;
		else
			nid = codec->slave_dig_outs[smux_idx - 1];
		if (spec->cur_smux[smux_idx] == smux->num_items - 1)
			val = HDA_AMP_MUTE;
		else
			val = 0;
		/* un/mute SPDIF out */
		snd_hda_codec_amp_stereo(codec, nid, HDA_OUTPUT, 0,
					 HDA_AMP_MUTE, val);
	}
	return 0;
}

#ifdef CONFIG_SND_HDA_POWER_SAVE
static int stac_vrefout_set(struct hda_codec *codec,
					hda_nid_t nid, unsigned int new_vref)
{
	int error, pinctl;

	snd_printdd("%s, nid %x ctl %x\n", __func__, nid, new_vref);
	pinctl = snd_hda_codec_read(codec, nid, 0,
				AC_VERB_GET_PIN_WIDGET_CONTROL, 0);

	if (pinctl < 0)
		return pinctl;

	pinctl &= 0xff;
	pinctl &= ~AC_PINCTL_VREFEN;
	pinctl |= (new_vref & AC_PINCTL_VREFEN);

	error = snd_hda_codec_write_cache(codec, nid, 0,
					AC_VERB_SET_PIN_WIDGET_CONTROL, pinctl);
	if (error < 0)
		return error;

	return 1;
}
#endif

static unsigned int stac92xx_vref_set(struct hda_codec *codec,
					hda_nid_t nid, unsigned int new_vref)
{
	int error;
	unsigned int pincfg;
	pincfg = snd_hda_codec_read(codec, nid, 0,
				AC_VERB_GET_PIN_WIDGET_CONTROL, 0);

	pincfg &= 0xff;
	pincfg &= ~(AC_PINCTL_VREFEN | AC_PINCTL_IN_EN | AC_PINCTL_OUT_EN);
	pincfg |= new_vref;

	if (new_vref == AC_PINCTL_VREF_HIZ)
		pincfg |= AC_PINCTL_OUT_EN;
	else
		pincfg |= AC_PINCTL_IN_EN;

	error = snd_hda_codec_write_cache(codec, nid, 0,
					AC_VERB_SET_PIN_WIDGET_CONTROL, pincfg);
	if (error < 0)
		return error;
	else
		return 1;
}

static unsigned int stac92xx_vref_get(struct hda_codec *codec, hda_nid_t nid)
{
	unsigned int vref;
	vref = snd_hda_codec_read(codec, nid, 0,
				AC_VERB_GET_PIN_WIDGET_CONTROL, 0);
	vref &= AC_PINCTL_VREFEN;
	return vref;
}

static int stac92xx_mux_enum_info(struct snd_kcontrol *kcontrol, struct snd_ctl_elem_info *uinfo)
{
	struct hda_codec *codec = snd_kcontrol_chip(kcontrol);
	struct sigmatel_spec *spec = codec->spec;
	return snd_hda_input_mux_info(spec->input_mux, uinfo);
}

static int stac92xx_mux_enum_get(struct snd_kcontrol *kcontrol, struct snd_ctl_elem_value *ucontrol)
{
	struct hda_codec *codec = snd_kcontrol_chip(kcontrol);
	struct sigmatel_spec *spec = codec->spec;
	unsigned int adc_idx = snd_ctl_get_ioffidx(kcontrol, &ucontrol->id);

	ucontrol->value.enumerated.item[0] = spec->cur_mux[adc_idx];
	return 0;
}

static int stac92xx_mux_enum_put(struct snd_kcontrol *kcontrol, struct snd_ctl_elem_value *ucontrol)
{
	struct hda_codec *codec = snd_kcontrol_chip(kcontrol);
	struct sigmatel_spec *spec = codec->spec;
	unsigned int adc_idx = snd_ctl_get_ioffidx(kcontrol, &ucontrol->id);
	const struct hda_input_mux *imux = spec->input_mux;
	unsigned int idx, prev_idx, didx;

	idx = ucontrol->value.enumerated.item[0];
	if (idx >= imux->num_items)
		idx = imux->num_items - 1;
	prev_idx = spec->cur_mux[adc_idx];
	if (prev_idx == idx)
		return 0;
	if (idx < spec->num_analog_muxes) {
		snd_hda_codec_write_cache(codec, spec->mux_nids[adc_idx], 0,
					  AC_VERB_SET_CONNECT_SEL,
					  imux->items[idx].index);
		if (prev_idx >= spec->num_analog_muxes &&
		    spec->mux_nids[adc_idx] != spec->dmux_nids[adc_idx]) {
			imux = spec->dinput_mux;
			/* 0 = analog */
			snd_hda_codec_write_cache(codec,
						  spec->dmux_nids[adc_idx], 0,
						  AC_VERB_SET_CONNECT_SEL,
						  imux->items[0].index);
		}
	} else {
		imux = spec->dinput_mux;
		/* first dimux item is hardcoded to select analog imux,
		 * so lets skip it
		 */
		didx = idx - spec->num_analog_muxes + 1;
		snd_hda_codec_write_cache(codec, spec->dmux_nids[adc_idx], 0,
					  AC_VERB_SET_CONNECT_SEL,
					  imux->items[didx].index);
	}
	spec->cur_mux[adc_idx] = idx;
	return 1;
}

static int stac92xx_mono_mux_enum_info(struct snd_kcontrol *kcontrol,
	struct snd_ctl_elem_info *uinfo)
{
	struct hda_codec *codec = snd_kcontrol_chip(kcontrol);
	struct sigmatel_spec *spec = codec->spec;
	return snd_hda_input_mux_info(spec->mono_mux, uinfo);
}

static int stac92xx_mono_mux_enum_get(struct snd_kcontrol *kcontrol,
	struct snd_ctl_elem_value *ucontrol)
{
	struct hda_codec *codec = snd_kcontrol_chip(kcontrol);
	struct sigmatel_spec *spec = codec->spec;

	ucontrol->value.enumerated.item[0] = spec->cur_mmux;
	return 0;
}

static int stac92xx_mono_mux_enum_put(struct snd_kcontrol *kcontrol,
	struct snd_ctl_elem_value *ucontrol)
{
	struct hda_codec *codec = snd_kcontrol_chip(kcontrol);
	struct sigmatel_spec *spec = codec->spec;

	return snd_hda_input_mux_put(codec, spec->mono_mux, ucontrol,
				     spec->mono_nid, &spec->cur_mmux);
}

#define stac92xx_aloopback_info snd_ctl_boolean_mono_info

static int stac92xx_aloopback_get(struct snd_kcontrol *kcontrol,
	struct snd_ctl_elem_value *ucontrol)
{
	struct hda_codec *codec = snd_kcontrol_chip(kcontrol);
	unsigned int idx = snd_ctl_get_ioffidx(kcontrol, &ucontrol->id);
	struct sigmatel_spec *spec = codec->spec;

	ucontrol->value.integer.value[0] = !!(spec->aloopback &
					      (spec->aloopback_mask << idx));
	return 0;
}

static int stac92xx_aloopback_put(struct snd_kcontrol *kcontrol,
		struct snd_ctl_elem_value *ucontrol)
{
	struct hda_codec *codec = snd_kcontrol_chip(kcontrol);
	struct sigmatel_spec *spec = codec->spec;
	unsigned int idx = snd_ctl_get_ioffidx(kcontrol, &ucontrol->id);
	unsigned int dac_mode;
	unsigned int val, idx_val;

	idx_val = spec->aloopback_mask << idx;
	if (ucontrol->value.integer.value[0])
		val = spec->aloopback | idx_val;
	else
		val = spec->aloopback & ~idx_val;
	if (spec->aloopback == val)
		return 0;

	spec->aloopback = val;

	/* Only return the bits defined by the shift value of the
	 * first two bytes of the mask
	 */
	dac_mode = snd_hda_codec_read(codec, codec->afg, 0,
				      kcontrol->private_value & 0xFFFF, 0x0);
	dac_mode >>= spec->aloopback_shift;

	if (spec->aloopback & idx_val) {
		snd_hda_power_up(codec);
		dac_mode |= idx_val;
	} else {
		snd_hda_power_down(codec);
		dac_mode &= ~idx_val;
	}

	snd_hda_codec_write_cache(codec, codec->afg, 0,
		kcontrol->private_value >> 16, dac_mode);

	return 1;
}

static const struct hda_verb stac9200_core_init[] = {
	/* set dac0mux for dac converter */
	{ 0x07, AC_VERB_SET_CONNECT_SEL, 0x00},
	{}
};

static const struct hda_verb stac9200_eapd_init[] = {
	/* set dac0mux for dac converter */
	{0x07, AC_VERB_SET_CONNECT_SEL, 0x00},
	{0x08, AC_VERB_SET_EAPD_BTLENABLE, 0x02},
	{}
};

static const struct hda_verb dell_eq_core_init[] = {
	/* set master volume to max value without distortion
	 * and direct control */
	{ 0x1f, AC_VERB_SET_VOLUME_KNOB_CONTROL, 0xec},
	{}
};

static const struct hda_verb stac92hd73xx_core_init[] = {
	/* set master volume and direct control */
	{ 0x1f, AC_VERB_SET_VOLUME_KNOB_CONTROL, 0xff},
	{}
};

static const struct hda_verb stac92hd83xxx_core_init[] = {
	/* power state controls amps */
	{ 0x01, AC_VERB_SET_EAPD, 1 << 2},
	{}
};

static const struct hda_verb stac92hd71bxx_core_init[] = {
	/* set master volume and direct control */
	{ 0x28, AC_VERB_SET_VOLUME_KNOB_CONTROL, 0xff},
	{}
};

static const struct hda_verb stac92hd71bxx_unmute_core_init[] = {
	/* unmute right and left channels for nodes 0x0f, 0xa, 0x0d */
	{ 0x0f, AC_VERB_SET_AMP_GAIN_MUTE, AMP_IN_UNMUTE(0)},
	{ 0x0a, AC_VERB_SET_AMP_GAIN_MUTE, AMP_IN_UNMUTE(0)},
	{ 0x0d, AC_VERB_SET_AMP_GAIN_MUTE, AMP_IN_UNMUTE(0)},
	{}
};

static const struct hda_verb stac925x_core_init[] = {
	/* set dac0mux for dac converter */
	{ 0x06, AC_VERB_SET_CONNECT_SEL, 0x00},
	/* mute the master volume */
	{ 0x0e, AC_VERB_SET_AMP_GAIN_MUTE, AMP_OUT_MUTE },
	{}
};

static const struct hda_verb stac922x_core_init[] = {
	/* set master volume and direct control */	
	{ 0x16, AC_VERB_SET_VOLUME_KNOB_CONTROL, 0xff},
	{}
};

static const struct hda_verb d965_core_init[] = {
	/* set master volume and direct control */	
	{ 0x24, AC_VERB_SET_VOLUME_KNOB_CONTROL, 0xff},
	/* unmute node 0x1b */
	{ 0x1b, AC_VERB_SET_AMP_GAIN_MUTE, 0xb000},
	/* select node 0x03 as DAC */	
	{ 0x0b, AC_VERB_SET_CONNECT_SEL, 0x01},
	{}
};

static const struct hda_verb dell_3st_core_init[] = {
	/* don't set delta bit */
	{0x24, AC_VERB_SET_VOLUME_KNOB_CONTROL, 0x7f},
	/* unmute node 0x1b */
	{0x1b, AC_VERB_SET_AMP_GAIN_MUTE, 0xb000},
	/* select node 0x03 as DAC */
	{0x0b, AC_VERB_SET_CONNECT_SEL, 0x01},
	{}
};

static const struct hda_verb stac927x_core_init[] = {
	/* set master volume and direct control */	
	{ 0x24, AC_VERB_SET_VOLUME_KNOB_CONTROL, 0xff},
	/* enable analog pc beep path */
	{ 0x01, AC_VERB_SET_DIGI_CONVERT_2, 1 << 5},
	{}
};

static const struct hda_verb stac927x_volknob_core_init[] = {
	/* don't set delta bit */
	{0x24, AC_VERB_SET_VOLUME_KNOB_CONTROL, 0x7f},
	/* enable analog pc beep path */
	{0x01, AC_VERB_SET_DIGI_CONVERT_2, 1 << 5},
	{}
};

static const struct hda_verb stac9205_core_init[] = {
	/* set master volume and direct control */	
	{ 0x24, AC_VERB_SET_VOLUME_KNOB_CONTROL, 0xff},
	/* enable analog pc beep path */
	{ 0x01, AC_VERB_SET_DIGI_CONVERT_2, 1 << 5},
	{}
};

#define STAC_MONO_MUX \
	{ \
		.iface = SNDRV_CTL_ELEM_IFACE_MIXER, \
		.name = "Mono Mux", \
		.count = 1, \
		.info = stac92xx_mono_mux_enum_info, \
		.get = stac92xx_mono_mux_enum_get, \
		.put = stac92xx_mono_mux_enum_put, \
	}

#define STAC_ANALOG_LOOPBACK(verb_read, verb_write, cnt) \
	{ \
		.iface = SNDRV_CTL_ELEM_IFACE_MIXER, \
		.name  = "Analog Loopback", \
		.count = cnt, \
		.info  = stac92xx_aloopback_info, \
		.get   = stac92xx_aloopback_get, \
		.put   = stac92xx_aloopback_put, \
		.private_value = verb_read | (verb_write << 16), \
	}

#define DC_BIAS(xname, idx, nid) \
	{ \
		.iface = SNDRV_CTL_ELEM_IFACE_MIXER, \
		.name = xname, \
		.index = idx, \
		.info = stac92xx_dc_bias_info, \
		.get = stac92xx_dc_bias_get, \
		.put = stac92xx_dc_bias_put, \
		.private_value = nid, \
	}

static const struct snd_kcontrol_new stac9200_mixer[] = {
	HDA_CODEC_VOLUME_MIN_MUTE("Master Playback Volume", 0xb, 0, HDA_OUTPUT),
	HDA_CODEC_MUTE("Master Playback Switch", 0xb, 0, HDA_OUTPUT),
	HDA_CODEC_VOLUME("Capture Volume", 0x0a, 0, HDA_OUTPUT),
	HDA_CODEC_MUTE("Capture Switch", 0x0a, 0, HDA_OUTPUT),
	{ } /* end */
};

static const struct snd_kcontrol_new stac92hd73xx_6ch_loopback[] = {
	STAC_ANALOG_LOOPBACK(0xFA0, 0x7A1, 3),
	{}
};

static const struct snd_kcontrol_new stac92hd73xx_8ch_loopback[] = {
	STAC_ANALOG_LOOPBACK(0xFA0, 0x7A1, 4),
	{}
};

static const struct snd_kcontrol_new stac92hd73xx_10ch_loopback[] = {
	STAC_ANALOG_LOOPBACK(0xFA0, 0x7A1, 5),
	{}
};


static const struct snd_kcontrol_new stac92hd71bxx_loopback[] = {
	STAC_ANALOG_LOOPBACK(0xFA0, 0x7A0, 2)
};

static const struct snd_kcontrol_new stac925x_mixer[] = {
	HDA_CODEC_VOLUME_MIN_MUTE("Master Playback Volume", 0xe, 0, HDA_OUTPUT),
	HDA_CODEC_MUTE("Master Playback Switch", 0x0e, 0, HDA_OUTPUT),
	{ } /* end */
};

static const struct snd_kcontrol_new stac9205_loopback[] = {
	STAC_ANALOG_LOOPBACK(0xFE0, 0x7E0, 1),
	{}
};

static const struct snd_kcontrol_new stac927x_loopback[] = {
	STAC_ANALOG_LOOPBACK(0xFEB, 0x7EB, 1),
	{}
};

static struct snd_kcontrol_new stac_dmux_mixer = {
	.iface = SNDRV_CTL_ELEM_IFACE_MIXER,
	.name = "Digital Input Source",
	/* count set later */
	.info = stac92xx_dmux_enum_info,
	.get = stac92xx_dmux_enum_get,
	.put = stac92xx_dmux_enum_put,
};

static struct snd_kcontrol_new stac_smux_mixer = {
	.iface = SNDRV_CTL_ELEM_IFACE_MIXER,
	.name = "IEC958 Playback Source",
	/* count set later */
	.info = stac92xx_smux_enum_info,
	.get = stac92xx_smux_enum_get,
	.put = stac92xx_smux_enum_put,
};

static const char * const slave_vols[] = {
	"Front Playback Volume",
	"Surround Playback Volume",
	"Center Playback Volume",
	"LFE Playback Volume",
	"Side Playback Volume",
	"Headphone Playback Volume",
	"Speaker Playback Volume",
	NULL
};

static const char * const slave_sws[] = {
	"Front Playback Switch",
	"Surround Playback Switch",
	"Center Playback Switch",
	"LFE Playback Switch",
	"Side Playback Switch",
	"Headphone Playback Switch",
	"Speaker Playback Switch",
	"IEC958 Playback Switch",
	NULL
};

static void stac92xx_free_kctls(struct hda_codec *codec);

static int stac92xx_build_controls(struct hda_codec *codec)
{
	struct sigmatel_spec *spec = codec->spec;
	int err;
	int i;

	if (spec->mixer) {
		err = snd_hda_add_new_ctls(codec, spec->mixer);
		if (err < 0)
			return err;
	}

	for (i = 0; i < spec->num_mixers; i++) {
		err = snd_hda_add_new_ctls(codec, spec->mixers[i]);
		if (err < 0)
			return err;
	}
	if (!spec->auto_mic && spec->num_dmuxes > 0 &&
	    snd_hda_get_bool_hint(codec, "separate_dmux") == 1) {
		stac_dmux_mixer.count = spec->num_dmuxes;
		err = snd_hda_ctl_add(codec, 0,
				  snd_ctl_new1(&stac_dmux_mixer, codec));
		if (err < 0)
			return err;
	}
	if (spec->num_smuxes > 0) {
		int wcaps = get_wcaps(codec, spec->multiout.dig_out_nid);
		struct hda_input_mux *smux = &spec->private_smux;
		/* check for mute support on SPDIF out */
		if (wcaps & AC_WCAP_OUT_AMP) {
			snd_hda_add_imux_item(smux, "Off", 0, NULL);
			spec->spdif_mute = 1;
		}
		stac_smux_mixer.count = spec->num_smuxes;
		err = snd_hda_ctl_add(codec, 0,
				  snd_ctl_new1(&stac_smux_mixer, codec));
		if (err < 0)
			return err;
	}

	if (spec->multiout.dig_out_nid) {
		err = snd_hda_create_spdif_out_ctls(codec,
						    spec->multiout.dig_out_nid,
						    spec->multiout.dig_out_nid);
		if (err < 0)
			return err;
		err = snd_hda_create_spdif_share_sw(codec,
						    &spec->multiout);
		if (err < 0)
			return err;
		spec->multiout.share_spdif = 1;
	}
	if (spec->dig_in_nid && !(spec->gpio_dir & 0x01)) {
		err = snd_hda_create_spdif_in_ctls(codec, spec->dig_in_nid);
		if (err < 0)
			return err;
	}

	/* if we have no master control, let's create it */
	if (!snd_hda_find_mixer_ctl(codec, "Master Playback Volume")) {
		unsigned int vmaster_tlv[4];
		snd_hda_set_vmaster_tlv(codec, spec->multiout.dac_nids[0],
					HDA_OUTPUT, vmaster_tlv);
		/* correct volume offset */
		vmaster_tlv[2] += vmaster_tlv[3] * spec->volume_offset;
		/* minimum value is actually mute */
		vmaster_tlv[3] |= TLV_DB_SCALE_MUTE;
		err = snd_hda_add_vmaster(codec, "Master Playback Volume",
					  vmaster_tlv, slave_vols);
		if (err < 0)
			return err;
	}
	if (!snd_hda_find_mixer_ctl(codec, "Master Playback Switch")) {
		err = snd_hda_add_vmaster(codec, "Master Playback Switch",
					  NULL, slave_sws);
		if (err < 0)
			return err;
	}

	if (spec->aloopback_ctl &&
	    snd_hda_get_bool_hint(codec, "loopback") == 1) {
		err = snd_hda_add_new_ctls(codec, spec->aloopback_ctl);
		if (err < 0)
			return err;
	}

	stac92xx_free_kctls(codec); /* no longer needed */

	err = snd_hda_jack_add_kctls(codec, &spec->autocfg);
	if (err < 0)
		return err;

	return 0;	
}

static const unsigned int ref9200_pin_configs[8] = {
	0x01c47010, 0x01447010, 0x0221401f, 0x01114010,
	0x02a19020, 0x01a19021, 0x90100140, 0x01813122,
};

static const unsigned int gateway9200_m4_pin_configs[8] = {
	0x400000fe, 0x404500f4, 0x400100f0, 0x90110010,
	0x400100f1, 0x02a1902e, 0x500000f2, 0x500000f3,
};
static const unsigned int gateway9200_m4_2_pin_configs[8] = {
	0x400000fe, 0x404500f4, 0x400100f0, 0x90110010,
	0x400100f1, 0x02a1902e, 0x500000f2, 0x500000f3,
};

/*
    STAC 9200 pin configs for
    102801A8
    102801DE
    102801E8
*/
static const unsigned int dell9200_d21_pin_configs[8] = {
	0x400001f0, 0x400001f1, 0x02214030, 0x01014010, 
	0x02a19020, 0x01a19021, 0x90100140, 0x01813122,
};

/* 
    STAC 9200 pin configs for
    102801C0
    102801C1
*/
static const unsigned int dell9200_d22_pin_configs[8] = {
	0x400001f0, 0x400001f1, 0x0221401f, 0x01014010, 
	0x01813020, 0x02a19021, 0x90100140, 0x400001f2,
};

/* 
    STAC 9200 pin configs for
    102801C4 (Dell Dimension E310)
    102801C5
    102801C7
    102801D9
    102801DA
    102801E3
*/
static const unsigned int dell9200_d23_pin_configs[8] = {
	0x400001f0, 0x400001f1, 0x0221401f, 0x01014010, 
	0x01813020, 0x01a19021, 0x90100140, 0x400001f2, 
};


/* 
    STAC 9200-32 pin configs for
    102801B5 (Dell Inspiron 630m)
    102801D8 (Dell Inspiron 640m)
*/
static const unsigned int dell9200_m21_pin_configs[8] = {
	0x40c003fa, 0x03441340, 0x0321121f, 0x90170310,
	0x408003fb, 0x03a11020, 0x401003fc, 0x403003fd,
};

/* 
    STAC 9200-32 pin configs for
    102801C2 (Dell Latitude D620)
    102801C8 
    102801CC (Dell Latitude D820)
    102801D4 
    102801D6 
*/
static const unsigned int dell9200_m22_pin_configs[8] = {
	0x40c003fa, 0x0144131f, 0x0321121f, 0x90170310, 
	0x90a70321, 0x03a11020, 0x401003fb, 0x40f000fc,
};

/* 
    STAC 9200-32 pin configs for
    102801CE (Dell XPS M1710)
    102801CF (Dell Precision M90)
*/
static const unsigned int dell9200_m23_pin_configs[8] = {
	0x40c003fa, 0x01441340, 0x0421421f, 0x90170310,
	0x408003fb, 0x04a1102e, 0x90170311, 0x403003fc,
};

/*
    STAC 9200-32 pin configs for 
    102801C9
    102801CA
    102801CB (Dell Latitude 120L)
    102801D3
*/
static const unsigned int dell9200_m24_pin_configs[8] = {
	0x40c003fa, 0x404003fb, 0x0321121f, 0x90170310, 
	0x408003fc, 0x03a11020, 0x401003fd, 0x403003fe, 
};

/*
    STAC 9200-32 pin configs for
    102801BD (Dell Inspiron E1505n)
    102801EE
    102801EF
*/
static const unsigned int dell9200_m25_pin_configs[8] = {
	0x40c003fa, 0x01441340, 0x0421121f, 0x90170310, 
	0x408003fb, 0x04a11020, 0x401003fc, 0x403003fd,
};

/*
    STAC 9200-32 pin configs for
    102801F5 (Dell Inspiron 1501)
    102801F6
*/
static const unsigned int dell9200_m26_pin_configs[8] = {
	0x40c003fa, 0x404003fb, 0x0421121f, 0x90170310, 
	0x408003fc, 0x04a11020, 0x401003fd, 0x403003fe,
};

/*
    STAC 9200-32
    102801CD (Dell Inspiron E1705/9400)
*/
static const unsigned int dell9200_m27_pin_configs[8] = {
	0x40c003fa, 0x01441340, 0x0421121f, 0x90170310,
	0x90170310, 0x04a11020, 0x90170310, 0x40f003fc,
};

static const unsigned int oqo9200_pin_configs[8] = {
	0x40c000f0, 0x404000f1, 0x0221121f, 0x02211210,
	0x90170111, 0x90a70120, 0x400000f2, 0x400000f3,
};


static const unsigned int *stac9200_brd_tbl[STAC_9200_MODELS] = {
	[STAC_REF] = ref9200_pin_configs,
	[STAC_9200_OQO] = oqo9200_pin_configs,
	[STAC_9200_DELL_D21] = dell9200_d21_pin_configs,
	[STAC_9200_DELL_D22] = dell9200_d22_pin_configs,
	[STAC_9200_DELL_D23] = dell9200_d23_pin_configs,
	[STAC_9200_DELL_M21] = dell9200_m21_pin_configs,
	[STAC_9200_DELL_M22] = dell9200_m22_pin_configs,
	[STAC_9200_DELL_M23] = dell9200_m23_pin_configs,
	[STAC_9200_DELL_M24] = dell9200_m24_pin_configs,
	[STAC_9200_DELL_M25] = dell9200_m25_pin_configs,
	[STAC_9200_DELL_M26] = dell9200_m26_pin_configs,
	[STAC_9200_DELL_M27] = dell9200_m27_pin_configs,
	[STAC_9200_M4] = gateway9200_m4_pin_configs,
	[STAC_9200_M4_2] = gateway9200_m4_2_pin_configs,
	[STAC_9200_PANASONIC] = ref9200_pin_configs,
};

static const char * const stac9200_models[STAC_9200_MODELS] = {
	[STAC_AUTO] = "auto",
	[STAC_REF] = "ref",
	[STAC_9200_OQO] = "oqo",
	[STAC_9200_DELL_D21] = "dell-d21",
	[STAC_9200_DELL_D22] = "dell-d22",
	[STAC_9200_DELL_D23] = "dell-d23",
	[STAC_9200_DELL_M21] = "dell-m21",
	[STAC_9200_DELL_M22] = "dell-m22",
	[STAC_9200_DELL_M23] = "dell-m23",
	[STAC_9200_DELL_M24] = "dell-m24",
	[STAC_9200_DELL_M25] = "dell-m25",
	[STAC_9200_DELL_M26] = "dell-m26",
	[STAC_9200_DELL_M27] = "dell-m27",
	[STAC_9200_M4] = "gateway-m4",
	[STAC_9200_M4_2] = "gateway-m4-2",
	[STAC_9200_PANASONIC] = "panasonic",
};

static const struct snd_pci_quirk stac9200_cfg_tbl[] = {
	/* SigmaTel reference board */
	SND_PCI_QUIRK(PCI_VENDOR_ID_INTEL, 0x2668,
		      "DFI LanParty", STAC_REF),
	SND_PCI_QUIRK(PCI_VENDOR_ID_DFI, 0x3101,
		      "DFI LanParty", STAC_REF),
	/* Dell laptops have BIOS problem */
	SND_PCI_QUIRK(PCI_VENDOR_ID_DELL, 0x01a8,
		      "unknown Dell", STAC_9200_DELL_D21),
	SND_PCI_QUIRK(PCI_VENDOR_ID_DELL, 0x01b5,
		      "Dell Inspiron 630m", STAC_9200_DELL_M21),
	SND_PCI_QUIRK(PCI_VENDOR_ID_DELL, 0x01bd,
		      "Dell Inspiron E1505n", STAC_9200_DELL_M25),
	SND_PCI_QUIRK(PCI_VENDOR_ID_DELL, 0x01c0,
		      "unknown Dell", STAC_9200_DELL_D22),
	SND_PCI_QUIRK(PCI_VENDOR_ID_DELL, 0x01c1,
		      "unknown Dell", STAC_9200_DELL_D22),
	SND_PCI_QUIRK(PCI_VENDOR_ID_DELL, 0x01c2,
		      "Dell Latitude D620", STAC_9200_DELL_M22),
	SND_PCI_QUIRK(PCI_VENDOR_ID_DELL, 0x01c5,
		      "unknown Dell", STAC_9200_DELL_D23),
	SND_PCI_QUIRK(PCI_VENDOR_ID_DELL, 0x01c7,
		      "unknown Dell", STAC_9200_DELL_D23),
	SND_PCI_QUIRK(PCI_VENDOR_ID_DELL, 0x01c8,
		      "unknown Dell", STAC_9200_DELL_M22),
	SND_PCI_QUIRK(PCI_VENDOR_ID_DELL, 0x01c9,
		      "unknown Dell", STAC_9200_DELL_M24),
	SND_PCI_QUIRK(PCI_VENDOR_ID_DELL, 0x01ca,
		      "unknown Dell", STAC_9200_DELL_M24),
	SND_PCI_QUIRK(PCI_VENDOR_ID_DELL, 0x01cb,
		      "Dell Latitude 120L", STAC_9200_DELL_M24),
	SND_PCI_QUIRK(PCI_VENDOR_ID_DELL, 0x01cc,
		      "Dell Latitude D820", STAC_9200_DELL_M22),
	SND_PCI_QUIRK(PCI_VENDOR_ID_DELL, 0x01cd,
		      "Dell Inspiron E1705/9400", STAC_9200_DELL_M27),
	SND_PCI_QUIRK(PCI_VENDOR_ID_DELL, 0x01ce,
		      "Dell XPS M1710", STAC_9200_DELL_M23),
	SND_PCI_QUIRK(PCI_VENDOR_ID_DELL, 0x01cf,
		      "Dell Precision M90", STAC_9200_DELL_M23),
	SND_PCI_QUIRK(PCI_VENDOR_ID_DELL, 0x01d3,
		      "unknown Dell", STAC_9200_DELL_M22),
	SND_PCI_QUIRK(PCI_VENDOR_ID_DELL, 0x01d4,
		      "unknown Dell", STAC_9200_DELL_M22),
	SND_PCI_QUIRK(PCI_VENDOR_ID_DELL, 0x01d6,
		      "unknown Dell", STAC_9200_DELL_M22),
	SND_PCI_QUIRK(PCI_VENDOR_ID_DELL, 0x01d8,
		      "Dell Inspiron 640m", STAC_9200_DELL_M21),
	SND_PCI_QUIRK(PCI_VENDOR_ID_DELL, 0x01d9,
		      "unknown Dell", STAC_9200_DELL_D23),
	SND_PCI_QUIRK(PCI_VENDOR_ID_DELL, 0x01da,
		      "unknown Dell", STAC_9200_DELL_D23),
	SND_PCI_QUIRK(PCI_VENDOR_ID_DELL, 0x01de,
		      "unknown Dell", STAC_9200_DELL_D21),
	SND_PCI_QUIRK(PCI_VENDOR_ID_DELL, 0x01e3,
		      "unknown Dell", STAC_9200_DELL_D23),
	SND_PCI_QUIRK(PCI_VENDOR_ID_DELL, 0x01e8,
		      "unknown Dell", STAC_9200_DELL_D21),
	SND_PCI_QUIRK(PCI_VENDOR_ID_DELL, 0x01ee,
		      "unknown Dell", STAC_9200_DELL_M25),
	SND_PCI_QUIRK(PCI_VENDOR_ID_DELL, 0x01ef,
		      "unknown Dell", STAC_9200_DELL_M25),
	SND_PCI_QUIRK(PCI_VENDOR_ID_DELL, 0x01f5,
		      "Dell Inspiron 1501", STAC_9200_DELL_M26),
	SND_PCI_QUIRK(PCI_VENDOR_ID_DELL, 0x01f6,
		      "unknown Dell", STAC_9200_DELL_M26),
	/* Panasonic */
	SND_PCI_QUIRK(0x10f7, 0x8338, "Panasonic CF-74", STAC_9200_PANASONIC),
	/* Gateway machines needs EAPD to be set on resume */
	SND_PCI_QUIRK(0x107b, 0x0205, "Gateway S-7110M", STAC_9200_M4),
	SND_PCI_QUIRK(0x107b, 0x0317, "Gateway MT3423, MX341*", STAC_9200_M4_2),
	SND_PCI_QUIRK(0x107b, 0x0318, "Gateway ML3019, MT3707", STAC_9200_M4_2),
	/* OQO Mobile */
	SND_PCI_QUIRK(0x1106, 0x3288, "OQO Model 2", STAC_9200_OQO),
	{} /* terminator */
};

static const unsigned int ref925x_pin_configs[8] = {
	0x40c003f0, 0x424503f2, 0x01813022, 0x02a19021,
	0x90a70320, 0x02214210, 0x01019020, 0x9033032e,
};

static const unsigned int stac925xM1_pin_configs[8] = {
	0x40c003f4, 0x424503f2, 0x400000f3, 0x02a19020,
	0x40a000f0, 0x90100210, 0x400003f1, 0x9033032e,
};

static const unsigned int stac925xM1_2_pin_configs[8] = {
	0x40c003f4, 0x424503f2, 0x400000f3, 0x02a19020,
	0x40a000f0, 0x90100210, 0x400003f1, 0x9033032e,
};

static const unsigned int stac925xM2_pin_configs[8] = {
	0x40c003f4, 0x424503f2, 0x400000f3, 0x02a19020,
	0x40a000f0, 0x90100210, 0x400003f1, 0x9033032e,
};

static const unsigned int stac925xM2_2_pin_configs[8] = {
	0x40c003f4, 0x424503f2, 0x400000f3, 0x02a19020,
	0x40a000f0, 0x90100210, 0x400003f1, 0x9033032e,
};

static const unsigned int stac925xM3_pin_configs[8] = {
	0x40c003f4, 0x424503f2, 0x400000f3, 0x02a19020,
	0x40a000f0, 0x90100210, 0x400003f1, 0x503303f3,
};

static const unsigned int stac925xM5_pin_configs[8] = {
	0x40c003f4, 0x424503f2, 0x400000f3, 0x02a19020,
	0x40a000f0, 0x90100210, 0x400003f1, 0x9033032e,
};

static const unsigned int stac925xM6_pin_configs[8] = {
	0x40c003f4, 0x424503f2, 0x400000f3, 0x02a19020,
	0x40a000f0, 0x90100210, 0x400003f1, 0x90330320,
};

static const unsigned int *stac925x_brd_tbl[STAC_925x_MODELS] = {
	[STAC_REF] = ref925x_pin_configs,
	[STAC_M1] = stac925xM1_pin_configs,
	[STAC_M1_2] = stac925xM1_2_pin_configs,
	[STAC_M2] = stac925xM2_pin_configs,
	[STAC_M2_2] = stac925xM2_2_pin_configs,
	[STAC_M3] = stac925xM3_pin_configs,
	[STAC_M5] = stac925xM5_pin_configs,
	[STAC_M6] = stac925xM6_pin_configs,
};

static const char * const stac925x_models[STAC_925x_MODELS] = {
	[STAC_925x_AUTO] = "auto",
	[STAC_REF] = "ref",
	[STAC_M1] = "m1",
	[STAC_M1_2] = "m1-2",
	[STAC_M2] = "m2",
	[STAC_M2_2] = "m2-2",
	[STAC_M3] = "m3",
	[STAC_M5] = "m5",
	[STAC_M6] = "m6",
};

static const struct snd_pci_quirk stac925x_codec_id_cfg_tbl[] = {
	SND_PCI_QUIRK(0x107b, 0x0316, "Gateway M255", STAC_M2),
	SND_PCI_QUIRK(0x107b, 0x0366, "Gateway MP6954", STAC_M5),
	SND_PCI_QUIRK(0x107b, 0x0461, "Gateway NX560XL", STAC_M1),
	SND_PCI_QUIRK(0x107b, 0x0681, "Gateway NX860", STAC_M2),
	SND_PCI_QUIRK(0x107b, 0x0367, "Gateway MX6453", STAC_M1_2),
	/* Not sure about the brand name for those */
	SND_PCI_QUIRK(0x107b, 0x0281, "Gateway mobile", STAC_M1),
	SND_PCI_QUIRK(0x107b, 0x0507, "Gateway mobile", STAC_M3),
	SND_PCI_QUIRK(0x107b, 0x0281, "Gateway mobile", STAC_M6),
	SND_PCI_QUIRK(0x107b, 0x0685, "Gateway mobile", STAC_M2_2),
	{} /* terminator */
};

static const struct snd_pci_quirk stac925x_cfg_tbl[] = {
	/* SigmaTel reference board */
	SND_PCI_QUIRK(PCI_VENDOR_ID_INTEL, 0x2668, "DFI LanParty", STAC_REF),
	SND_PCI_QUIRK(PCI_VENDOR_ID_DFI, 0x3101, "DFI LanParty", STAC_REF),
	SND_PCI_QUIRK(0x8384, 0x7632, "Stac9202 Reference Board", STAC_REF),

	/* Default table for unknown ID */
	SND_PCI_QUIRK(0x1002, 0x437b, "Gateway mobile", STAC_M2_2),

	{} /* terminator */
};

static const unsigned int ref92hd73xx_pin_configs[13] = {
	0x02214030, 0x02a19040, 0x01a19020, 0x02214030,
	0x0181302e, 0x01014010, 0x01014020, 0x01014030,
	0x02319040, 0x90a000f0, 0x90a000f0, 0x01452050,
	0x01452050,
};

static const unsigned int dell_m6_pin_configs[13] = {
	0x0321101f, 0x4f00000f, 0x4f0000f0, 0x90170110,
	0x03a11020, 0x0321101f, 0x4f0000f0, 0x4f0000f0,
	0x4f0000f0, 0x90a60160, 0x4f0000f0, 0x4f0000f0,
	0x4f0000f0,
};

static const unsigned int alienware_m17x_pin_configs[13] = {
	0x0321101f, 0x0321101f, 0x03a11020, 0x03014020,
	0x90170110, 0x4f0000f0, 0x4f0000f0, 0x4f0000f0,
	0x4f0000f0, 0x90a60160, 0x4f0000f0, 0x4f0000f0,
	0x904601b0,
};

static const unsigned int intel_dg45id_pin_configs[13] = {
	0x02214230, 0x02A19240, 0x01013214, 0x01014210,
	0x01A19250, 0x01011212, 0x01016211
};

static const unsigned int *stac92hd73xx_brd_tbl[STAC_92HD73XX_MODELS] = {
	[STAC_92HD73XX_REF]	= ref92hd73xx_pin_configs,
	[STAC_DELL_M6_AMIC]	= dell_m6_pin_configs,
	[STAC_DELL_M6_DMIC]	= dell_m6_pin_configs,
	[STAC_DELL_M6_BOTH]	= dell_m6_pin_configs,
	[STAC_DELL_EQ]	= dell_m6_pin_configs,
	[STAC_ALIENWARE_M17X]	= alienware_m17x_pin_configs,
	[STAC_92HD73XX_INTEL]	= intel_dg45id_pin_configs,
};

static const char * const stac92hd73xx_models[STAC_92HD73XX_MODELS] = {
	[STAC_92HD73XX_AUTO] = "auto",
	[STAC_92HD73XX_NO_JD] = "no-jd",
	[STAC_92HD73XX_REF] = "ref",
	[STAC_92HD73XX_INTEL] = "intel",
	[STAC_DELL_M6_AMIC] = "dell-m6-amic",
	[STAC_DELL_M6_DMIC] = "dell-m6-dmic",
	[STAC_DELL_M6_BOTH] = "dell-m6",
	[STAC_DELL_EQ] = "dell-eq",
	[STAC_ALIENWARE_M17X] = "alienware",
};

static const struct snd_pci_quirk stac92hd73xx_cfg_tbl[] = {
	/* SigmaTel reference board */
	SND_PCI_QUIRK(PCI_VENDOR_ID_INTEL, 0x2668,
				"DFI LanParty", STAC_92HD73XX_REF),
	SND_PCI_QUIRK(PCI_VENDOR_ID_DFI, 0x3101,
				"DFI LanParty", STAC_92HD73XX_REF),
	SND_PCI_QUIRK(PCI_VENDOR_ID_INTEL, 0x5002,
				"Intel DG45ID", STAC_92HD73XX_INTEL),
	SND_PCI_QUIRK(PCI_VENDOR_ID_INTEL, 0x5003,
				"Intel DG45FC", STAC_92HD73XX_INTEL),
	SND_PCI_QUIRK(PCI_VENDOR_ID_DELL, 0x0254,
				"Dell Studio 1535", STAC_DELL_M6_DMIC),
	SND_PCI_QUIRK(PCI_VENDOR_ID_DELL, 0x0255,
				"unknown Dell", STAC_DELL_M6_DMIC),
	SND_PCI_QUIRK(PCI_VENDOR_ID_DELL, 0x0256,
				"unknown Dell", STAC_DELL_M6_BOTH),
	SND_PCI_QUIRK(PCI_VENDOR_ID_DELL, 0x0257,
				"unknown Dell", STAC_DELL_M6_BOTH),
	SND_PCI_QUIRK(PCI_VENDOR_ID_DELL, 0x025e,
				"unknown Dell", STAC_DELL_M6_AMIC),
	SND_PCI_QUIRK(PCI_VENDOR_ID_DELL, 0x025f,
				"unknown Dell", STAC_DELL_M6_AMIC),
	SND_PCI_QUIRK(PCI_VENDOR_ID_DELL, 0x0271,
				"unknown Dell", STAC_DELL_M6_DMIC),
	SND_PCI_QUIRK(PCI_VENDOR_ID_DELL, 0x0272,
				"unknown Dell", STAC_DELL_M6_DMIC),
	SND_PCI_QUIRK(PCI_VENDOR_ID_DELL, 0x029f,
				"Dell Studio 1537", STAC_DELL_M6_DMIC),
	SND_PCI_QUIRK(PCI_VENDOR_ID_DELL, 0x02a0,
				"Dell Studio 17", STAC_DELL_M6_DMIC),
	SND_PCI_QUIRK(PCI_VENDOR_ID_DELL, 0x02be,
				"Dell Studio 1555", STAC_DELL_M6_DMIC),
	SND_PCI_QUIRK(PCI_VENDOR_ID_DELL, 0x02bd,
				"Dell Studio 1557", STAC_DELL_M6_DMIC),
	SND_PCI_QUIRK(PCI_VENDOR_ID_DELL, 0x02fe,
				"Dell Studio XPS 1645", STAC_DELL_M6_BOTH),
	SND_PCI_QUIRK(PCI_VENDOR_ID_DELL, 0x0413,
				"Dell Studio 1558", STAC_DELL_M6_DMIC),
	{} /* terminator */
};

static const struct snd_pci_quirk stac92hd73xx_codec_id_cfg_tbl[] = {
	SND_PCI_QUIRK(PCI_VENDOR_ID_DELL, 0x02a1,
		      "Alienware M17x", STAC_ALIENWARE_M17X),
	SND_PCI_QUIRK(PCI_VENDOR_ID_DELL, 0x043a,
		      "Alienware M17x", STAC_ALIENWARE_M17X),
	SND_PCI_QUIRK(PCI_VENDOR_ID_DELL, 0x0490,
		      "Alienware M17x", STAC_ALIENWARE_M17X),
	{} /* terminator */
};

static const unsigned int ref92hd83xxx_pin_configs[10] = {
	0x02214030, 0x02211010, 0x02a19020, 0x02170130,
	0x01014050, 0x01819040, 0x01014020, 0x90a3014e,
	0x01451160, 0x98560170,
};

static const unsigned int dell_s14_pin_configs[10] = {
	0x0221403f, 0x0221101f, 0x02a19020, 0x90170110,
	0x40f000f0, 0x40f000f0, 0x40f000f0, 0x90a60160,
	0x40f000f0, 0x40f000f0,
};

static const unsigned int dell_vostro_3500_pin_configs[10] = {
	0x02a11020, 0x0221101f, 0x400000f0, 0x90170110,
	0x400000f1, 0x400000f2, 0x400000f3, 0x90a60160,
	0x400000f4, 0x400000f5,
};

static const unsigned int hp_dv7_4000_pin_configs[10] = {
	0x03a12050, 0x0321201f, 0x40f000f0, 0x90170110,
	0x40f000f0, 0x40f000f0, 0x90170110, 0xd5a30140,
	0x40f000f0, 0x40f000f0,
};

static const unsigned int hp_cNB11_intquad_pin_configs[10] = {
	0x40f000f0, 0x0221101f, 0x02a11020, 0x92170110,
	0x40f000f0, 0x92170110, 0x40f000f0, 0xd5a30130,
	0x40f000f0, 0x40f000f0,
};

static const unsigned int *stac92hd83xxx_brd_tbl[STAC_92HD83XXX_MODELS] = {
	[STAC_92HD83XXX_REF] = ref92hd83xxx_pin_configs,
	[STAC_92HD83XXX_PWR_REF] = ref92hd83xxx_pin_configs,
	[STAC_DELL_S14] = dell_s14_pin_configs,
	[STAC_DELL_VOSTRO_3500] = dell_vostro_3500_pin_configs,
	[STAC_92HD83XXX_HP_cNB11_INTQUAD] = hp_cNB11_intquad_pin_configs,
	[STAC_HP_DV7_4000] = hp_dv7_4000_pin_configs,
};

static const char * const stac92hd83xxx_models[STAC_92HD83XXX_MODELS] = {
	[STAC_92HD83XXX_AUTO] = "auto",
	[STAC_92HD83XXX_REF] = "ref",
	[STAC_92HD83XXX_PWR_REF] = "mic-ref",
	[STAC_DELL_S14] = "dell-s14",
	[STAC_DELL_VOSTRO_3500] = "dell-vostro-3500",
<<<<<<< HEAD
	[STAC_92HD83XXX_HP] = "hp",
=======
>>>>>>> f2cbba76
	[STAC_92HD83XXX_HP_cNB11_INTQUAD] = "hp_cNB11_intquad",
	[STAC_HP_DV7_4000] = "hp-dv7-4000",
};

static const struct snd_pci_quirk stac92hd83xxx_cfg_tbl[] = {
	/* SigmaTel reference board */
	SND_PCI_QUIRK(PCI_VENDOR_ID_INTEL, 0x2668,
		      "DFI LanParty", STAC_92HD83XXX_REF),
	SND_PCI_QUIRK(PCI_VENDOR_ID_DFI, 0x3101,
		      "DFI LanParty", STAC_92HD83XXX_REF),
	SND_PCI_QUIRK(PCI_VENDOR_ID_DELL, 0x02ba,
		      "unknown Dell", STAC_DELL_S14),
	SND_PCI_QUIRK(PCI_VENDOR_ID_DELL, 0x1028,
		      "Dell Vostro 3500", STAC_DELL_VOSTRO_3500),
<<<<<<< HEAD
	SND_PCI_QUIRK_MASK(PCI_VENDOR_ID_HP, 0xff00, 0x3600,
			  "HP", STAC_92HD83XXX_HP),
=======
>>>>>>> f2cbba76
	SND_PCI_QUIRK(PCI_VENDOR_ID_HP, 0x1656,
			  "HP", STAC_92HD83XXX_HP_cNB11_INTQUAD),
	SND_PCI_QUIRK(PCI_VENDOR_ID_HP, 0x1657,
			  "HP", STAC_92HD83XXX_HP_cNB11_INTQUAD),
	SND_PCI_QUIRK(PCI_VENDOR_ID_HP, 0x1658,
			  "HP", STAC_92HD83XXX_HP_cNB11_INTQUAD),
	SND_PCI_QUIRK(PCI_VENDOR_ID_HP, 0x1659,
			  "HP", STAC_92HD83XXX_HP_cNB11_INTQUAD),
	SND_PCI_QUIRK(PCI_VENDOR_ID_HP, 0x165A,
			  "HP", STAC_92HD83XXX_HP_cNB11_INTQUAD),
	SND_PCI_QUIRK(PCI_VENDOR_ID_HP, 0x165B,
			  "HP", STAC_92HD83XXX_HP_cNB11_INTQUAD),
	SND_PCI_QUIRK(PCI_VENDOR_ID_HP, 0x3388,
			  "HP", STAC_92HD83XXX_HP_cNB11_INTQUAD),
	SND_PCI_QUIRK(PCI_VENDOR_ID_HP, 0x3389,
			  "HP", STAC_92HD83XXX_HP_cNB11_INTQUAD),
	SND_PCI_QUIRK(PCI_VENDOR_ID_HP, 0x355B,
			  "HP", STAC_92HD83XXX_HP_cNB11_INTQUAD),
	SND_PCI_QUIRK(PCI_VENDOR_ID_HP, 0x355C,
			  "HP", STAC_92HD83XXX_HP_cNB11_INTQUAD),
	SND_PCI_QUIRK(PCI_VENDOR_ID_HP, 0x355D,
			  "HP", STAC_92HD83XXX_HP_cNB11_INTQUAD),
	SND_PCI_QUIRK(PCI_VENDOR_ID_HP, 0x355E,
			  "HP", STAC_92HD83XXX_HP_cNB11_INTQUAD),
	SND_PCI_QUIRK(PCI_VENDOR_ID_HP, 0x355F,
			  "HP", STAC_92HD83XXX_HP_cNB11_INTQUAD),
	SND_PCI_QUIRK(PCI_VENDOR_ID_HP, 0x3560,
			  "HP", STAC_92HD83XXX_HP_cNB11_INTQUAD),
	SND_PCI_QUIRK(PCI_VENDOR_ID_HP, 0x358B,
			  "HP", STAC_92HD83XXX_HP_cNB11_INTQUAD),
	SND_PCI_QUIRK(PCI_VENDOR_ID_HP, 0x358C,
			  "HP", STAC_92HD83XXX_HP_cNB11_INTQUAD),
	SND_PCI_QUIRK(PCI_VENDOR_ID_HP, 0x358D,
			  "HP", STAC_92HD83XXX_HP_cNB11_INTQUAD),
	SND_PCI_QUIRK(PCI_VENDOR_ID_HP, 0x3591,
			  "HP", STAC_92HD83XXX_HP_cNB11_INTQUAD),
	SND_PCI_QUIRK(PCI_VENDOR_ID_HP, 0x3592,
			  "HP", STAC_92HD83XXX_HP_cNB11_INTQUAD),
	SND_PCI_QUIRK(PCI_VENDOR_ID_HP, 0x3593,
			  "HP", STAC_92HD83XXX_HP_cNB11_INTQUAD),
	{} /* terminator */
};

static const unsigned int ref92hd71bxx_pin_configs[STAC92HD71BXX_NUM_PINS] = {
	0x02214030, 0x02a19040, 0x01a19020, 0x01014010,
	0x0181302e, 0x01014010, 0x01019020, 0x90a000f0,
	0x90a000f0, 0x01452050, 0x01452050, 0x00000000,
	0x00000000
};

static const unsigned int dell_m4_1_pin_configs[STAC92HD71BXX_NUM_PINS] = {
	0x0421101f, 0x04a11221, 0x40f000f0, 0x90170110,
	0x23a1902e, 0x23014250, 0x40f000f0, 0x90a000f0,
	0x40f000f0, 0x4f0000f0, 0x4f0000f0, 0x00000000,
	0x00000000
};

static const unsigned int dell_m4_2_pin_configs[STAC92HD71BXX_NUM_PINS] = {
	0x0421101f, 0x04a11221, 0x90a70330, 0x90170110,
	0x23a1902e, 0x23014250, 0x40f000f0, 0x40f000f0,
	0x40f000f0, 0x044413b0, 0x044413b0, 0x00000000,
	0x00000000
};

static const unsigned int dell_m4_3_pin_configs[STAC92HD71BXX_NUM_PINS] = {
	0x0421101f, 0x04a11221, 0x90a70330, 0x90170110,
	0x40f000f0, 0x40f000f0, 0x40f000f0, 0x90a000f0,
	0x40f000f0, 0x044413b0, 0x044413b0, 0x00000000,
	0x00000000
};

static const unsigned int *stac92hd71bxx_brd_tbl[STAC_92HD71BXX_MODELS] = {
	[STAC_92HD71BXX_REF] = ref92hd71bxx_pin_configs,
	[STAC_DELL_M4_1]	= dell_m4_1_pin_configs,
	[STAC_DELL_M4_2]	= dell_m4_2_pin_configs,
	[STAC_DELL_M4_3]	= dell_m4_3_pin_configs,
	[STAC_HP_M4]		= NULL,
	[STAC_HP_DV4]		= NULL,
	[STAC_HP_DV5]		= NULL,
	[STAC_HP_HDX]           = NULL,
	[STAC_HP_DV4_1222NR]	= NULL,
};

static const char * const stac92hd71bxx_models[STAC_92HD71BXX_MODELS] = {
	[STAC_92HD71BXX_AUTO] = "auto",
	[STAC_92HD71BXX_REF] = "ref",
	[STAC_DELL_M4_1] = "dell-m4-1",
	[STAC_DELL_M4_2] = "dell-m4-2",
	[STAC_DELL_M4_3] = "dell-m4-3",
	[STAC_HP_M4] = "hp-m4",
	[STAC_HP_DV4] = "hp-dv4",
	[STAC_HP_DV5] = "hp-dv5",
	[STAC_HP_HDX] = "hp-hdx",
	[STAC_HP_DV4_1222NR] = "hp-dv4-1222nr",
};

static const struct snd_pci_quirk stac92hd71bxx_cfg_tbl[] = {
	/* SigmaTel reference board */
	SND_PCI_QUIRK(PCI_VENDOR_ID_INTEL, 0x2668,
		      "DFI LanParty", STAC_92HD71BXX_REF),
	SND_PCI_QUIRK(PCI_VENDOR_ID_DFI, 0x3101,
		      "DFI LanParty", STAC_92HD71BXX_REF),
	SND_PCI_QUIRK(PCI_VENDOR_ID_HP, 0x30fb,
		      "HP dv4-1222nr", STAC_HP_DV4_1222NR),
	SND_PCI_QUIRK_MASK(PCI_VENDOR_ID_HP, 0xfff0, 0x1720,
			  "HP", STAC_HP_DV5),
	SND_PCI_QUIRK_MASK(PCI_VENDOR_ID_HP, 0xfff0, 0x3080,
		      "HP", STAC_HP_DV5),
	SND_PCI_QUIRK_MASK(PCI_VENDOR_ID_HP, 0xfff0, 0x30f0,
		      "HP dv4-7", STAC_HP_DV4),
	SND_PCI_QUIRK_MASK(PCI_VENDOR_ID_HP, 0xfff0, 0x3600,
		      "HP dv4-7", STAC_HP_DV5),
	SND_PCI_QUIRK(PCI_VENDOR_ID_HP, 0x3610,
		      "HP HDX", STAC_HP_HDX),  /* HDX18 */
	SND_PCI_QUIRK(PCI_VENDOR_ID_HP, 0x361a,
		      "HP mini 1000", STAC_HP_M4),
	SND_PCI_QUIRK(PCI_VENDOR_ID_HP, 0x361b,
		      "HP HDX", STAC_HP_HDX),  /* HDX16 */
	SND_PCI_QUIRK_MASK(PCI_VENDOR_ID_HP, 0xfff0, 0x3620,
		      "HP dv6", STAC_HP_DV5),
	SND_PCI_QUIRK(PCI_VENDOR_ID_HP, 0x3061,
		      "HP dv6", STAC_HP_DV5), /* HP dv6-1110ax */
	SND_PCI_QUIRK(PCI_VENDOR_ID_HP, 0x363e,
		      "HP DV6", STAC_HP_DV5),
	SND_PCI_QUIRK_MASK(PCI_VENDOR_ID_HP, 0xfff0, 0x7010,
		      "HP", STAC_HP_DV5),
	SND_PCI_QUIRK(PCI_VENDOR_ID_DELL, 0x0233,
				"unknown Dell", STAC_DELL_M4_1),
	SND_PCI_QUIRK(PCI_VENDOR_ID_DELL, 0x0234,
				"unknown Dell", STAC_DELL_M4_1),
	SND_PCI_QUIRK(PCI_VENDOR_ID_DELL, 0x0250,
				"unknown Dell", STAC_DELL_M4_1),
	SND_PCI_QUIRK(PCI_VENDOR_ID_DELL, 0x024f,
				"unknown Dell", STAC_DELL_M4_1),
	SND_PCI_QUIRK(PCI_VENDOR_ID_DELL, 0x024d,
				"unknown Dell", STAC_DELL_M4_1),
	SND_PCI_QUIRK(PCI_VENDOR_ID_DELL, 0x0251,
				"unknown Dell", STAC_DELL_M4_1),
	SND_PCI_QUIRK(PCI_VENDOR_ID_DELL, 0x0277,
				"unknown Dell", STAC_DELL_M4_1),
	SND_PCI_QUIRK(PCI_VENDOR_ID_DELL, 0x0263,
				"unknown Dell", STAC_DELL_M4_2),
	SND_PCI_QUIRK(PCI_VENDOR_ID_DELL, 0x0265,
				"unknown Dell", STAC_DELL_M4_2),
	SND_PCI_QUIRK(PCI_VENDOR_ID_DELL, 0x0262,
				"unknown Dell", STAC_DELL_M4_2),
	SND_PCI_QUIRK(PCI_VENDOR_ID_DELL, 0x0264,
				"unknown Dell", STAC_DELL_M4_2),
	SND_PCI_QUIRK(PCI_VENDOR_ID_DELL, 0x02aa,
				"unknown Dell", STAC_DELL_M4_3),
	{} /* terminator */
};

static const unsigned int ref922x_pin_configs[10] = {
	0x01014010, 0x01016011, 0x01012012, 0x0221401f,
	0x01813122, 0x01011014, 0x01441030, 0x01c41030,
	0x40000100, 0x40000100,
};

/*
    STAC 922X pin configs for
    102801A7
    102801AB
    102801A9
    102801D1
    102801D2
*/
static const unsigned int dell_922x_d81_pin_configs[10] = {
	0x02214030, 0x01a19021, 0x01111012, 0x01114010,
	0x02a19020, 0x01117011, 0x400001f0, 0x400001f1,
	0x01813122, 0x400001f2,
};

/*
    STAC 922X pin configs for
    102801AC
    102801D0
*/
static const unsigned int dell_922x_d82_pin_configs[10] = {
	0x02214030, 0x01a19021, 0x01111012, 0x01114010,
	0x02a19020, 0x01117011, 0x01451140, 0x400001f0,
	0x01813122, 0x400001f1,
};

/*
    STAC 922X pin configs for
    102801BF
*/
static const unsigned int dell_922x_m81_pin_configs[10] = {
	0x0321101f, 0x01112024, 0x01111222, 0x91174220,
	0x03a11050, 0x01116221, 0x90a70330, 0x01452340, 
	0x40C003f1, 0x405003f0,
};

/*
    STAC 9221 A1 pin configs for
    102801D7 (Dell XPS M1210)
*/
static const unsigned int dell_922x_m82_pin_configs[10] = {
	0x02211211, 0x408103ff, 0x02a1123e, 0x90100310, 
	0x408003f1, 0x0221121f, 0x03451340, 0x40c003f2, 
	0x508003f3, 0x405003f4, 
};

static const unsigned int d945gtp3_pin_configs[10] = {
	0x0221401f, 0x01a19022, 0x01813021, 0x01014010,
	0x40000100, 0x40000100, 0x40000100, 0x40000100,
	0x02a19120, 0x40000100,
};

static const unsigned int d945gtp5_pin_configs[10] = {
	0x0221401f, 0x01011012, 0x01813024, 0x01014010,
	0x01a19021, 0x01016011, 0x01452130, 0x40000100,
	0x02a19320, 0x40000100,
};

static const unsigned int intel_mac_v1_pin_configs[10] = {
	0x0121e21f, 0x400000ff, 0x9017e110, 0x400000fd,
	0x400000fe, 0x0181e020, 0x1145e030, 0x11c5e240,
	0x400000fc, 0x400000fb,
};

static const unsigned int intel_mac_v2_pin_configs[10] = {
	0x0121e21f, 0x90a7012e, 0x9017e110, 0x400000fd,
	0x400000fe, 0x0181e020, 0x1145e230, 0x500000fa,
	0x400000fc, 0x400000fb,
};

static const unsigned int intel_mac_v3_pin_configs[10] = {
	0x0121e21f, 0x90a7012e, 0x9017e110, 0x400000fd,
	0x400000fe, 0x0181e020, 0x1145e230, 0x11c5e240,
	0x400000fc, 0x400000fb,
};

static const unsigned int intel_mac_v4_pin_configs[10] = {
	0x0321e21f, 0x03a1e02e, 0x9017e110, 0x9017e11f,
	0x400000fe, 0x0381e020, 0x1345e230, 0x13c5e240,
	0x400000fc, 0x400000fb,
};

static const unsigned int intel_mac_v5_pin_configs[10] = {
	0x0321e21f, 0x03a1e02e, 0x9017e110, 0x9017e11f,
	0x400000fe, 0x0381e020, 0x1345e230, 0x13c5e240,
	0x400000fc, 0x400000fb,
};

static const unsigned int ecs202_pin_configs[10] = {
	0x0221401f, 0x02a19020, 0x01a19020, 0x01114010,
	0x408000f0, 0x01813022, 0x074510a0, 0x40c400f1,
	0x9037012e, 0x40e000f2,
};

static const unsigned int *stac922x_brd_tbl[STAC_922X_MODELS] = {
	[STAC_D945_REF] = ref922x_pin_configs,
	[STAC_D945GTP3] = d945gtp3_pin_configs,
	[STAC_D945GTP5] = d945gtp5_pin_configs,
	[STAC_INTEL_MAC_V1] = intel_mac_v1_pin_configs,
	[STAC_INTEL_MAC_V2] = intel_mac_v2_pin_configs,
	[STAC_INTEL_MAC_V3] = intel_mac_v3_pin_configs,
	[STAC_INTEL_MAC_V4] = intel_mac_v4_pin_configs,
	[STAC_INTEL_MAC_V5] = intel_mac_v5_pin_configs,
	[STAC_INTEL_MAC_AUTO] = intel_mac_v3_pin_configs,
	/* for backward compatibility */
	[STAC_MACMINI] = intel_mac_v3_pin_configs,
	[STAC_MACBOOK] = intel_mac_v5_pin_configs,
	[STAC_MACBOOK_PRO_V1] = intel_mac_v3_pin_configs,
	[STAC_MACBOOK_PRO_V2] = intel_mac_v3_pin_configs,
	[STAC_IMAC_INTEL] = intel_mac_v2_pin_configs,
	[STAC_IMAC_INTEL_20] = intel_mac_v3_pin_configs,
	[STAC_ECS_202] = ecs202_pin_configs,
	[STAC_922X_DELL_D81] = dell_922x_d81_pin_configs,
	[STAC_922X_DELL_D82] = dell_922x_d82_pin_configs,	
	[STAC_922X_DELL_M81] = dell_922x_m81_pin_configs,
	[STAC_922X_DELL_M82] = dell_922x_m82_pin_configs,	
};

static const char * const stac922x_models[STAC_922X_MODELS] = {
	[STAC_922X_AUTO] = "auto",
	[STAC_D945_REF]	= "ref",
	[STAC_D945GTP5]	= "5stack",
	[STAC_D945GTP3]	= "3stack",
	[STAC_INTEL_MAC_V1] = "intel-mac-v1",
	[STAC_INTEL_MAC_V2] = "intel-mac-v2",
	[STAC_INTEL_MAC_V3] = "intel-mac-v3",
	[STAC_INTEL_MAC_V4] = "intel-mac-v4",
	[STAC_INTEL_MAC_V5] = "intel-mac-v5",
	[STAC_INTEL_MAC_AUTO] = "intel-mac-auto",
	/* for backward compatibility */
	[STAC_MACMINI]	= "macmini",
	[STAC_MACBOOK]	= "macbook",
	[STAC_MACBOOK_PRO_V1]	= "macbook-pro-v1",
	[STAC_MACBOOK_PRO_V2]	= "macbook-pro",
	[STAC_IMAC_INTEL] = "imac-intel",
	[STAC_IMAC_INTEL_20] = "imac-intel-20",
	[STAC_ECS_202] = "ecs202",
	[STAC_922X_DELL_D81] = "dell-d81",
	[STAC_922X_DELL_D82] = "dell-d82",
	[STAC_922X_DELL_M81] = "dell-m81",
	[STAC_922X_DELL_M82] = "dell-m82",
};

static const struct snd_pci_quirk stac922x_cfg_tbl[] = {
	/* SigmaTel reference board */
	SND_PCI_QUIRK(PCI_VENDOR_ID_INTEL, 0x2668,
		      "DFI LanParty", STAC_D945_REF),
	SND_PCI_QUIRK(PCI_VENDOR_ID_DFI, 0x3101,
		      "DFI LanParty", STAC_D945_REF),
	/* Intel 945G based systems */
	SND_PCI_QUIRK(PCI_VENDOR_ID_INTEL, 0x0101,
		      "Intel D945G", STAC_D945GTP3),
	SND_PCI_QUIRK(PCI_VENDOR_ID_INTEL, 0x0202,
		      "Intel D945G", STAC_D945GTP3),
	SND_PCI_QUIRK(PCI_VENDOR_ID_INTEL, 0x0606,
		      "Intel D945G", STAC_D945GTP3),
	SND_PCI_QUIRK(PCI_VENDOR_ID_INTEL, 0x0601,
		      "Intel D945G", STAC_D945GTP3),
	SND_PCI_QUIRK(PCI_VENDOR_ID_INTEL, 0x0111,
		      "Intel D945G", STAC_D945GTP3),
	SND_PCI_QUIRK(PCI_VENDOR_ID_INTEL, 0x1115,
		      "Intel D945G", STAC_D945GTP3),
	SND_PCI_QUIRK(PCI_VENDOR_ID_INTEL, 0x1116,
		      "Intel D945G", STAC_D945GTP3),
	SND_PCI_QUIRK(PCI_VENDOR_ID_INTEL, 0x1117,
		      "Intel D945G", STAC_D945GTP3),
	SND_PCI_QUIRK(PCI_VENDOR_ID_INTEL, 0x1118,
		      "Intel D945G", STAC_D945GTP3),
	SND_PCI_QUIRK(PCI_VENDOR_ID_INTEL, 0x1119,
		      "Intel D945G", STAC_D945GTP3),
	SND_PCI_QUIRK(PCI_VENDOR_ID_INTEL, 0x8826,
		      "Intel D945G", STAC_D945GTP3),
	SND_PCI_QUIRK(PCI_VENDOR_ID_INTEL, 0x5049,
		      "Intel D945G", STAC_D945GTP3),
	SND_PCI_QUIRK(PCI_VENDOR_ID_INTEL, 0x5055,
		      "Intel D945G", STAC_D945GTP3),
	SND_PCI_QUIRK(PCI_VENDOR_ID_INTEL, 0x5048,
		      "Intel D945G", STAC_D945GTP3),
	SND_PCI_QUIRK(PCI_VENDOR_ID_INTEL, 0x0110,
		      "Intel D945G", STAC_D945GTP3),
	/* Intel D945G 5-stack systems */
	SND_PCI_QUIRK(PCI_VENDOR_ID_INTEL, 0x0404,
		      "Intel D945G", STAC_D945GTP5),
	SND_PCI_QUIRK(PCI_VENDOR_ID_INTEL, 0x0303,
		      "Intel D945G", STAC_D945GTP5),
	SND_PCI_QUIRK(PCI_VENDOR_ID_INTEL, 0x0013,
		      "Intel D945G", STAC_D945GTP5),
	SND_PCI_QUIRK(PCI_VENDOR_ID_INTEL, 0x0417,
		      "Intel D945G", STAC_D945GTP5),
	/* Intel 945P based systems */
	SND_PCI_QUIRK(PCI_VENDOR_ID_INTEL, 0x0b0b,
		      "Intel D945P", STAC_D945GTP3),
	SND_PCI_QUIRK(PCI_VENDOR_ID_INTEL, 0x0112,
		      "Intel D945P", STAC_D945GTP3),
	SND_PCI_QUIRK(PCI_VENDOR_ID_INTEL, 0x0d0d,
		      "Intel D945P", STAC_D945GTP3),
	SND_PCI_QUIRK(PCI_VENDOR_ID_INTEL, 0x0909,
		      "Intel D945P", STAC_D945GTP3),
	SND_PCI_QUIRK(PCI_VENDOR_ID_INTEL, 0x0505,
		      "Intel D945P", STAC_D945GTP3),
	SND_PCI_QUIRK(PCI_VENDOR_ID_INTEL, 0x0707,
		      "Intel D945P", STAC_D945GTP5),
	/* other intel */
	SND_PCI_QUIRK(PCI_VENDOR_ID_INTEL, 0x0204,
		      "Intel D945", STAC_D945_REF),
	/* other systems  */
	/* Apple Intel Mac (Mac Mini, MacBook, MacBook Pro...) */
	SND_PCI_QUIRK(0x8384, 0x7680,
		      "Mac", STAC_INTEL_MAC_AUTO),
	/* Dell systems  */
	SND_PCI_QUIRK(PCI_VENDOR_ID_DELL, 0x01a7,
		      "unknown Dell", STAC_922X_DELL_D81),
	SND_PCI_QUIRK(PCI_VENDOR_ID_DELL, 0x01a9,
		      "unknown Dell", STAC_922X_DELL_D81),
	SND_PCI_QUIRK(PCI_VENDOR_ID_DELL, 0x01ab,
		      "unknown Dell", STAC_922X_DELL_D81),
	SND_PCI_QUIRK(PCI_VENDOR_ID_DELL, 0x01ac,
		      "unknown Dell", STAC_922X_DELL_D82),
	SND_PCI_QUIRK(PCI_VENDOR_ID_DELL, 0x01bf,
		      "unknown Dell", STAC_922X_DELL_M81),
	SND_PCI_QUIRK(PCI_VENDOR_ID_DELL, 0x01d0,
		      "unknown Dell", STAC_922X_DELL_D82),
	SND_PCI_QUIRK(PCI_VENDOR_ID_DELL, 0x01d1,
		      "unknown Dell", STAC_922X_DELL_D81),
	SND_PCI_QUIRK(PCI_VENDOR_ID_DELL, 0x01d2,
		      "unknown Dell", STAC_922X_DELL_D81),
	SND_PCI_QUIRK(PCI_VENDOR_ID_DELL, 0x01d7,
		      "Dell XPS M1210", STAC_922X_DELL_M82),
	/* ECS/PC Chips boards */
	SND_PCI_QUIRK_MASK(0x1019, 0xf000, 0x2000,
		      "ECS/PC chips", STAC_ECS_202),
	{} /* terminator */
};

static const unsigned int ref927x_pin_configs[14] = {
	0x02214020, 0x02a19080, 0x0181304e, 0x01014010,
	0x01a19040, 0x01011012, 0x01016011, 0x0101201f, 
	0x183301f0, 0x18a001f0, 0x18a001f0, 0x01442070,
	0x01c42190, 0x40000100,
};

static const unsigned int d965_3st_pin_configs[14] = {
	0x0221401f, 0x02a19120, 0x40000100, 0x01014011,
	0x01a19021, 0x01813024, 0x40000100, 0x40000100,
	0x40000100, 0x40000100, 0x40000100, 0x40000100,
	0x40000100, 0x40000100
};

static const unsigned int d965_5st_pin_configs[14] = {
	0x02214020, 0x02a19080, 0x0181304e, 0x01014010,
	0x01a19040, 0x01011012, 0x01016011, 0x40000100,
	0x40000100, 0x40000100, 0x40000100, 0x01442070,
	0x40000100, 0x40000100
};

static const unsigned int d965_5st_no_fp_pin_configs[14] = {
	0x40000100, 0x40000100, 0x0181304e, 0x01014010,
	0x01a19040, 0x01011012, 0x01016011, 0x40000100,
	0x40000100, 0x40000100, 0x40000100, 0x01442070,
	0x40000100, 0x40000100
};

static const unsigned int dell_3st_pin_configs[14] = {
	0x02211230, 0x02a11220, 0x01a19040, 0x01114210,
	0x01111212, 0x01116211, 0x01813050, 0x01112214,
	0x403003fa, 0x90a60040, 0x90a60040, 0x404003fb,
	0x40c003fc, 0x40000100
};

static const unsigned int *stac927x_brd_tbl[STAC_927X_MODELS] = {
	[STAC_D965_REF_NO_JD] = ref927x_pin_configs,
	[STAC_D965_REF]  = ref927x_pin_configs,
	[STAC_D965_3ST]  = d965_3st_pin_configs,
	[STAC_D965_5ST]  = d965_5st_pin_configs,
	[STAC_D965_5ST_NO_FP]  = d965_5st_no_fp_pin_configs,
	[STAC_DELL_3ST]  = dell_3st_pin_configs,
	[STAC_DELL_BIOS] = NULL,
	[STAC_927X_VOLKNOB] = NULL,
};

static const char * const stac927x_models[STAC_927X_MODELS] = {
	[STAC_927X_AUTO]	= "auto",
	[STAC_D965_REF_NO_JD]	= "ref-no-jd",
	[STAC_D965_REF]		= "ref",
	[STAC_D965_3ST]		= "3stack",
	[STAC_D965_5ST]		= "5stack",
	[STAC_D965_5ST_NO_FP]	= "5stack-no-fp",
	[STAC_DELL_3ST]		= "dell-3stack",
	[STAC_DELL_BIOS]	= "dell-bios",
	[STAC_927X_VOLKNOB]	= "volknob",
};

static const struct snd_pci_quirk stac927x_cfg_tbl[] = {
	/* SigmaTel reference board */
	SND_PCI_QUIRK(PCI_VENDOR_ID_INTEL, 0x2668,
		      "DFI LanParty", STAC_D965_REF),
	SND_PCI_QUIRK(PCI_VENDOR_ID_DFI, 0x3101,
		      "DFI LanParty", STAC_D965_REF),
	 /* Intel 946 based systems */
	SND_PCI_QUIRK(PCI_VENDOR_ID_INTEL, 0x3d01, "Intel D946", STAC_D965_3ST),
	SND_PCI_QUIRK(PCI_VENDOR_ID_INTEL, 0xa301, "Intel D946", STAC_D965_3ST),
	/* 965 based 3 stack systems */
	SND_PCI_QUIRK_MASK(PCI_VENDOR_ID_INTEL, 0xff00, 0x2100,
			   "Intel D965", STAC_D965_3ST),
	SND_PCI_QUIRK_MASK(PCI_VENDOR_ID_INTEL, 0xff00, 0x2000,
			   "Intel D965", STAC_D965_3ST),
	/* Dell 3 stack systems */
	SND_PCI_QUIRK(PCI_VENDOR_ID_DELL,  0x01dd, "Dell Dimension E520", STAC_DELL_3ST),
	SND_PCI_QUIRK(PCI_VENDOR_ID_DELL,  0x01ed, "Dell     ", STAC_DELL_3ST),
	SND_PCI_QUIRK(PCI_VENDOR_ID_DELL,  0x01f4, "Dell     ", STAC_DELL_3ST),
	/* Dell 3 stack systems with verb table in BIOS */
	SND_PCI_QUIRK(PCI_VENDOR_ID_DELL,  0x01f3, "Dell Inspiron 1420", STAC_DELL_BIOS),
	SND_PCI_QUIRK(PCI_VENDOR_ID_DELL,  0x01f7, "Dell XPS M1730", STAC_DELL_BIOS),
	SND_PCI_QUIRK(PCI_VENDOR_ID_DELL,  0x0227, "Dell Vostro 1400  ", STAC_DELL_BIOS),
	SND_PCI_QUIRK(PCI_VENDOR_ID_DELL,  0x022e, "Dell     ", STAC_DELL_BIOS),
	SND_PCI_QUIRK(PCI_VENDOR_ID_DELL,  0x022f, "Dell Inspiron 1525", STAC_DELL_BIOS),
	SND_PCI_QUIRK(PCI_VENDOR_ID_DELL,  0x0242, "Dell     ", STAC_DELL_BIOS),
	SND_PCI_QUIRK(PCI_VENDOR_ID_DELL,  0x0243, "Dell     ", STAC_DELL_BIOS),
	SND_PCI_QUIRK(PCI_VENDOR_ID_DELL,  0x02ff, "Dell     ", STAC_DELL_BIOS),
	SND_PCI_QUIRK(PCI_VENDOR_ID_DELL,  0x0209, "Dell XPS 1330", STAC_DELL_BIOS),
	/* 965 based 5 stack systems */
	SND_PCI_QUIRK_MASK(PCI_VENDOR_ID_INTEL, 0xff00, 0x2300,
			   "Intel D965", STAC_D965_5ST),
	SND_PCI_QUIRK_MASK(PCI_VENDOR_ID_INTEL, 0xff00, 0x2500,
			   "Intel D965", STAC_D965_5ST),
	/* volume-knob fixes */
	SND_PCI_QUIRK_VENDOR(0x10cf, "FSC", STAC_927X_VOLKNOB),
	{} /* terminator */
};

static const unsigned int ref9205_pin_configs[12] = {
	0x40000100, 0x40000100, 0x01016011, 0x01014010,
	0x01813122, 0x01a19021, 0x01019020, 0x40000100,
	0x90a000f0, 0x90a000f0, 0x01441030, 0x01c41030
};

/*
    STAC 9205 pin configs for
    102801F1
    102801F2
    102801FC
    102801FD
    10280204
    1028021F
    10280228 (Dell Vostro 1500)
    10280229 (Dell Vostro 1700)
*/
static const unsigned int dell_9205_m42_pin_configs[12] = {
	0x0321101F, 0x03A11020, 0x400003FA, 0x90170310,
	0x400003FB, 0x400003FC, 0x400003FD, 0x40F000F9,
	0x90A60330, 0x400003FF, 0x0144131F, 0x40C003FE,
};

/*
    STAC 9205 pin configs for
    102801F9
    102801FA
    102801FE
    102801FF (Dell Precision M4300)
    10280206
    10280200
    10280201
*/
static const unsigned int dell_9205_m43_pin_configs[12] = {
	0x0321101f, 0x03a11020, 0x90a70330, 0x90170310,
	0x400000fe, 0x400000ff, 0x400000fd, 0x40f000f9,
	0x400000fa, 0x400000fc, 0x0144131f, 0x40c003f8,
};

static const unsigned int dell_9205_m44_pin_configs[12] = {
	0x0421101f, 0x04a11020, 0x400003fa, 0x90170310,
	0x400003fb, 0x400003fc, 0x400003fd, 0x400003f9,
	0x90a60330, 0x400003ff, 0x01441340, 0x40c003fe,
};

static const unsigned int *stac9205_brd_tbl[STAC_9205_MODELS] = {
	[STAC_9205_REF] = ref9205_pin_configs,
	[STAC_9205_DELL_M42] = dell_9205_m42_pin_configs,
	[STAC_9205_DELL_M43] = dell_9205_m43_pin_configs,
	[STAC_9205_DELL_M44] = dell_9205_m44_pin_configs,
	[STAC_9205_EAPD] = NULL,
};

static const char * const stac9205_models[STAC_9205_MODELS] = {
	[STAC_9205_AUTO] = "auto",
	[STAC_9205_REF] = "ref",
	[STAC_9205_DELL_M42] = "dell-m42",
	[STAC_9205_DELL_M43] = "dell-m43",
	[STAC_9205_DELL_M44] = "dell-m44",
	[STAC_9205_EAPD] = "eapd",
};

static const struct snd_pci_quirk stac9205_cfg_tbl[] = {
	/* SigmaTel reference board */
	SND_PCI_QUIRK(PCI_VENDOR_ID_INTEL, 0x2668,
		      "DFI LanParty", STAC_9205_REF),
	SND_PCI_QUIRK(PCI_VENDOR_ID_INTEL, 0xfb30,
		      "SigmaTel", STAC_9205_REF),
	SND_PCI_QUIRK(PCI_VENDOR_ID_DFI, 0x3101,
		      "DFI LanParty", STAC_9205_REF),
	/* Dell */
	SND_PCI_QUIRK(PCI_VENDOR_ID_DELL, 0x01f1,
		      "unknown Dell", STAC_9205_DELL_M42),
	SND_PCI_QUIRK(PCI_VENDOR_ID_DELL, 0x01f2,
		      "unknown Dell", STAC_9205_DELL_M42),
	SND_PCI_QUIRK(PCI_VENDOR_ID_DELL, 0x01f8,
		      "Dell Precision", STAC_9205_DELL_M43),
	SND_PCI_QUIRK(PCI_VENDOR_ID_DELL, 0x01f9,
		      "Dell Precision", STAC_9205_DELL_M43),
	SND_PCI_QUIRK(PCI_VENDOR_ID_DELL, 0x01fa,
		      "Dell Precision", STAC_9205_DELL_M43),
	SND_PCI_QUIRK(PCI_VENDOR_ID_DELL, 0x01fc,
		      "unknown Dell", STAC_9205_DELL_M42),
	SND_PCI_QUIRK(PCI_VENDOR_ID_DELL, 0x01fd,
		      "unknown Dell", STAC_9205_DELL_M42),
	SND_PCI_QUIRK(PCI_VENDOR_ID_DELL, 0x01fe,
		      "Dell Precision", STAC_9205_DELL_M43),
	SND_PCI_QUIRK(PCI_VENDOR_ID_DELL, 0x01ff,
		      "Dell Precision M4300", STAC_9205_DELL_M43),
	SND_PCI_QUIRK(PCI_VENDOR_ID_DELL, 0x0204,
		      "unknown Dell", STAC_9205_DELL_M42),
	SND_PCI_QUIRK(PCI_VENDOR_ID_DELL, 0x0206,
		      "Dell Precision", STAC_9205_DELL_M43),
	SND_PCI_QUIRK(PCI_VENDOR_ID_DELL, 0x021b,
		      "Dell Precision", STAC_9205_DELL_M43),
	SND_PCI_QUIRK(PCI_VENDOR_ID_DELL, 0x021c,
		      "Dell Precision", STAC_9205_DELL_M43),
	SND_PCI_QUIRK(PCI_VENDOR_ID_DELL, 0x021f,
		      "Dell Inspiron", STAC_9205_DELL_M44),
	SND_PCI_QUIRK(PCI_VENDOR_ID_DELL, 0x0228,
		      "Dell Vostro 1500", STAC_9205_DELL_M42),
	SND_PCI_QUIRK(PCI_VENDOR_ID_DELL, 0x0229,
		      "Dell Vostro 1700", STAC_9205_DELL_M42),
	/* Gateway */
	SND_PCI_QUIRK(0x107b, 0x0560, "Gateway T6834c", STAC_9205_EAPD),
	SND_PCI_QUIRK(0x107b, 0x0565, "Gateway T1616", STAC_9205_EAPD),
	{} /* terminator */
};

static void stac92xx_set_config_regs(struct hda_codec *codec,
				     const unsigned int *pincfgs)
{
	int i;
	struct sigmatel_spec *spec = codec->spec;

	if (!pincfgs)
		return;

	for (i = 0; i < spec->num_pins; i++)
		if (spec->pin_nids[i] && pincfgs[i])
			snd_hda_codec_set_pincfg(codec, spec->pin_nids[i],
						 pincfgs[i]);
}

/*
 * Analog playback callbacks
 */
static int stac92xx_playback_pcm_open(struct hda_pcm_stream *hinfo,
				      struct hda_codec *codec,
				      struct snd_pcm_substream *substream)
{
	struct sigmatel_spec *spec = codec->spec;
	if (spec->stream_delay)
		msleep(spec->stream_delay);
	return snd_hda_multi_out_analog_open(codec, &spec->multiout, substream,
					     hinfo);
}

static int stac92xx_playback_pcm_prepare(struct hda_pcm_stream *hinfo,
					 struct hda_codec *codec,
					 unsigned int stream_tag,
					 unsigned int format,
					 struct snd_pcm_substream *substream)
{
	struct sigmatel_spec *spec = codec->spec;
	return snd_hda_multi_out_analog_prepare(codec, &spec->multiout, stream_tag, format, substream);
}

static int stac92xx_playback_pcm_cleanup(struct hda_pcm_stream *hinfo,
					struct hda_codec *codec,
					struct snd_pcm_substream *substream)
{
	struct sigmatel_spec *spec = codec->spec;
	return snd_hda_multi_out_analog_cleanup(codec, &spec->multiout);
}

/*
 * Digital playback callbacks
 */
static int stac92xx_dig_playback_pcm_open(struct hda_pcm_stream *hinfo,
					  struct hda_codec *codec,
					  struct snd_pcm_substream *substream)
{
	struct sigmatel_spec *spec = codec->spec;
	return snd_hda_multi_out_dig_open(codec, &spec->multiout);
}

static int stac92xx_dig_playback_pcm_close(struct hda_pcm_stream *hinfo,
					   struct hda_codec *codec,
					   struct snd_pcm_substream *substream)
{
	struct sigmatel_spec *spec = codec->spec;
	return snd_hda_multi_out_dig_close(codec, &spec->multiout);
}

static int stac92xx_dig_playback_pcm_prepare(struct hda_pcm_stream *hinfo,
					 struct hda_codec *codec,
					 unsigned int stream_tag,
					 unsigned int format,
					 struct snd_pcm_substream *substream)
{
	struct sigmatel_spec *spec = codec->spec;
	return snd_hda_multi_out_dig_prepare(codec, &spec->multiout,
					     stream_tag, format, substream);
}

static int stac92xx_dig_playback_pcm_cleanup(struct hda_pcm_stream *hinfo,
					struct hda_codec *codec,
					struct snd_pcm_substream *substream)
{
	struct sigmatel_spec *spec = codec->spec;
	return snd_hda_multi_out_dig_cleanup(codec, &spec->multiout);
}


/*
 * Analog capture callbacks
 */
static int stac92xx_capture_pcm_prepare(struct hda_pcm_stream *hinfo,
					struct hda_codec *codec,
					unsigned int stream_tag,
					unsigned int format,
					struct snd_pcm_substream *substream)
{
	struct sigmatel_spec *spec = codec->spec;
	hda_nid_t nid = spec->adc_nids[substream->number];

	if (spec->powerdown_adcs) {
		msleep(40);
		snd_hda_codec_write(codec, nid, 0,
			AC_VERB_SET_POWER_STATE, AC_PWRST_D0);
	}
	snd_hda_codec_setup_stream(codec, nid, stream_tag, 0, format);
	return 0;
}

static int stac92xx_capture_pcm_cleanup(struct hda_pcm_stream *hinfo,
					struct hda_codec *codec,
					struct snd_pcm_substream *substream)
{
	struct sigmatel_spec *spec = codec->spec;
	hda_nid_t nid = spec->adc_nids[substream->number];

	snd_hda_codec_cleanup_stream(codec, nid);
	if (spec->powerdown_adcs)
		snd_hda_codec_write(codec, nid, 0,
			AC_VERB_SET_POWER_STATE, AC_PWRST_D3);
	return 0;
}

static const struct hda_pcm_stream stac92xx_pcm_digital_playback = {
	.substreams = 1,
	.channels_min = 2,
	.channels_max = 2,
	/* NID is set in stac92xx_build_pcms */
	.ops = {
		.open = stac92xx_dig_playback_pcm_open,
		.close = stac92xx_dig_playback_pcm_close,
		.prepare = stac92xx_dig_playback_pcm_prepare,
		.cleanup = stac92xx_dig_playback_pcm_cleanup
	},
};

static const struct hda_pcm_stream stac92xx_pcm_digital_capture = {
	.substreams = 1,
	.channels_min = 2,
	.channels_max = 2,
	/* NID is set in stac92xx_build_pcms */
};

static const struct hda_pcm_stream stac92xx_pcm_analog_playback = {
	.substreams = 1,
	.channels_min = 2,
	.channels_max = 8,
	.nid = 0x02, /* NID to query formats and rates */
	.ops = {
		.open = stac92xx_playback_pcm_open,
		.prepare = stac92xx_playback_pcm_prepare,
		.cleanup = stac92xx_playback_pcm_cleanup
	},
};

static const struct hda_pcm_stream stac92xx_pcm_analog_alt_playback = {
	.substreams = 1,
	.channels_min = 2,
	.channels_max = 2,
	.nid = 0x06, /* NID to query formats and rates */
	.ops = {
		.open = stac92xx_playback_pcm_open,
		.prepare = stac92xx_playback_pcm_prepare,
		.cleanup = stac92xx_playback_pcm_cleanup
	},
};

static const struct hda_pcm_stream stac92xx_pcm_analog_capture = {
	.channels_min = 2,
	.channels_max = 2,
	/* NID + .substreams is set in stac92xx_build_pcms */
	.ops = {
		.prepare = stac92xx_capture_pcm_prepare,
		.cleanup = stac92xx_capture_pcm_cleanup
	},
};

static int stac92xx_build_pcms(struct hda_codec *codec)
{
	struct sigmatel_spec *spec = codec->spec;
	struct hda_pcm *info = spec->pcm_rec;

	codec->num_pcms = 1;
	codec->pcm_info = info;

	info->name = "STAC92xx Analog";
	info->stream[SNDRV_PCM_STREAM_PLAYBACK] = stac92xx_pcm_analog_playback;
	info->stream[SNDRV_PCM_STREAM_PLAYBACK].nid =
		spec->multiout.dac_nids[0];
	info->stream[SNDRV_PCM_STREAM_CAPTURE] = stac92xx_pcm_analog_capture;
	info->stream[SNDRV_PCM_STREAM_CAPTURE].nid = spec->adc_nids[0];
	info->stream[SNDRV_PCM_STREAM_CAPTURE].substreams = spec->num_adcs;

	if (spec->alt_switch) {
		codec->num_pcms++;
		info++;
		info->name = "STAC92xx Analog Alt";
		info->stream[SNDRV_PCM_STREAM_PLAYBACK] = stac92xx_pcm_analog_alt_playback;
	}

	if (spec->multiout.dig_out_nid || spec->dig_in_nid) {
		codec->num_pcms++;
		info++;
		info->name = "STAC92xx Digital";
		info->pcm_type = spec->autocfg.dig_out_type[0];
		if (spec->multiout.dig_out_nid) {
			info->stream[SNDRV_PCM_STREAM_PLAYBACK] = stac92xx_pcm_digital_playback;
			info->stream[SNDRV_PCM_STREAM_PLAYBACK].nid = spec->multiout.dig_out_nid;
		}
		if (spec->dig_in_nid) {
			info->stream[SNDRV_PCM_STREAM_CAPTURE] = stac92xx_pcm_digital_capture;
			info->stream[SNDRV_PCM_STREAM_CAPTURE].nid = spec->dig_in_nid;
		}
	}

	return 0;
}

static unsigned int stac92xx_get_default_vref(struct hda_codec *codec,
					hda_nid_t nid)
{
	unsigned int pincap = snd_hda_query_pin_caps(codec, nid);
	pincap = (pincap & AC_PINCAP_VREF) >> AC_PINCAP_VREF_SHIFT;
	if (pincap & AC_PINCAP_VREF_100)
		return AC_PINCTL_VREF_100;
	if (pincap & AC_PINCAP_VREF_80)
		return AC_PINCTL_VREF_80;
	if (pincap & AC_PINCAP_VREF_50)
		return AC_PINCTL_VREF_50;
	if (pincap & AC_PINCAP_VREF_GRD)
		return AC_PINCTL_VREF_GRD;
	return 0;
}

static void stac92xx_auto_set_pinctl(struct hda_codec *codec, hda_nid_t nid, int pin_type)

{
	snd_hda_codec_write_cache(codec, nid, 0,
				  AC_VERB_SET_PIN_WIDGET_CONTROL, pin_type);
}

#define stac92xx_hp_switch_info		snd_ctl_boolean_mono_info

static int stac92xx_hp_switch_get(struct snd_kcontrol *kcontrol,
			struct snd_ctl_elem_value *ucontrol)
{
	struct hda_codec *codec = snd_kcontrol_chip(kcontrol);
	struct sigmatel_spec *spec = codec->spec;

	ucontrol->value.integer.value[0] = !!spec->hp_switch;
	return 0;
}

static void stac_issue_unsol_event(struct hda_codec *codec, hda_nid_t nid);

static int stac92xx_hp_switch_put(struct snd_kcontrol *kcontrol,
			struct snd_ctl_elem_value *ucontrol)
{
	struct hda_codec *codec = snd_kcontrol_chip(kcontrol);
	struct sigmatel_spec *spec = codec->spec;
	int nid = kcontrol->private_value;
 
	spec->hp_switch = ucontrol->value.integer.value[0] ? nid : 0;

	/* check to be sure that the ports are up to date with
	 * switch changes
	 */
	stac_issue_unsol_event(codec, nid);

	return 1;
}

static int stac92xx_dc_bias_info(struct snd_kcontrol *kcontrol,
				struct snd_ctl_elem_info *uinfo)
{
	int i;
	static const char * const texts[] = {
		"Mic In", "Line In", "Line Out"
	};

	struct hda_codec *codec = snd_kcontrol_chip(kcontrol);
	struct sigmatel_spec *spec = codec->spec;
	hda_nid_t nid = kcontrol->private_value;

	if (nid == spec->mic_switch || nid == spec->line_switch)
		i = 3;
	else
		i = 2;

	uinfo->type = SNDRV_CTL_ELEM_TYPE_ENUMERATED;
	uinfo->value.enumerated.items = i;
	uinfo->count = 1;
	if (uinfo->value.enumerated.item >= i)
		uinfo->value.enumerated.item = i-1;
	strcpy(uinfo->value.enumerated.name,
		texts[uinfo->value.enumerated.item]);

	return 0;
}

static int stac92xx_dc_bias_get(struct snd_kcontrol *kcontrol,
				struct snd_ctl_elem_value *ucontrol)
{
	struct hda_codec *codec = snd_kcontrol_chip(kcontrol);
	hda_nid_t nid = kcontrol->private_value;
	unsigned int vref = stac92xx_vref_get(codec, nid);

	if (vref == stac92xx_get_default_vref(codec, nid))
		ucontrol->value.enumerated.item[0] = 0;
	else if (vref == AC_PINCTL_VREF_GRD)
		ucontrol->value.enumerated.item[0] = 1;
	else if (vref == AC_PINCTL_VREF_HIZ)
		ucontrol->value.enumerated.item[0] = 2;

	return 0;
}

static int stac92xx_dc_bias_put(struct snd_kcontrol *kcontrol,
				struct snd_ctl_elem_value *ucontrol)
{
	struct hda_codec *codec = snd_kcontrol_chip(kcontrol);
	unsigned int new_vref = 0;
	int error;
	hda_nid_t nid = kcontrol->private_value;

	if (ucontrol->value.enumerated.item[0] == 0)
		new_vref = stac92xx_get_default_vref(codec, nid);
	else if (ucontrol->value.enumerated.item[0] == 1)
		new_vref = AC_PINCTL_VREF_GRD;
	else if (ucontrol->value.enumerated.item[0] == 2)
		new_vref = AC_PINCTL_VREF_HIZ;
	else
		return 0;

	if (new_vref != stac92xx_vref_get(codec, nid)) {
		error = stac92xx_vref_set(codec, nid, new_vref);
		return error;
	}

	return 0;
}

static int stac92xx_io_switch_info(struct snd_kcontrol *kcontrol,
				struct snd_ctl_elem_info *uinfo)
{
	char *texts[2];
	struct hda_codec *codec = snd_kcontrol_chip(kcontrol);
	struct sigmatel_spec *spec = codec->spec;

	if (kcontrol->private_value == spec->line_switch)
		texts[0] = "Line In";
	else
		texts[0] = "Mic In";
	texts[1] = "Line Out";
	uinfo->type = SNDRV_CTL_ELEM_TYPE_ENUMERATED;
	uinfo->value.enumerated.items = 2;
	uinfo->count = 1;

	if (uinfo->value.enumerated.item >= 2)
		uinfo->value.enumerated.item = 1;
	strcpy(uinfo->value.enumerated.name,
		texts[uinfo->value.enumerated.item]);

	return 0;
}

static int stac92xx_io_switch_get(struct snd_kcontrol *kcontrol, struct snd_ctl_elem_value *ucontrol)
{
	struct hda_codec *codec = snd_kcontrol_chip(kcontrol);
	struct sigmatel_spec *spec = codec->spec;
	hda_nid_t nid = kcontrol->private_value;
	int io_idx = (nid == spec->mic_switch) ? 1 : 0;

	ucontrol->value.enumerated.item[0] = spec->io_switch[io_idx];
	return 0;
}

static int stac92xx_io_switch_put(struct snd_kcontrol *kcontrol, struct snd_ctl_elem_value *ucontrol)
{
        struct hda_codec *codec = snd_kcontrol_chip(kcontrol);
	struct sigmatel_spec *spec = codec->spec;
	hda_nid_t nid = kcontrol->private_value;
	int io_idx = (nid == spec->mic_switch) ? 1 : 0;
	unsigned short val = !!ucontrol->value.enumerated.item[0];

	spec->io_switch[io_idx] = val;

	if (val)
		stac92xx_auto_set_pinctl(codec, nid, AC_PINCTL_OUT_EN);
	else {
		unsigned int pinctl = AC_PINCTL_IN_EN;
		if (io_idx) /* set VREF for mic */
			pinctl |= stac92xx_get_default_vref(codec, nid);
		stac92xx_auto_set_pinctl(codec, nid, pinctl);
	}

	/* check the auto-mute again: we need to mute/unmute the speaker
	 * appropriately according to the pin direction
	 */
	if (spec->hp_detect)
		stac_issue_unsol_event(codec, nid);

        return 1;
}

#define stac92xx_clfe_switch_info snd_ctl_boolean_mono_info

static int stac92xx_clfe_switch_get(struct snd_kcontrol *kcontrol,
		struct snd_ctl_elem_value *ucontrol)
{
	struct hda_codec *codec = snd_kcontrol_chip(kcontrol);
	struct sigmatel_spec *spec = codec->spec;

	ucontrol->value.integer.value[0] = spec->clfe_swap;
	return 0;
}

static int stac92xx_clfe_switch_put(struct snd_kcontrol *kcontrol,
		struct snd_ctl_elem_value *ucontrol)
{
	struct hda_codec *codec = snd_kcontrol_chip(kcontrol);
	struct sigmatel_spec *spec = codec->spec;
	hda_nid_t nid = kcontrol->private_value & 0xff;
	unsigned int val = !!ucontrol->value.integer.value[0];

	if (spec->clfe_swap == val)
		return 0;

	spec->clfe_swap = val;

	snd_hda_codec_write_cache(codec, nid, 0, AC_VERB_SET_EAPD_BTLENABLE,
		spec->clfe_swap ? 0x4 : 0x0);

	return 1;
}

#define STAC_CODEC_HP_SWITCH(xname) \
	{ .iface = SNDRV_CTL_ELEM_IFACE_MIXER, \
	  .name = xname, \
	  .index = 0, \
	  .info = stac92xx_hp_switch_info, \
	  .get = stac92xx_hp_switch_get, \
	  .put = stac92xx_hp_switch_put, \
	}

#define STAC_CODEC_IO_SWITCH(xname, xpval) \
	{ .iface = SNDRV_CTL_ELEM_IFACE_MIXER, \
	  .name = xname, \
	  .index = 0, \
          .info = stac92xx_io_switch_info, \
          .get = stac92xx_io_switch_get, \
          .put = stac92xx_io_switch_put, \
          .private_value = xpval, \
	}

#define STAC_CODEC_CLFE_SWITCH(xname, xpval) \
	{ .iface = SNDRV_CTL_ELEM_IFACE_MIXER, \
	  .name = xname, \
	  .index = 0, \
	  .info = stac92xx_clfe_switch_info, \
	  .get = stac92xx_clfe_switch_get, \
	  .put = stac92xx_clfe_switch_put, \
	  .private_value = xpval, \
	}

enum {
	STAC_CTL_WIDGET_VOL,
	STAC_CTL_WIDGET_MUTE,
	STAC_CTL_WIDGET_MUTE_BEEP,
	STAC_CTL_WIDGET_MONO_MUX,
	STAC_CTL_WIDGET_HP_SWITCH,
	STAC_CTL_WIDGET_IO_SWITCH,
	STAC_CTL_WIDGET_CLFE_SWITCH,
	STAC_CTL_WIDGET_DC_BIAS
};

static const struct snd_kcontrol_new stac92xx_control_templates[] = {
	HDA_CODEC_VOLUME(NULL, 0, 0, 0),
	HDA_CODEC_MUTE(NULL, 0, 0, 0),
	HDA_CODEC_MUTE_BEEP(NULL, 0, 0, 0),
	STAC_MONO_MUX,
	STAC_CODEC_HP_SWITCH(NULL),
	STAC_CODEC_IO_SWITCH(NULL, 0),
	STAC_CODEC_CLFE_SWITCH(NULL, 0),
	DC_BIAS(NULL, 0, 0),
};

/* add dynamic controls */
static struct snd_kcontrol_new *
stac_control_new(struct sigmatel_spec *spec,
		 const struct snd_kcontrol_new *ktemp,
		 const char *name,
		 unsigned int subdev)
{
	struct snd_kcontrol_new *knew;

	snd_array_init(&spec->kctls, sizeof(*knew), 32);
	knew = snd_array_new(&spec->kctls);
	if (!knew)
		return NULL;
	*knew = *ktemp;
	knew->name = kstrdup(name, GFP_KERNEL);
	if (!knew->name) {
		/* roolback */
		memset(knew, 0, sizeof(*knew));
		spec->kctls.alloced--;
		return NULL;
	}
	knew->subdevice = subdev;
	return knew;
}

static int stac92xx_add_control_temp(struct sigmatel_spec *spec,
				     const struct snd_kcontrol_new *ktemp,
				     int idx, const char *name,
				     unsigned long val)
{
	struct snd_kcontrol_new *knew = stac_control_new(spec, ktemp, name,
							 HDA_SUBDEV_AMP_FLAG);
	if (!knew)
		return -ENOMEM;
	knew->index = idx;
	knew->private_value = val;
	return 0;
}

static inline int stac92xx_add_control_idx(struct sigmatel_spec *spec,
					   int type, int idx, const char *name,
					   unsigned long val)
{
	return stac92xx_add_control_temp(spec,
					 &stac92xx_control_templates[type],
					 idx, name, val);
}


/* add dynamic controls */
static inline int stac92xx_add_control(struct sigmatel_spec *spec, int type,
				       const char *name, unsigned long val)
{
	return stac92xx_add_control_idx(spec, type, 0, name, val);
}

static const struct snd_kcontrol_new stac_input_src_temp = {
	.iface = SNDRV_CTL_ELEM_IFACE_MIXER,
	.name = "Input Source",
	.info = stac92xx_mux_enum_info,
	.get = stac92xx_mux_enum_get,
	.put = stac92xx_mux_enum_put,
};

static inline int stac92xx_add_jack_mode_control(struct hda_codec *codec,
						hda_nid_t nid, int idx)
{
	int def_conf = snd_hda_codec_get_pincfg(codec, nid);
	int control = 0;
	struct sigmatel_spec *spec = codec->spec;
	char name[22];

	if (snd_hda_get_input_pin_attr(def_conf) != INPUT_PIN_ATTR_INT) {
		if (stac92xx_get_default_vref(codec, nid) == AC_PINCTL_VREF_GRD
			&& nid == spec->line_switch)
			control = STAC_CTL_WIDGET_IO_SWITCH;
		else if (snd_hda_query_pin_caps(codec, nid)
			& (AC_PINCAP_VREF_GRD << AC_PINCAP_VREF_SHIFT))
			control = STAC_CTL_WIDGET_DC_BIAS;
		else if (nid == spec->mic_switch)
			control = STAC_CTL_WIDGET_IO_SWITCH;
	}

	if (control) {
		snd_hda_get_pin_label(codec, nid, &spec->autocfg,
				      name, sizeof(name), NULL);
		return stac92xx_add_control(codec->spec, control,
					strcat(name, " Jack Mode"), nid);
	}

	return 0;
}

static int stac92xx_add_input_source(struct sigmatel_spec *spec)
{
	struct snd_kcontrol_new *knew;
	struct hda_input_mux *imux = &spec->private_imux;

	if (spec->auto_mic)
		return 0; /* no need for input source */
	if (!spec->num_adcs || imux->num_items <= 1)
		return 0; /* no need for input source control */
	knew = stac_control_new(spec, &stac_input_src_temp,
				stac_input_src_temp.name, 0);
	if (!knew)
		return -ENOMEM;
	knew->count = spec->num_adcs;
	return 0;
}

/* check whether the line-input can be used as line-out */
static hda_nid_t check_line_out_switch(struct hda_codec *codec)
{
	struct sigmatel_spec *spec = codec->spec;
	struct auto_pin_cfg *cfg = &spec->autocfg;
	hda_nid_t nid;
	unsigned int pincap;
	int i;

	if (cfg->line_out_type != AUTO_PIN_LINE_OUT)
		return 0;
	for (i = 0; i < cfg->num_inputs; i++) {
		if (cfg->inputs[i].type == AUTO_PIN_LINE_IN) {
			nid = cfg->inputs[i].pin;
			pincap = snd_hda_query_pin_caps(codec, nid);
			if (pincap & AC_PINCAP_OUT)
				return nid;
		}
	}
	return 0;
}

static hda_nid_t get_unassigned_dac(struct hda_codec *codec, hda_nid_t nid);

/* check whether the mic-input can be used as line-out */
static hda_nid_t check_mic_out_switch(struct hda_codec *codec, hda_nid_t *dac)
{
	struct sigmatel_spec *spec = codec->spec;
	struct auto_pin_cfg *cfg = &spec->autocfg;
	unsigned int def_conf, pincap;
	int i;

	*dac = 0;
	if (cfg->line_out_type != AUTO_PIN_LINE_OUT)
		return 0;
	for (i = 0; i < cfg->num_inputs; i++) {
		hda_nid_t nid = cfg->inputs[i].pin;
		if (cfg->inputs[i].type != AUTO_PIN_MIC)
			continue;
		def_conf = snd_hda_codec_get_pincfg(codec, nid);
		/* some laptops have an internal analog microphone
		 * which can't be used as a output */
		if (snd_hda_get_input_pin_attr(def_conf) != INPUT_PIN_ATTR_INT) {
			pincap = snd_hda_query_pin_caps(codec, nid);
			if (pincap & AC_PINCAP_OUT) {
				*dac = get_unassigned_dac(codec, nid);
				if (*dac)
					return nid;
			}
		}
	}
	return 0;
}

static int is_in_dac_nids(struct sigmatel_spec *spec, hda_nid_t nid)
{
	int i;
	
	for (i = 0; i < spec->multiout.num_dacs; i++) {
		if (spec->multiout.dac_nids[i] == nid)
			return 1;
	}

	return 0;
}

static int check_all_dac_nids(struct sigmatel_spec *spec, hda_nid_t nid)
{
	int i;
	if (is_in_dac_nids(spec, nid))
		return 1;
	for (i = 0; i < spec->autocfg.hp_outs; i++)
		if (spec->hp_dacs[i] == nid)
			return 1;
	for (i = 0; i < spec->autocfg.speaker_outs; i++)
		if (spec->speaker_dacs[i] == nid)
			return 1;
	return 0;
}

static hda_nid_t get_unassigned_dac(struct hda_codec *codec, hda_nid_t nid)
{
	struct sigmatel_spec *spec = codec->spec;
	struct auto_pin_cfg *cfg = &spec->autocfg;
	int j, conn_len;
	hda_nid_t conn[HDA_MAX_CONNECTIONS], fallback_dac;
	unsigned int wcaps, wtype;

	conn_len = snd_hda_get_connections(codec, nid, conn,
					   HDA_MAX_CONNECTIONS);
	/* 92HD88: trace back up the link of nids to find the DAC */
	while (conn_len == 1 && (get_wcaps_type(get_wcaps(codec, conn[0]))
					!= AC_WID_AUD_OUT)) {
		nid = conn[0];
		conn_len = snd_hda_get_connections(codec, nid, conn,
			HDA_MAX_CONNECTIONS);
	}
	for (j = 0; j < conn_len; j++) {
		wcaps = get_wcaps(codec, conn[j]);
		wtype = get_wcaps_type(wcaps);
		/* we check only analog outputs */
		if (wtype != AC_WID_AUD_OUT || (wcaps & AC_WCAP_DIGITAL))
			continue;
		/* if this route has a free DAC, assign it */
		if (!check_all_dac_nids(spec, conn[j])) {
			if (conn_len > 1) {
				/* select this DAC in the pin's input mux */
				snd_hda_codec_write_cache(codec, nid, 0,
						  AC_VERB_SET_CONNECT_SEL, j);
			}
			return conn[j];
		}
	}

	/* if all DACs are already assigned, connect to the primary DAC,
	   unless we're assigning a secondary headphone */
	fallback_dac = spec->multiout.dac_nids[0];
	if (spec->multiout.hp_nid) {
		for (j = 0; j < cfg->hp_outs; j++)
			if (cfg->hp_pins[j] == nid) {
				fallback_dac = spec->multiout.hp_nid;
				break;
			}
	}

	if (conn_len > 1) {
		for (j = 0; j < conn_len; j++) {
			if (conn[j] == fallback_dac) {
				snd_hda_codec_write_cache(codec, nid, 0,
						  AC_VERB_SET_CONNECT_SEL, j);
				break;
			}
		}
	}
	return 0;
}

static int add_spec_dacs(struct sigmatel_spec *spec, hda_nid_t nid);
static int add_spec_extra_dacs(struct sigmatel_spec *spec, hda_nid_t nid);

/*
 * Fill in the dac_nids table from the parsed pin configuration
 * This function only works when every pin in line_out_pins[]
 * contains atleast one DAC in its connection list. Some 92xx
 * codecs are not connected directly to a DAC, such as the 9200
 * and 9202/925x. For those, dac_nids[] must be hard-coded.
 */
static int stac92xx_auto_fill_dac_nids(struct hda_codec *codec)
{
	struct sigmatel_spec *spec = codec->spec;
	struct auto_pin_cfg *cfg = &spec->autocfg;
	int i;
	hda_nid_t nid, dac;
	
	for (i = 0; i < cfg->line_outs; i++) {
		nid = cfg->line_out_pins[i];
		dac = get_unassigned_dac(codec, nid);
		if (!dac) {
			if (spec->multiout.num_dacs > 0) {
				/* we have already working output pins,
				 * so let's drop the broken ones again
				 */
				cfg->line_outs = spec->multiout.num_dacs;
				break;
			}
			/* error out, no available DAC found */
			snd_printk(KERN_ERR
				   "%s: No available DAC for pin 0x%x\n",
				   __func__, nid);
			return -ENODEV;
		}
		add_spec_dacs(spec, dac);
	}

	for (i = 0; i < cfg->hp_outs; i++) {
		nid = cfg->hp_pins[i];
		dac = get_unassigned_dac(codec, nid);
		if (dac) {
			if (!spec->multiout.hp_nid)
				spec->multiout.hp_nid = dac;
			else
				add_spec_extra_dacs(spec, dac);
		}
		spec->hp_dacs[i] = dac;
	}

	for (i = 0; i < cfg->speaker_outs; i++) {
		nid = cfg->speaker_pins[i];
		dac = get_unassigned_dac(codec, nid);
		if (dac)
			add_spec_extra_dacs(spec, dac);
		spec->speaker_dacs[i] = dac;
	}

	/* add line-in as output */
	nid = check_line_out_switch(codec);
	if (nid) {
		dac = get_unassigned_dac(codec, nid);
		if (dac) {
			snd_printdd("STAC: Add line-in 0x%x as output %d\n",
				    nid, cfg->line_outs);
			cfg->line_out_pins[cfg->line_outs] = nid;
			cfg->line_outs++;
			spec->line_switch = nid;
			add_spec_dacs(spec, dac);
		}
	}
	/* add mic as output */
	nid = check_mic_out_switch(codec, &dac);
	if (nid && dac) {
		snd_printdd("STAC: Add mic-in 0x%x as output %d\n",
			    nid, cfg->line_outs);
		cfg->line_out_pins[cfg->line_outs] = nid;
		cfg->line_outs++;
		spec->mic_switch = nid;
		add_spec_dacs(spec, dac);
	}

	snd_printd("stac92xx: dac_nids=%d (0x%x/0x%x/0x%x/0x%x/0x%x)\n",
		   spec->multiout.num_dacs,
		   spec->multiout.dac_nids[0],
		   spec->multiout.dac_nids[1],
		   spec->multiout.dac_nids[2],
		   spec->multiout.dac_nids[3],
		   spec->multiout.dac_nids[4]);

	return 0;
}

/* create volume control/switch for the given prefx type */
static int create_controls_idx(struct hda_codec *codec, const char *pfx,
			       int idx, hda_nid_t nid, int chs)
{
	struct sigmatel_spec *spec = codec->spec;
	char name[32];
	int err;

	if (!spec->check_volume_offset) {
		unsigned int caps, step, nums, db_scale;
		caps = query_amp_caps(codec, nid, HDA_OUTPUT);
		step = (caps & AC_AMPCAP_STEP_SIZE) >>
			AC_AMPCAP_STEP_SIZE_SHIFT;
		step = (step + 1) * 25; /* in .01dB unit */
		nums = (caps & AC_AMPCAP_NUM_STEPS) >>
			AC_AMPCAP_NUM_STEPS_SHIFT;
		db_scale = nums * step;
		/* if dB scale is over -64dB, and finer enough,
		 * let's reduce it to half
		 */
		if (db_scale > 6400 && nums >= 0x1f)
			spec->volume_offset = nums / 2;
		spec->check_volume_offset = 1;
	}

	sprintf(name, "%s Playback Volume", pfx);
	err = stac92xx_add_control_idx(spec, STAC_CTL_WIDGET_VOL, idx, name,
		HDA_COMPOSE_AMP_VAL_OFS(nid, chs, 0, HDA_OUTPUT,
					spec->volume_offset));
	if (err < 0)
		return err;
	sprintf(name, "%s Playback Switch", pfx);
	err = stac92xx_add_control_idx(spec, STAC_CTL_WIDGET_MUTE, idx, name,
				   HDA_COMPOSE_AMP_VAL(nid, chs, 0, HDA_OUTPUT));
	if (err < 0)
		return err;
	return 0;
}

#define create_controls(codec, pfx, nid, chs) \
	create_controls_idx(codec, pfx, 0, nid, chs)

static int add_spec_dacs(struct sigmatel_spec *spec, hda_nid_t nid)
{
	if (spec->multiout.num_dacs > 4) {
		printk(KERN_WARNING "stac92xx: No space for DAC 0x%x\n", nid);
		return 1;
	} else {
		snd_BUG_ON(spec->multiout.dac_nids != spec->dac_nids);
		spec->dac_nids[spec->multiout.num_dacs] = nid;
		spec->multiout.num_dacs++;
	}
	return 0;
}

static int add_spec_extra_dacs(struct sigmatel_spec *spec, hda_nid_t nid)
{
	int i;
	for (i = 0; i < ARRAY_SIZE(spec->multiout.extra_out_nid); i++) {
		if (!spec->multiout.extra_out_nid[i]) {
			spec->multiout.extra_out_nid[i] = nid;
			return 0;
		}
	}
	printk(KERN_WARNING "stac92xx: No space for extra DAC 0x%x\n", nid);
	return 1;
}

/* Create output controls
 * The mixer elements are named depending on the given type (AUTO_PIN_XXX_OUT)
 */
static int create_multi_out_ctls(struct hda_codec *codec, int num_outs,
				 const hda_nid_t *pins,
				 const hda_nid_t *dac_nids,
				 int type)
{
	struct sigmatel_spec *spec = codec->spec;
	static const char * const chname[4] = {
		"Front", "Surround", NULL /*CLFE*/, "Side"
	};
	hda_nid_t nid;
	int i, err;
	unsigned int wid_caps;

	for (i = 0; i < num_outs && i < ARRAY_SIZE(chname); i++) {
		if (type == AUTO_PIN_HP_OUT && !spec->hp_detect) {
			if (is_jack_detectable(codec, pins[i]))
				spec->hp_detect = 1;
		}
		nid = dac_nids[i];
		if (!nid)
			continue;
		if (type != AUTO_PIN_HP_OUT && i == 2) {
			/* Center/LFE */
			err = create_controls(codec, "Center", nid, 1);
			if (err < 0)
				return err;
			err = create_controls(codec, "LFE", nid, 2);
			if (err < 0)
				return err;

			wid_caps = get_wcaps(codec, nid);

			if (wid_caps & AC_WCAP_LR_SWAP) {
				err = stac92xx_add_control(spec,
					STAC_CTL_WIDGET_CLFE_SWITCH,
					"Swap Center/LFE Playback Switch", nid);

				if (err < 0)
					return err;
			}

		} else {
			const char *name;
			int idx;
			switch (type) {
			case AUTO_PIN_HP_OUT:
				name = "Headphone";
				idx = i;
				break;
			case AUTO_PIN_SPEAKER_OUT:
				name = "Speaker";
				idx = i;
				break;
			default:
				name = chname[i];
				idx = 0;
				break;
			}
			err = create_controls_idx(codec, name, idx, nid, 3);
			if (err < 0)
				return err;
		}
	}
	return 0;
}

static int stac92xx_add_capvol_ctls(struct hda_codec *codec, unsigned long vol,
				    unsigned long sw, int idx)
{
	int err;
	err = stac92xx_add_control_idx(codec->spec, STAC_CTL_WIDGET_VOL, idx,
				       "Capture Volume", vol);
	if (err < 0)
		return err;
	err = stac92xx_add_control_idx(codec->spec, STAC_CTL_WIDGET_MUTE, idx,
				       "Capture Switch", sw);
	if (err < 0)
		return err;
	return 0;
}

/* add playback controls from the parsed DAC table */
static int stac92xx_auto_create_multi_out_ctls(struct hda_codec *codec,
					       const struct auto_pin_cfg *cfg)
{
	struct sigmatel_spec *spec = codec->spec;
	hda_nid_t nid;
	int err;
	int idx;

	err = create_multi_out_ctls(codec, cfg->line_outs, cfg->line_out_pins,
				    spec->multiout.dac_nids,
				    cfg->line_out_type);
	if (err < 0)
		return err;

	if (cfg->hp_outs > 1 && cfg->line_out_type == AUTO_PIN_LINE_OUT) {
		err = stac92xx_add_control(spec,
			STAC_CTL_WIDGET_HP_SWITCH,
			"Headphone as Line Out Switch",
			cfg->hp_pins[cfg->hp_outs - 1]);
		if (err < 0)
			return err;
	}

	for (idx = 0; idx < cfg->num_inputs; idx++) {
		if (cfg->inputs[idx].type > AUTO_PIN_LINE_IN)
			break;
		nid = cfg->inputs[idx].pin;
		err = stac92xx_add_jack_mode_control(codec, nid, idx);
		if (err < 0)
			return err;
	}

	return 0;
}

/* add playback controls for Speaker and HP outputs */
static int stac92xx_auto_create_hp_ctls(struct hda_codec *codec,
					struct auto_pin_cfg *cfg)
{
	struct sigmatel_spec *spec = codec->spec;
	int err;

	err = create_multi_out_ctls(codec, cfg->hp_outs, cfg->hp_pins,
				    spec->hp_dacs, AUTO_PIN_HP_OUT);
	if (err < 0)
		return err;

	err = create_multi_out_ctls(codec, cfg->speaker_outs, cfg->speaker_pins,
				    spec->speaker_dacs, AUTO_PIN_SPEAKER_OUT);
	if (err < 0)
		return err;

	return 0;
}

/* labels for mono mux outputs */
static const char * const stac92xx_mono_labels[4] = {
	"DAC0", "DAC1", "Mixer", "DAC2"
};

/* create mono mux for mono out on capable codecs */
static int stac92xx_auto_create_mono_output_ctls(struct hda_codec *codec)
{
	struct sigmatel_spec *spec = codec->spec;
	struct hda_input_mux *mono_mux = &spec->private_mono_mux;
	int i, num_cons;
	hda_nid_t con_lst[ARRAY_SIZE(stac92xx_mono_labels)];

	num_cons = snd_hda_get_connections(codec,
				spec->mono_nid,
				con_lst,
				HDA_MAX_NUM_INPUTS);
	if (num_cons <= 0 || num_cons > ARRAY_SIZE(stac92xx_mono_labels))
		return -EINVAL;

	for (i = 0; i < num_cons; i++)
		snd_hda_add_imux_item(mono_mux, stac92xx_mono_labels[i], i,
				      NULL);

	return stac92xx_add_control(spec, STAC_CTL_WIDGET_MONO_MUX,
				"Mono Mux", spec->mono_nid);
}

/* create PC beep volume controls */
static int stac92xx_auto_create_beep_ctls(struct hda_codec *codec,
						hda_nid_t nid)
{
	struct sigmatel_spec *spec = codec->spec;
	u32 caps = query_amp_caps(codec, nid, HDA_OUTPUT);
	int err, type = STAC_CTL_WIDGET_MUTE_BEEP;

	if (spec->anabeep_nid == nid)
		type = STAC_CTL_WIDGET_MUTE;

	/* check for mute support for the the amp */
	if ((caps & AC_AMPCAP_MUTE) >> AC_AMPCAP_MUTE_SHIFT) {
		err = stac92xx_add_control(spec, type,
			"Beep Playback Switch",
			HDA_COMPOSE_AMP_VAL(nid, 1, 0, HDA_OUTPUT));
			if (err < 0)
				return err;
	}

	/* check to see if there is volume support for the amp */
	if ((caps & AC_AMPCAP_NUM_STEPS) >> AC_AMPCAP_NUM_STEPS_SHIFT) {
		err = stac92xx_add_control(spec, STAC_CTL_WIDGET_VOL,
			"Beep Playback Volume",
			HDA_COMPOSE_AMP_VAL(nid, 1, 0, HDA_OUTPUT));
			if (err < 0)
				return err;
	}
	return 0;
}

#ifdef CONFIG_SND_HDA_INPUT_BEEP
#define stac92xx_dig_beep_switch_info snd_ctl_boolean_mono_info

static int stac92xx_dig_beep_switch_get(struct snd_kcontrol *kcontrol,
					struct snd_ctl_elem_value *ucontrol)
{
	struct hda_codec *codec = snd_kcontrol_chip(kcontrol);
	ucontrol->value.integer.value[0] = codec->beep->enabled;
	return 0;
}

static int stac92xx_dig_beep_switch_put(struct snd_kcontrol *kcontrol,
					struct snd_ctl_elem_value *ucontrol)
{
	struct hda_codec *codec = snd_kcontrol_chip(kcontrol);
	return snd_hda_enable_beep_device(codec, ucontrol->value.integer.value[0]);
}

static const struct snd_kcontrol_new stac92xx_dig_beep_ctrl = {
	.iface = SNDRV_CTL_ELEM_IFACE_MIXER,
	.info = stac92xx_dig_beep_switch_info,
	.get = stac92xx_dig_beep_switch_get,
	.put = stac92xx_dig_beep_switch_put,
};

static int stac92xx_beep_switch_ctl(struct hda_codec *codec)
{
	return stac92xx_add_control_temp(codec->spec, &stac92xx_dig_beep_ctrl,
					 0, "Beep Playback Switch", 0);
}
#endif

static int stac92xx_auto_create_mux_input_ctls(struct hda_codec *codec)
{
	struct sigmatel_spec *spec = codec->spec;
	int i, j, err = 0;

	for (i = 0; i < spec->num_muxes; i++) {
		hda_nid_t nid;
		unsigned int wcaps;
		unsigned long val;

		nid = spec->mux_nids[i];
		wcaps = get_wcaps(codec, nid);
		if (!(wcaps & AC_WCAP_OUT_AMP))
			continue;

		/* check whether already the same control was created as
		 * normal Capture Volume.
		 */
		val = HDA_COMPOSE_AMP_VAL(nid, 3, 0, HDA_OUTPUT);
		for (j = 0; j < spec->num_caps; j++) {
			if (spec->capvols[j] == val)
				break;
		}
		if (j < spec->num_caps)
			continue;

		err = stac92xx_add_control_idx(spec, STAC_CTL_WIDGET_VOL, i,
					       "Mux Capture Volume", val);
		if (err < 0)
			return err;
	}
	return 0;
};

static const char * const stac92xx_spdif_labels[3] = {
	"Digital Playback", "Analog Mux 1", "Analog Mux 2",
};

static int stac92xx_auto_create_spdif_mux_ctls(struct hda_codec *codec)
{
	struct sigmatel_spec *spec = codec->spec;
	struct hda_input_mux *spdif_mux = &spec->private_smux;
	const char * const *labels = spec->spdif_labels;
	int i, num_cons;
	hda_nid_t con_lst[HDA_MAX_NUM_INPUTS];

	num_cons = snd_hda_get_connections(codec,
				spec->smux_nids[0],
				con_lst,
				HDA_MAX_NUM_INPUTS);
	if (num_cons <= 0)
		return -EINVAL;

	if (!labels)
		labels = stac92xx_spdif_labels;

	for (i = 0; i < num_cons; i++)
		snd_hda_add_imux_item(spdif_mux, labels[i], i, NULL);

	return 0;
}

/* labels for dmic mux inputs */
static const char * const stac92xx_dmic_labels[5] = {
	"Analog Inputs", "Digital Mic 1", "Digital Mic 2",
	"Digital Mic 3", "Digital Mic 4"
};

static hda_nid_t get_connected_node(struct hda_codec *codec, hda_nid_t mux,
				    int idx)
{
	hda_nid_t conn[HDA_MAX_NUM_INPUTS];
	int nums;
	nums = snd_hda_get_connections(codec, mux, conn, ARRAY_SIZE(conn));
	if (idx >= 0 && idx < nums)
		return conn[idx];
	return 0;
}

/* look for NID recursively */
#define get_connection_index(codec, mux, nid) \
	snd_hda_get_conn_index(codec, mux, nid, 1)

/* create a volume assigned to the given pin (only if supported) */
/* return 1 if the volume control is created */
static int create_elem_capture_vol(struct hda_codec *codec, hda_nid_t nid,
				   const char *label, int idx, int direction)
{
	unsigned int caps, nums;
	char name[32];
	int err;

	if (direction == HDA_OUTPUT)
		caps = AC_WCAP_OUT_AMP;
	else
		caps = AC_WCAP_IN_AMP;
	if (!(get_wcaps(codec, nid) & caps))
		return 0;
	caps = query_amp_caps(codec, nid, direction);
	nums = (caps & AC_AMPCAP_NUM_STEPS) >> AC_AMPCAP_NUM_STEPS_SHIFT;
	if (!nums)
		return 0;
	snprintf(name, sizeof(name), "%s Capture Volume", label);
	err = stac92xx_add_control_idx(codec->spec, STAC_CTL_WIDGET_VOL, idx, name,
				       HDA_COMPOSE_AMP_VAL(nid, 3, 0, direction));
	if (err < 0)
		return err;
	return 1;
}

/* create playback/capture controls for input pins on dmic capable codecs */
static int stac92xx_auto_create_dmic_input_ctls(struct hda_codec *codec,
						const struct auto_pin_cfg *cfg)
{
	struct sigmatel_spec *spec = codec->spec;
	struct hda_input_mux *imux = &spec->private_imux;
	struct hda_input_mux *dimux = &spec->private_dimux;
	int err, i;
	unsigned int def_conf;

	snd_hda_add_imux_item(dimux, stac92xx_dmic_labels[0], 0, NULL);

	for (i = 0; i < spec->num_dmics; i++) {
		hda_nid_t nid;
		int index, type_idx;
		char label[32];

		nid = spec->dmic_nids[i];
		if (get_wcaps_type(get_wcaps(codec, nid)) != AC_WID_PIN)
			continue;
		def_conf = snd_hda_codec_get_pincfg(codec, nid);
		if (get_defcfg_connect(def_conf) == AC_JACK_PORT_NONE)
			continue;

		index = get_connection_index(codec, spec->dmux_nids[0], nid);
		if (index < 0)
			continue;

		snd_hda_get_pin_label(codec, nid, &spec->autocfg,
				      label, sizeof(label), NULL);
		snd_hda_add_imux_item(dimux, label, index, &type_idx);
		if (snd_hda_get_bool_hint(codec, "separate_dmux") != 1)
			snd_hda_add_imux_item(imux, label, index, &type_idx);

		err = create_elem_capture_vol(codec, nid, label, type_idx,
					      HDA_INPUT);
		if (err < 0)
			return err;
		if (!err) {
			err = create_elem_capture_vol(codec, nid, label,
						      type_idx, HDA_OUTPUT);
			if (err < 0)
				return err;
			if (!err) {
				nid = get_connected_node(codec,
						spec->dmux_nids[0], index);
				if (nid)
					err = create_elem_capture_vol(codec,
							nid, label,
							type_idx, HDA_INPUT);
				if (err < 0)
					return err;
			}
		}
	}

	return 0;
}

static int check_mic_pin(struct hda_codec *codec, hda_nid_t nid,
			 hda_nid_t *fixed, hda_nid_t *ext, hda_nid_t *dock)
{
	unsigned int cfg;
	unsigned int type;

	if (!nid)
		return 0;
	cfg = snd_hda_codec_get_pincfg(codec, nid);
	type = get_defcfg_device(cfg);
	switch (snd_hda_get_input_pin_attr(cfg)) {
	case INPUT_PIN_ATTR_INT:
		if (*fixed)
			return 1; /* already occupied */
		if (type != AC_JACK_MIC_IN)
			return 1; /* invalid type */
		*fixed = nid;
		break;
	case INPUT_PIN_ATTR_UNUSED:
		break;
	case INPUT_PIN_ATTR_DOCK:
		if (*dock)
			return 1; /* already occupied */
		if (type != AC_JACK_MIC_IN && type != AC_JACK_LINE_IN)
			return 1; /* invalid type */
		*dock = nid;
		break;
	default:
		if (*ext)
			return 1; /* already occupied */
		if (type != AC_JACK_MIC_IN)
			return 1; /* invalid type */
		*ext = nid;
		break;
	}
	return 0;
}

static int set_mic_route(struct hda_codec *codec,
			 struct sigmatel_mic_route *mic,
			 hda_nid_t pin)
{
	struct sigmatel_spec *spec = codec->spec;
	struct auto_pin_cfg *cfg = &spec->autocfg;
	int i;

	mic->pin = pin;
	if (pin == 0)
		return 0;
	for (i = 0; i < cfg->num_inputs; i++) {
		if (pin == cfg->inputs[i].pin)
			break;
	}
	if (i < cfg->num_inputs && cfg->inputs[i].type == AUTO_PIN_MIC) {
		/* analog pin */
		i = get_connection_index(codec, spec->mux_nids[0], pin);
		if (i < 0)
			return -1;
		mic->mux_idx = i;
		mic->dmux_idx = -1;
		if (spec->dmux_nids)
			mic->dmux_idx = get_connection_index(codec,
							     spec->dmux_nids[0],
							     spec->mux_nids[0]);
	}  else if (spec->dmux_nids) {
		/* digital pin */
		i = get_connection_index(codec, spec->dmux_nids[0], pin);
		if (i < 0)
			return -1;
		mic->dmux_idx = i;
		mic->mux_idx = -1;
		if (spec->mux_nids)
			mic->mux_idx = get_connection_index(codec,
							    spec->mux_nids[0],
							    spec->dmux_nids[0]);
	}
	return 0;
}

/* return non-zero if the device is for automatic mic switch */
static int stac_check_auto_mic(struct hda_codec *codec)
{
	struct sigmatel_spec *spec = codec->spec;
	struct auto_pin_cfg *cfg = &spec->autocfg;
	hda_nid_t fixed, ext, dock;
	int i;

	fixed = ext = dock = 0;
	for (i = 0; i < cfg->num_inputs; i++)
		if (check_mic_pin(codec, cfg->inputs[i].pin,
		    &fixed, &ext, &dock))
			return 0;
	for (i = 0; i < spec->num_dmics; i++)
		if (check_mic_pin(codec, spec->dmic_nids[i],
		    &fixed, &ext, &dock))
			return 0;
	if (!fixed || (!ext && !dock))
		return 0; /* no input to switch */
	if (!is_jack_detectable(codec, ext))
		return 0; /* no unsol support */
	if (set_mic_route(codec, &spec->ext_mic, ext) ||
	    set_mic_route(codec, &spec->int_mic, fixed) ||
	    set_mic_route(codec, &spec->dock_mic, dock))
		return 0; /* something is wrong */
	return 1;
}

/* create playback/capture controls for input pins */
static int stac92xx_auto_create_analog_input_ctls(struct hda_codec *codec, const struct auto_pin_cfg *cfg)
{
	struct sigmatel_spec *spec = codec->spec;
	struct hda_input_mux *imux = &spec->private_imux;
	int i, j;
	const char *label;

	for (i = 0; i < cfg->num_inputs; i++) {
		hda_nid_t nid = cfg->inputs[i].pin;
		int index, err, type_idx;

		index = -1;
		for (j = 0; j < spec->num_muxes; j++) {
			index = get_connection_index(codec, spec->mux_nids[j],
						     nid);
			if (index >= 0)
				break;
		}
		if (index < 0)
			continue;

		label = hda_get_autocfg_input_label(codec, cfg, i);
		snd_hda_add_imux_item(imux, label, index, &type_idx);

		err = create_elem_capture_vol(codec, nid,
					      label, type_idx,
					      HDA_INPUT);
		if (err < 0)
			return err;
	}
	spec->num_analog_muxes = imux->num_items;

	if (imux->num_items) {
		/*
		 * Set the current input for the muxes.
		 * The STAC9221 has two input muxes with identical source
		 * NID lists.  Hopefully this won't get confused.
		 */
		for (i = 0; i < spec->num_muxes; i++) {
			snd_hda_codec_write_cache(codec, spec->mux_nids[i], 0,
						  AC_VERB_SET_CONNECT_SEL,
						  imux->items[0].index);
		}
	}

	return 0;
}

static void stac92xx_auto_init_multi_out(struct hda_codec *codec)
{
	struct sigmatel_spec *spec = codec->spec;
	int i;

	for (i = 0; i < spec->autocfg.line_outs; i++) {
		hda_nid_t nid = spec->autocfg.line_out_pins[i];
		stac92xx_auto_set_pinctl(codec, nid, AC_PINCTL_OUT_EN);
	}
}

static void stac92xx_auto_init_hp_out(struct hda_codec *codec)
{
	struct sigmatel_spec *spec = codec->spec;
	int i;

	for (i = 0; i < spec->autocfg.hp_outs; i++) {
		hda_nid_t pin;
		pin = spec->autocfg.hp_pins[i];
		if (pin) /* connect to front */
			stac92xx_auto_set_pinctl(codec, pin, AC_PINCTL_OUT_EN | AC_PINCTL_HP_EN);
	}
	for (i = 0; i < spec->autocfg.speaker_outs; i++) {
		hda_nid_t pin;
		pin = spec->autocfg.speaker_pins[i];
		if (pin) /* connect to front */
			stac92xx_auto_set_pinctl(codec, pin, AC_PINCTL_OUT_EN);
	}
}

static int is_dual_headphones(struct hda_codec *codec)
{
	struct sigmatel_spec *spec = codec->spec;
	int i, valid_hps;

	if (spec->autocfg.line_out_type != AUTO_PIN_SPEAKER_OUT ||
	    spec->autocfg.hp_outs <= 1)
		return 0;
	valid_hps = 0;
	for (i = 0; i < spec->autocfg.hp_outs; i++) {
		hda_nid_t nid = spec->autocfg.hp_pins[i];
		unsigned int cfg = snd_hda_codec_get_pincfg(codec, nid);
		if (get_defcfg_location(cfg) & AC_JACK_LOC_SEPARATE)
			continue;
		valid_hps++;
	}
	return (valid_hps > 1);
}


static int stac92xx_parse_auto_config(struct hda_codec *codec)
{
	struct sigmatel_spec *spec = codec->spec;
	hda_nid_t dig_out = 0, dig_in = 0;
	int hp_swap = 0;
	int i, err;

	if ((err = snd_hda_parse_pin_def_config(codec,
						&spec->autocfg,
						spec->dmic_nids)) < 0)
		return err;
	if (! spec->autocfg.line_outs)
		return 0; /* can't find valid pin config */

	/* If we have no real line-out pin and multiple hp-outs, HPs should
	 * be set up as multi-channel outputs.
	 */
	if (is_dual_headphones(codec)) {
		/* Copy hp_outs to line_outs, backup line_outs in
		 * speaker_outs so that the following routines can handle
		 * HP pins as primary outputs.
		 */
		snd_printdd("stac92xx: Enabling multi-HPs workaround\n");
		memcpy(spec->autocfg.speaker_pins, spec->autocfg.line_out_pins,
		       sizeof(spec->autocfg.line_out_pins));
		spec->autocfg.speaker_outs = spec->autocfg.line_outs;
		memcpy(spec->autocfg.line_out_pins, spec->autocfg.hp_pins,
		       sizeof(spec->autocfg.hp_pins));
		spec->autocfg.line_outs = spec->autocfg.hp_outs;
		spec->autocfg.line_out_type = AUTO_PIN_HP_OUT;
		spec->autocfg.hp_outs = 0;
		hp_swap = 1;
	}
	if (spec->autocfg.mono_out_pin) {
		int dir = get_wcaps(codec, spec->autocfg.mono_out_pin) &
			(AC_WCAP_OUT_AMP | AC_WCAP_IN_AMP);
		u32 caps = query_amp_caps(codec,
				spec->autocfg.mono_out_pin, dir);
		hda_nid_t conn_list[1];

		/* get the mixer node and then the mono mux if it exists */
		if (snd_hda_get_connections(codec,
				spec->autocfg.mono_out_pin, conn_list, 1) &&
				snd_hda_get_connections(codec, conn_list[0],
				conn_list, 1) > 0) {

				int wcaps = get_wcaps(codec, conn_list[0]);
				int wid_type = get_wcaps_type(wcaps);
				/* LR swap check, some stac925x have a mux that
 				 * changes the DACs output path instead of the
 				 * mono-mux path.
 				 */
				if (wid_type == AC_WID_AUD_SEL &&
						!(wcaps & AC_WCAP_LR_SWAP))
					spec->mono_nid = conn_list[0];
		}
		if (dir) {
			hda_nid_t nid = spec->autocfg.mono_out_pin;

			/* most mono outs have a least a mute/unmute switch */
			dir = (dir & AC_WCAP_OUT_AMP) ? HDA_OUTPUT : HDA_INPUT;
			err = stac92xx_add_control(spec, STAC_CTL_WIDGET_MUTE,
				"Mono Playback Switch",
				HDA_COMPOSE_AMP_VAL(nid, 1, 0, dir));
			if (err < 0)
				return err;
			/* check for volume support for the amp */
			if ((caps & AC_AMPCAP_NUM_STEPS)
					>> AC_AMPCAP_NUM_STEPS_SHIFT) {
				err = stac92xx_add_control(spec,
					STAC_CTL_WIDGET_VOL,
					"Mono Playback Volume",
				HDA_COMPOSE_AMP_VAL(nid, 1, 0, dir));
				if (err < 0)
					return err;
			}
		}

		stac92xx_auto_set_pinctl(codec, spec->autocfg.mono_out_pin,
					 AC_PINCTL_OUT_EN);
	}

	if (!spec->multiout.num_dacs) {
		err = stac92xx_auto_fill_dac_nids(codec);
		if (err < 0)
			return err;
		err = stac92xx_auto_create_multi_out_ctls(codec,
							  &spec->autocfg);
		if (err < 0)
			return err;
	}

	/* setup analog beep controls */
	if (spec->anabeep_nid > 0) {
		err = stac92xx_auto_create_beep_ctls(codec,
			spec->anabeep_nid);
		if (err < 0)
			return err;
	}

	/* setup digital beep controls and input device */
#ifdef CONFIG_SND_HDA_INPUT_BEEP
	if (spec->digbeep_nid > 0) {
		hda_nid_t nid = spec->digbeep_nid;
		unsigned int caps;

		err = stac92xx_auto_create_beep_ctls(codec, nid);
		if (err < 0)
			return err;
		err = snd_hda_attach_beep_device(codec, nid);
		if (err < 0)
			return err;
		if (codec->beep) {
			/* IDT/STAC codecs have linear beep tone parameter */
			codec->beep->linear_tone = spec->linear_tone_beep;
			/* if no beep switch is available, make its own one */
			caps = query_amp_caps(codec, nid, HDA_OUTPUT);
			if (!(caps & AC_AMPCAP_MUTE)) {
				err = stac92xx_beep_switch_ctl(codec);
				if (err < 0)
					return err;
			}
		}
	}
#endif

	err = stac92xx_auto_create_hp_ctls(codec, &spec->autocfg);
	if (err < 0)
		return err;

	/* All output parsing done, now restore the swapped hp pins */
	if (hp_swap) {
		memcpy(spec->autocfg.hp_pins, spec->autocfg.line_out_pins,
		       sizeof(spec->autocfg.hp_pins));
		spec->autocfg.hp_outs = spec->autocfg.line_outs;
		spec->autocfg.line_out_type = AUTO_PIN_HP_OUT;
		spec->autocfg.line_outs = 0;
	}

	if (stac_check_auto_mic(codec)) {
		spec->auto_mic = 1;
		/* only one capture for auto-mic */
		spec->num_adcs = 1;
		spec->num_caps = 1;
		spec->num_muxes = 1;
	}

	for (i = 0; i < spec->num_caps; i++) {
		err = stac92xx_add_capvol_ctls(codec, spec->capvols[i],
					       spec->capsws[i], i);
		if (err < 0)
			return err;
	}

	err = stac92xx_auto_create_analog_input_ctls(codec, &spec->autocfg);
	if (err < 0)
		return err;

	if (spec->mono_nid > 0) {
		err = stac92xx_auto_create_mono_output_ctls(codec);
		if (err < 0)
			return err;
	}
	if (spec->num_dmics > 0 && !spec->dinput_mux)
		if ((err = stac92xx_auto_create_dmic_input_ctls(codec,
						&spec->autocfg)) < 0)
			return err;
	if (spec->num_muxes > 0) {
		err = stac92xx_auto_create_mux_input_ctls(codec);
		if (err < 0)
			return err;
	}
	if (spec->num_smuxes > 0) {
		err = stac92xx_auto_create_spdif_mux_ctls(codec);
		if (err < 0)
			return err;
	}

	err = stac92xx_add_input_source(spec);
	if (err < 0)
		return err;

	spec->multiout.max_channels = spec->multiout.num_dacs * 2;
	if (spec->multiout.max_channels > 2)
		spec->surr_switch = 1;

	/* find digital out and in converters */
	for (i = codec->start_nid; i < codec->start_nid + codec->num_nodes; i++) {
		unsigned int wid_caps = get_wcaps(codec, i);
		if (wid_caps & AC_WCAP_DIGITAL) {
			switch (get_wcaps_type(wid_caps)) {
			case AC_WID_AUD_OUT:
				if (!dig_out)
					dig_out = i;
				break;
			case AC_WID_AUD_IN:
				if (!dig_in)
					dig_in = i;
				break;
			}
		}
	}
	if (spec->autocfg.dig_outs)
		spec->multiout.dig_out_nid = dig_out;
	if (dig_in && spec->autocfg.dig_in_pin)
		spec->dig_in_nid = dig_in;

	if (spec->kctls.list)
		spec->mixers[spec->num_mixers++] = spec->kctls.list;

	spec->input_mux = &spec->private_imux;
	if (!spec->dinput_mux)
		spec->dinput_mux = &spec->private_dimux;
	spec->sinput_mux = &spec->private_smux;
	spec->mono_mux = &spec->private_mono_mux;
	return 1;
}

/* add playback controls for HP output */
static int stac9200_auto_create_hp_ctls(struct hda_codec *codec,
					struct auto_pin_cfg *cfg)
{
	struct sigmatel_spec *spec = codec->spec;
	hda_nid_t pin = cfg->hp_pins[0];

	if (! pin)
		return 0;

	if (is_jack_detectable(codec, pin))
		spec->hp_detect = 1;

	return 0;
}

/* add playback controls for LFE output */
static int stac9200_auto_create_lfe_ctls(struct hda_codec *codec,
					struct auto_pin_cfg *cfg)
{
	struct sigmatel_spec *spec = codec->spec;
	int err;
	hda_nid_t lfe_pin = 0x0;
	int i;

	/*
	 * search speaker outs and line outs for a mono speaker pin
	 * with an amp.  If one is found, add LFE controls
	 * for it.
	 */
	for (i = 0; i < spec->autocfg.speaker_outs && lfe_pin == 0x0; i++) {
		hda_nid_t pin = spec->autocfg.speaker_pins[i];
		unsigned int wcaps = get_wcaps(codec, pin);
		wcaps &= (AC_WCAP_STEREO | AC_WCAP_OUT_AMP);
		if (wcaps == AC_WCAP_OUT_AMP)
			/* found a mono speaker with an amp, must be lfe */
			lfe_pin = pin;
	}

	/* if speaker_outs is 0, then speakers may be in line_outs */
	if (lfe_pin == 0 && spec->autocfg.speaker_outs == 0) {
		for (i = 0; i < spec->autocfg.line_outs && lfe_pin == 0x0; i++) {
			hda_nid_t pin = spec->autocfg.line_out_pins[i];
			unsigned int defcfg;
			defcfg = snd_hda_codec_get_pincfg(codec, pin);
			if (get_defcfg_device(defcfg) == AC_JACK_SPEAKER) {
				unsigned int wcaps = get_wcaps(codec, pin);
				wcaps &= (AC_WCAP_STEREO | AC_WCAP_OUT_AMP);
				if (wcaps == AC_WCAP_OUT_AMP)
					/* found a mono speaker with an amp,
					   must be lfe */
					lfe_pin = pin;
			}
		}
	}

	if (lfe_pin) {
		err = create_controls(codec, "LFE", lfe_pin, 1);
		if (err < 0)
			return err;
	}

	return 0;
}

static int stac9200_parse_auto_config(struct hda_codec *codec)
{
	struct sigmatel_spec *spec = codec->spec;
	int err;

	if ((err = snd_hda_parse_pin_def_config(codec, &spec->autocfg, NULL)) < 0)
		return err;

	if ((err = stac92xx_auto_create_analog_input_ctls(codec, &spec->autocfg)) < 0)
		return err;

	if ((err = stac9200_auto_create_hp_ctls(codec, &spec->autocfg)) < 0)
		return err;

	if ((err = stac9200_auto_create_lfe_ctls(codec, &spec->autocfg)) < 0)
		return err;

	if (spec->num_muxes > 0) {
		err = stac92xx_auto_create_mux_input_ctls(codec);
		if (err < 0)
			return err;
	}

	err = stac92xx_add_input_source(spec);
	if (err < 0)
		return err;

	if (spec->autocfg.dig_outs)
		spec->multiout.dig_out_nid = 0x05;
	if (spec->autocfg.dig_in_pin)
		spec->dig_in_nid = 0x04;

	if (spec->kctls.list)
		spec->mixers[spec->num_mixers++] = spec->kctls.list;

	spec->input_mux = &spec->private_imux;
	spec->dinput_mux = &spec->private_dimux;

	return 1;
}

/*
 * Early 2006 Intel Macintoshes with STAC9220X5 codecs seem to have a
 * funky external mute control using GPIO pins.
 */

static void stac_gpio_set(struct hda_codec *codec, unsigned int mask,
			  unsigned int dir_mask, unsigned int data)
{
	unsigned int gpiostate, gpiomask, gpiodir;

	snd_printdd("%s msk %x dir %x gpio %x\n", __func__, mask, dir_mask, data);

	gpiostate = snd_hda_codec_read(codec, codec->afg, 0,
				       AC_VERB_GET_GPIO_DATA, 0);
	gpiostate = (gpiostate & ~dir_mask) | (data & dir_mask);

	gpiomask = snd_hda_codec_read(codec, codec->afg, 0,
				      AC_VERB_GET_GPIO_MASK, 0);
	gpiomask |= mask;

	gpiodir = snd_hda_codec_read(codec, codec->afg, 0,
				     AC_VERB_GET_GPIO_DIRECTION, 0);
	gpiodir |= dir_mask;

	/* Configure GPIOx as CMOS */
	snd_hda_codec_write(codec, codec->afg, 0, 0x7e7, 0);

	snd_hda_codec_write(codec, codec->afg, 0,
			    AC_VERB_SET_GPIO_MASK, gpiomask);
	snd_hda_codec_read(codec, codec->afg, 0,
			   AC_VERB_SET_GPIO_DIRECTION, gpiodir); /* sync */

	msleep(1);

	snd_hda_codec_read(codec, codec->afg, 0,
			   AC_VERB_SET_GPIO_DATA, gpiostate); /* sync */
}

static int stac_add_event(struct hda_codec *codec, hda_nid_t nid,
			  unsigned char type, int data)
{
	struct hda_jack_tbl *event;

	event = snd_hda_jack_tbl_new(codec, nid);
	if (!event)
		return -ENOMEM;
	event->action = type;
	event->private_data = data;

	return 0;
}

/* check if given nid is a valid pin and no other events are assigned
 * to it.  If OK, assign the event, set the unsol flag, and returns 1.
 * Otherwise, returns zero.
 */
static int enable_pin_detect(struct hda_codec *codec, hda_nid_t nid,
			     unsigned int type)
{
	struct hda_jack_tbl *event;

	if (!is_jack_detectable(codec, nid))
		return 0;
	event = snd_hda_jack_tbl_new(codec, nid);
	if (!event)
		return -ENOMEM;
	if (event->action && event->action != type)
		return 0;
	event->action = type;
	snd_hda_jack_detect_enable(codec, nid, 0);
	return 1;
}

static int is_nid_hp_pin(struct auto_pin_cfg *cfg, hda_nid_t nid)
{
	int i;
	for (i = 0; i < cfg->hp_outs; i++)
		if (cfg->hp_pins[i] == nid)
			return 1; /* nid is a HP-Out */

	return 0; /* nid is not a HP-Out */
};

static void stac92xx_power_down(struct hda_codec *codec)
{
	struct sigmatel_spec *spec = codec->spec;

	/* power down inactive DACs */
	const hda_nid_t *dac;
	for (dac = spec->dac_list; *dac; dac++)
		if (!check_all_dac_nids(spec, *dac))
			snd_hda_codec_write(codec, *dac, 0,
					AC_VERB_SET_POWER_STATE, AC_PWRST_D3);
}

static void stac_toggle_power_map(struct hda_codec *codec, hda_nid_t nid,
				  int enable);

static inline int get_int_hint(struct hda_codec *codec, const char *key,
			       int *valp)
{
	const char *p;
	p = snd_hda_get_hint(codec, key);
	if (p) {
		unsigned long val;
		if (!strict_strtoul(p, 0, &val)) {
			*valp = val;
			return 1;
		}
	}
	return 0;
}

/* override some hints from the hwdep entry */
static void stac_store_hints(struct hda_codec *codec)
{
	struct sigmatel_spec *spec = codec->spec;
	int val;

	val = snd_hda_get_bool_hint(codec, "hp_detect");
	if (val >= 0)
		spec->hp_detect = val;
	if (get_int_hint(codec, "gpio_mask", &spec->gpio_mask)) {
		spec->eapd_mask = spec->gpio_dir = spec->gpio_data =
			spec->gpio_mask;
	}
	if (get_int_hint(codec, "gpio_dir", &spec->gpio_dir))
		spec->gpio_mask &= spec->gpio_mask;
	if (get_int_hint(codec, "gpio_data", &spec->gpio_data))
		spec->gpio_dir &= spec->gpio_mask;
	if (get_int_hint(codec, "eapd_mask", &spec->eapd_mask))
		spec->eapd_mask &= spec->gpio_mask;
	if (get_int_hint(codec, "gpio_mute", &spec->gpio_mute))
		spec->gpio_mute &= spec->gpio_mask;
	val = snd_hda_get_bool_hint(codec, "eapd_switch");
	if (val >= 0)
		spec->eapd_switch = val;
	get_int_hint(codec, "gpio_led_polarity", &spec->gpio_led_polarity);
	if (get_int_hint(codec, "gpio_led", &spec->gpio_led)) {
		spec->gpio_mask |= spec->gpio_led;
		spec->gpio_dir |= spec->gpio_led;
		if (spec->gpio_led_polarity)
			spec->gpio_data |= spec->gpio_led;
	}
}

static void stac_issue_unsol_events(struct hda_codec *codec, int num_pins,
				    const hda_nid_t *pins)
{
	while (num_pins--)
		stac_issue_unsol_event(codec, *pins++);
}

/* fake event to set up pins */
static void stac_fake_hp_events(struct hda_codec *codec)
{
	struct sigmatel_spec *spec = codec->spec;

	if (spec->autocfg.hp_outs)
		stac_issue_unsol_events(codec, spec->autocfg.hp_outs,
					spec->autocfg.hp_pins);
	if (spec->autocfg.line_outs &&
	    spec->autocfg.line_out_pins[0] != spec->autocfg.hp_pins[0])
		stac_issue_unsol_events(codec, spec->autocfg.line_outs,
					spec->autocfg.line_out_pins);
}

static int stac92xx_init(struct hda_codec *codec)
{
	struct sigmatel_spec *spec = codec->spec;
	struct auto_pin_cfg *cfg = &spec->autocfg;
	unsigned int gpio;
	int i;

	snd_hda_sequence_write(codec, spec->init);

	/* power down adcs initially */
	if (spec->powerdown_adcs)
		for (i = 0; i < spec->num_adcs; i++)
			snd_hda_codec_write(codec,
				spec->adc_nids[i], 0,
				AC_VERB_SET_POWER_STATE, AC_PWRST_D3);

	/* override some hints */
	stac_store_hints(codec);

	/* set up GPIO */
	gpio = spec->gpio_data;
	/* turn on EAPD statically when spec->eapd_switch isn't set.
	 * otherwise, unsol event will turn it on/off dynamically
	 */
	if (!spec->eapd_switch)
		gpio |= spec->eapd_mask;
	stac_gpio_set(codec, spec->gpio_mask, spec->gpio_dir, gpio);

	/* set up pins */
	if (spec->hp_detect) {
		/* Enable unsolicited responses on the HP widget */
		for (i = 0; i < cfg->hp_outs; i++) {
			hda_nid_t nid = cfg->hp_pins[i];
			enable_pin_detect(codec, nid, STAC_HP_EVENT);
		}
		if (cfg->line_out_type == AUTO_PIN_LINE_OUT &&
		    cfg->speaker_outs > 0) {
			/* enable pin-detect for line-outs as well */
			for (i = 0; i < cfg->line_outs; i++) {
				hda_nid_t nid = cfg->line_out_pins[i];
				enable_pin_detect(codec, nid, STAC_LO_EVENT);
			}
		}

		/* force to enable the first line-out; the others are set up
		 * in unsol_event
		 */
		stac92xx_auto_set_pinctl(codec, spec->autocfg.line_out_pins[0],
				AC_PINCTL_OUT_EN);
		/* fake event to set up pins */
		stac_fake_hp_events(codec);
	} else {
		stac92xx_auto_init_multi_out(codec);
		stac92xx_auto_init_hp_out(codec);
		for (i = 0; i < cfg->hp_outs; i++)
			stac_toggle_power_map(codec, cfg->hp_pins[i], 1);
	}
	if (spec->auto_mic) {
		/* initialize connection to analog input */
		if (spec->dmux_nids)
			snd_hda_codec_write_cache(codec, spec->dmux_nids[0], 0,
					  AC_VERB_SET_CONNECT_SEL, 0);
		if (enable_pin_detect(codec, spec->ext_mic.pin, STAC_MIC_EVENT))
			stac_issue_unsol_event(codec, spec->ext_mic.pin);
		if (enable_pin_detect(codec, spec->dock_mic.pin,
		    STAC_MIC_EVENT))
			stac_issue_unsol_event(codec, spec->dock_mic.pin);
	}
	for (i = 0; i < cfg->num_inputs; i++) {
		hda_nid_t nid = cfg->inputs[i].pin;
		int type = cfg->inputs[i].type;
		unsigned int pinctl, conf;
		if (type == AUTO_PIN_MIC) {
			/* for mic pins, force to initialize */
			pinctl = stac92xx_get_default_vref(codec, nid);
			pinctl |= AC_PINCTL_IN_EN;
			stac92xx_auto_set_pinctl(codec, nid, pinctl);
		} else {
			pinctl = snd_hda_codec_read(codec, nid, 0,
					AC_VERB_GET_PIN_WIDGET_CONTROL, 0);
			/* if PINCTL already set then skip */
			/* Also, if both INPUT and OUTPUT are set,
			 * it must be a BIOS bug; need to override, too
			 */
			if (!(pinctl & AC_PINCTL_IN_EN) ||
			    (pinctl & AC_PINCTL_OUT_EN)) {
				pinctl &= ~AC_PINCTL_OUT_EN;
				pinctl |= AC_PINCTL_IN_EN;
				stac92xx_auto_set_pinctl(codec, nid, pinctl);
			}
		}
		conf = snd_hda_codec_get_pincfg(codec, nid);
		if (get_defcfg_connect(conf) != AC_JACK_PORT_FIXED) {
			if (enable_pin_detect(codec, nid, STAC_INSERT_EVENT))
				stac_issue_unsol_event(codec, nid);
		}
	}
	for (i = 0; i < spec->num_dmics; i++)
		stac92xx_auto_set_pinctl(codec, spec->dmic_nids[i],
					AC_PINCTL_IN_EN);
	if (cfg->dig_out_pins[0])
		stac92xx_auto_set_pinctl(codec, cfg->dig_out_pins[0],
					 AC_PINCTL_OUT_EN);
	if (cfg->dig_in_pin)
		stac92xx_auto_set_pinctl(codec, cfg->dig_in_pin,
					 AC_PINCTL_IN_EN);
	for (i = 0; i < spec->num_pwrs; i++)  {
		hda_nid_t nid = spec->pwr_nids[i];
		int pinctl, def_conf;

		/* power on when no jack detection is available */
		/* or when the VREF is used for controlling LED */
		if (!spec->hp_detect ||
<<<<<<< HEAD
		    (spec->gpio_led > 8 && spec->gpio_led == nid)) {
=======
		    spec->vref_mute_led_nid == nid) {
>>>>>>> f2cbba76
			stac_toggle_power_map(codec, nid, 1);
			continue;
		}

		if (is_nid_hp_pin(cfg, nid))
			continue; /* already has an unsol event */

		pinctl = snd_hda_codec_read(codec, nid, 0,
					    AC_VERB_GET_PIN_WIDGET_CONTROL, 0);
		/* outputs are only ports capable of power management
		 * any attempts on powering down a input port cause the
		 * referenced VREF to act quirky.
		 */
		if (pinctl & AC_PINCTL_IN_EN) {
			stac_toggle_power_map(codec, nid, 1);
			continue;
		}
		def_conf = snd_hda_codec_get_pincfg(codec, nid);
		def_conf = get_defcfg_connect(def_conf);
		/* skip any ports that don't have jacks since presence
 		 * detection is useless */
		if (def_conf != AC_JACK_PORT_COMPLEX) {
			if (def_conf != AC_JACK_PORT_NONE)
				stac_toggle_power_map(codec, nid, 1);
			continue;
		}
		if (enable_pin_detect(codec, nid, STAC_PWR_EVENT)) {
			stac_issue_unsol_event(codec, nid);
			continue;
		}
		/* none of the above, turn the port OFF */
		stac_toggle_power_map(codec, nid, 0);
	}

	snd_hda_jack_report_sync(codec);

	/* sync mute LED */
	if (spec->gpio_led)
		hda_call_check_power_status(codec, 0x01);
	if (spec->dac_list)
		stac92xx_power_down(codec);
	return 0;
}

static void stac92xx_free_kctls(struct hda_codec *codec)
{
	struct sigmatel_spec *spec = codec->spec;

	if (spec->kctls.list) {
		struct snd_kcontrol_new *kctl = spec->kctls.list;
		int i;
		for (i = 0; i < spec->kctls.used; i++)
			kfree(kctl[i].name);
	}
	snd_array_free(&spec->kctls);
}

static void stac92xx_shutup_pins(struct hda_codec *codec)
{
	unsigned int i, def_conf;

	if (codec->bus->shutdown)
		return;
	for (i = 0; i < codec->init_pins.used; i++) {
		struct hda_pincfg *pin = snd_array_elem(&codec->init_pins, i);
		def_conf = snd_hda_codec_get_pincfg(codec, pin->nid);
		if (get_defcfg_connect(def_conf) != AC_JACK_PORT_NONE)
			snd_hda_codec_write(codec, pin->nid, 0,
				    AC_VERB_SET_PIN_WIDGET_CONTROL, 0);
	}
}

static void stac92xx_shutup(struct hda_codec *codec)
{
	struct sigmatel_spec *spec = codec->spec;

	stac92xx_shutup_pins(codec);

	if (spec->eapd_mask)
		stac_gpio_set(codec, spec->gpio_mask,
				spec->gpio_dir, spec->gpio_data &
				~spec->eapd_mask);
}

static void stac92xx_free(struct hda_codec *codec)
{
	struct sigmatel_spec *spec = codec->spec;

	if (! spec)
		return;

	stac92xx_shutup(codec);

	kfree(spec);
	snd_hda_detach_beep_device(codec);
}

static void stac92xx_set_pinctl(struct hda_codec *codec, hda_nid_t nid,
				unsigned int flag)
{
	unsigned int old_ctl, pin_ctl;

	pin_ctl = snd_hda_codec_read(codec, nid,
			0, AC_VERB_GET_PIN_WIDGET_CONTROL, 0x00);

	if (pin_ctl & AC_PINCTL_IN_EN) {
		/*
		 * we need to check the current set-up direction of
		 * shared input pins since they can be switched via
		 * "xxx as Output" mixer switch
		 */
		struct sigmatel_spec *spec = codec->spec;
		if (nid == spec->line_switch || nid == spec->mic_switch)
			return;
	}

	old_ctl = pin_ctl;
	/* if setting pin direction bits, clear the current
	   direction bits first */
	if (flag & (AC_PINCTL_IN_EN | AC_PINCTL_OUT_EN))
		pin_ctl &= ~(AC_PINCTL_IN_EN | AC_PINCTL_OUT_EN);
	
	pin_ctl |= flag;
	if (old_ctl != pin_ctl)
		snd_hda_codec_write_cache(codec, nid, 0,
					  AC_VERB_SET_PIN_WIDGET_CONTROL,
					  pin_ctl);
}

static void stac92xx_reset_pinctl(struct hda_codec *codec, hda_nid_t nid,
				  unsigned int flag)
{
	unsigned int pin_ctl = snd_hda_codec_read(codec, nid,
			0, AC_VERB_GET_PIN_WIDGET_CONTROL, 0x00);
	if (pin_ctl & flag)
		snd_hda_codec_write_cache(codec, nid, 0,
					  AC_VERB_SET_PIN_WIDGET_CONTROL,
					  pin_ctl & ~flag);
}

static inline int get_pin_presence(struct hda_codec *codec, hda_nid_t nid)
{
	if (!nid)
		return 0;
	return snd_hda_jack_detect(codec, nid);
}

static void stac92xx_line_out_detect(struct hda_codec *codec,
				     int presence)
{
	struct sigmatel_spec *spec = codec->spec;
	struct auto_pin_cfg *cfg = &spec->autocfg;
	int i;

	for (i = 0; i < cfg->line_outs; i++) {
		if (presence)
			break;
		presence = get_pin_presence(codec, cfg->line_out_pins[i]);
		if (presence) {
			unsigned int pinctl;
			pinctl = snd_hda_codec_read(codec,
						    cfg->line_out_pins[i], 0,
					    AC_VERB_GET_PIN_WIDGET_CONTROL, 0);
			if (pinctl & AC_PINCTL_IN_EN)
				presence = 0; /* mic- or line-input */
		}
	}

	if (presence) {
		/* disable speakers */
		for (i = 0; i < cfg->speaker_outs; i++)
			stac92xx_reset_pinctl(codec, cfg->speaker_pins[i],
						AC_PINCTL_OUT_EN);
		if (spec->eapd_mask && spec->eapd_switch)
			stac_gpio_set(codec, spec->gpio_mask,
				spec->gpio_dir, spec->gpio_data &
				~spec->eapd_mask);
	} else {
		/* enable speakers */
		for (i = 0; i < cfg->speaker_outs; i++)
			stac92xx_set_pinctl(codec, cfg->speaker_pins[i],
						AC_PINCTL_OUT_EN);
		if (spec->eapd_mask && spec->eapd_switch)
			stac_gpio_set(codec, spec->gpio_mask,
				spec->gpio_dir, spec->gpio_data |
				spec->eapd_mask);
	}
} 

/* return non-zero if the hp-pin of the given array index isn't
 * a jack-detection target
 */
static int no_hp_sensing(struct sigmatel_spec *spec, int i)
{
	struct auto_pin_cfg *cfg = &spec->autocfg;

	/* ignore sensing of shared line and mic jacks */
	if (cfg->hp_pins[i] == spec->line_switch)
		return 1;
	if (cfg->hp_pins[i] == spec->mic_switch)
		return 1;
	/* ignore if the pin is set as line-out */
	if (cfg->hp_pins[i] == spec->hp_switch)
		return 1;
	return 0;
}

static void stac92xx_hp_detect(struct hda_codec *codec)
{
	struct sigmatel_spec *spec = codec->spec;
	struct auto_pin_cfg *cfg = &spec->autocfg;
	int i, presence;

	presence = 0;
	if (spec->gpio_mute)
		presence = !(snd_hda_codec_read(codec, codec->afg, 0,
			AC_VERB_GET_GPIO_DATA, 0) & spec->gpio_mute);

	for (i = 0; i < cfg->hp_outs; i++) {
		if (presence)
			break;
		if (no_hp_sensing(spec, i))
			continue;
		presence = get_pin_presence(codec, cfg->hp_pins[i]);
		if (presence) {
			unsigned int pinctl;
			pinctl = snd_hda_codec_read(codec, cfg->hp_pins[i], 0,
					    AC_VERB_GET_PIN_WIDGET_CONTROL, 0);
			if (pinctl & AC_PINCTL_IN_EN)
				presence = 0; /* mic- or line-input */
		}
	}

	if (presence) {
		/* disable lineouts */
		if (spec->hp_switch)
			stac92xx_reset_pinctl(codec, spec->hp_switch,
					      AC_PINCTL_OUT_EN);
		for (i = 0; i < cfg->line_outs; i++)
			stac92xx_reset_pinctl(codec, cfg->line_out_pins[i],
						AC_PINCTL_OUT_EN);
	} else {
		/* enable lineouts */
		if (spec->hp_switch)
			stac92xx_set_pinctl(codec, spec->hp_switch,
					    AC_PINCTL_OUT_EN);
		for (i = 0; i < cfg->line_outs; i++)
			stac92xx_set_pinctl(codec, cfg->line_out_pins[i],
						AC_PINCTL_OUT_EN);
	}
	stac92xx_line_out_detect(codec, presence);
	/* toggle hp outs */
	for (i = 0; i < cfg->hp_outs; i++) {
		unsigned int val = AC_PINCTL_OUT_EN | AC_PINCTL_HP_EN;
		if (no_hp_sensing(spec, i))
			continue;
		if (presence)
			stac92xx_set_pinctl(codec, cfg->hp_pins[i], val);
#if 0 /* FIXME */
/* Resetting the pinctl like below may lead to (a sort of) regressions
 * on some devices since they use the HP pin actually for line/speaker
 * outs although the default pin config shows a different pin (that is
 * wrong and useless).
 *
 * So, it's basically a problem of default pin configs, likely a BIOS issue.
 * But, disabling the code below just works around it, and I'm too tired of
 * bug reports with such devices... 
 */
		else
			stac92xx_reset_pinctl(codec, cfg->hp_pins[i], val);
#endif /* FIXME */
	}
} 

static void stac_toggle_power_map(struct hda_codec *codec, hda_nid_t nid,
				  int enable)
{
	struct sigmatel_spec *spec = codec->spec;
	unsigned int idx, val;

	for (idx = 0; idx < spec->num_pwrs; idx++) {
		if (spec->pwr_nids[idx] == nid)
			break;
	}
	if (idx >= spec->num_pwrs)
		return;

	idx = 1 << idx;

	val = snd_hda_codec_read(codec, codec->afg, 0, 0x0fec, 0x0) & 0xff;
	if (enable)
		val &= ~idx;
	else
		val |= idx;

	/* power down unused output ports */
	snd_hda_codec_write(codec, codec->afg, 0, 0x7ec, val);
}

static void stac92xx_pin_sense(struct hda_codec *codec, hda_nid_t nid)
{
	stac_toggle_power_map(codec, nid, get_pin_presence(codec, nid));
}

/* get the pin connection (fixed, none, etc) */
static unsigned int stac_get_defcfg_connect(struct hda_codec *codec, int idx)
{
	struct sigmatel_spec *spec = codec->spec;
	unsigned int cfg;

	cfg = snd_hda_codec_get_pincfg(codec, spec->pin_nids[idx]);
	return get_defcfg_connect(cfg);
}

static int stac92xx_connected_ports(struct hda_codec *codec,
				    const hda_nid_t *nids, int num_nids)
{
	struct sigmatel_spec *spec = codec->spec;
	int idx, num;
	unsigned int def_conf;

	for (num = 0; num < num_nids; num++) {
		for (idx = 0; idx < spec->num_pins; idx++)
			if (spec->pin_nids[idx] == nids[num])
				break;
		if (idx >= spec->num_pins)
			break;
		def_conf = stac_get_defcfg_connect(codec, idx);
		if (def_conf == AC_JACK_PORT_NONE)
			break;
	}
	return num;
}

static void stac92xx_mic_detect(struct hda_codec *codec)
{
	struct sigmatel_spec *spec = codec->spec;
	struct sigmatel_mic_route *mic;

	if (get_pin_presence(codec, spec->ext_mic.pin))
		mic = &spec->ext_mic;
	else if (get_pin_presence(codec, spec->dock_mic.pin))
		mic = &spec->dock_mic;
	else
		mic = &spec->int_mic;
	if (mic->dmux_idx >= 0)
		snd_hda_codec_write_cache(codec, spec->dmux_nids[0], 0,
					  AC_VERB_SET_CONNECT_SEL,
					  mic->dmux_idx);
	if (mic->mux_idx >= 0)
		snd_hda_codec_write_cache(codec, spec->mux_nids[0], 0,
					  AC_VERB_SET_CONNECT_SEL,
					  mic->mux_idx);
}

static void handle_unsol_event(struct hda_codec *codec,
			       struct hda_jack_tbl *event)
{
	struct sigmatel_spec *spec = codec->spec;
	int data;

	switch (event->action) {
	case STAC_HP_EVENT:
	case STAC_LO_EVENT:
		stac92xx_hp_detect(codec);
		break;
	case STAC_MIC_EVENT:
		stac92xx_mic_detect(codec);
		break;
	}

	switch (event->action) {
	case STAC_HP_EVENT:
	case STAC_LO_EVENT:
	case STAC_MIC_EVENT:
	case STAC_INSERT_EVENT:
	case STAC_PWR_EVENT:
		if (spec->num_pwrs > 0)
			stac92xx_pin_sense(codec, event->nid);

		switch (codec->subsystem_id) {
		case 0x103c308f:
			if (event->nid == 0xb) {
				int pin = AC_PINCTL_IN_EN;

				if (get_pin_presence(codec, 0xa)
						&& get_pin_presence(codec, 0xb))
					pin |= AC_PINCTL_VREF_80;
				if (!get_pin_presence(codec, 0xb))
					pin |= AC_PINCTL_VREF_80;

				/* toggle VREF state based on mic + hp pin
				 * status
				 */
				stac92xx_auto_set_pinctl(codec, 0x0a, pin);
			}
		}
		break;
	case STAC_VREF_EVENT:
		data = snd_hda_codec_read(codec, codec->afg, 0,
					  AC_VERB_GET_GPIO_DATA, 0);
		/* toggle VREF state based on GPIOx status */
		snd_hda_codec_write(codec, codec->afg, 0, 0x7e0,
				    !!(data & (1 << event->private_data)));
		break;
	}
}

static void stac_issue_unsol_event(struct hda_codec *codec, hda_nid_t nid)
{
	struct hda_jack_tbl *event = snd_hda_jack_tbl_get(codec, nid);
	if (!event)
		return;
	handle_unsol_event(codec, event);
}

static void stac92xx_unsol_event(struct hda_codec *codec, unsigned int res)
{
	struct hda_jack_tbl *event;
	int tag;

	tag = (res >> 26) & 0x7f;
	event = snd_hda_jack_tbl_get_from_tag(codec, tag);
	if (!event)
		return;
	event->jack_dirty = 1;
	handle_unsol_event(codec, event);
	snd_hda_jack_report_sync(codec);
}

static int hp_blike_system(u32 subsystem_id);

static void set_hp_led_gpio(struct hda_codec *codec)
{
	struct sigmatel_spec *spec = codec->spec;
	unsigned int gpio;

	if (spec->gpio_led)
		return;

	gpio = snd_hda_param_read(codec, codec->afg, AC_PAR_GPIO_CAP);
	gpio &= AC_GPIO_IO_COUNT;
	if (gpio > 3)
		spec->gpio_led = 0x08; /* GPIO 3 */
	else
		spec->gpio_led = 0x01; /* GPIO 0 */
}

/*
 * This method searches for the mute LED GPIO configuration
 * provided as OEM string in SMBIOS. The format of that string
 * is HP_Mute_LED_P_G or HP_Mute_LED_P
 * where P can be 0 or 1 and defines mute LED GPIO control state (low/high)
 * that corresponds to the NOT muted state of the master volume
 * and G is the index of the GPIO to use as the mute LED control (0..9)
 * If _G portion is missing it is assigned based on the codec ID
 *
 * So, HP B-series like systems may have HP_Mute_LED_0 (current models)
 * or  HP_Mute_LED_0_3 (future models) OEM SMBIOS strings
 *
 *
 * The dv-series laptops don't seem to have the HP_Mute_LED* strings in
 * SMBIOS - at least the ones I have seen do not have them - which include
 * my own system (HP Pavilion dv6-1110ax) and my cousin's
 * HP Pavilion dv9500t CTO.
 * Need more information on whether it is true across the entire series.
 * -- kunal
 */
static int find_mute_led_cfg(struct hda_codec *codec, int default_polarity)
{
	struct sigmatel_spec *spec = codec->spec;
	const struct dmi_device *dev = NULL;

	if ((codec->subsystem_id >> 16) == PCI_VENDOR_ID_HP) {
		while ((dev = dmi_find_device(DMI_DEV_TYPE_OEM_STRING,
								NULL, dev))) {
			if (sscanf(dev->name, "HP_Mute_LED_%d_%x",
				  &spec->gpio_led_polarity,
				  &spec->gpio_led) == 2) {
				unsigned int max_gpio;
				max_gpio = snd_hda_param_read(codec, codec->afg,
							      AC_PAR_GPIO_CAP);
				max_gpio &= AC_GPIO_IO_COUNT;
				if (spec->gpio_led < max_gpio)
					spec->gpio_led = 1 << spec->gpio_led;
				else
					spec->vref_mute_led_nid = spec->gpio_led;
				return 1;
			}
			if (sscanf(dev->name, "HP_Mute_LED_%d",
				  &spec->gpio_led_polarity) == 1) {
				set_hp_led_gpio(codec);
				return 1;
			}
			/* BIOS bug: unfilled OEM string */
			if (strstr(dev->name, "HP_Mute_LED_P_G")) {
				set_hp_led_gpio(codec);
				spec->gpio_led_polarity = 1;
				return 1;
			}
		}

		/*
		 * Fallback case - if we don't find the DMI strings,
		 * we statically set the GPIO - if not a B-series system
		 * and default polarity is provided
		 */
		if (!hp_blike_system(codec->subsystem_id) &&
			(default_polarity == 0 || default_polarity == 1)) {
			set_hp_led_gpio(codec);
			spec->gpio_led_polarity = default_polarity;
			return 1;
		}
	}
	return 0;
}

static int hp_blike_system(u32 subsystem_id)
{
	switch (subsystem_id) {
	case 0x103c1520:
	case 0x103c1521:
	case 0x103c1523:
	case 0x103c1524:
	case 0x103c1525:
	case 0x103c1722:
	case 0x103c1723:
	case 0x103c1724:
	case 0x103c1725:
	case 0x103c1726:
	case 0x103c1727:
	case 0x103c1728:
	case 0x103c1729:
	case 0x103c172a:
	case 0x103c172b:
	case 0x103c307e:
	case 0x103c307f:
	case 0x103c3080:
	case 0x103c3081:
	case 0x103c7007:
	case 0x103c7008:
		return 1;
	}
	return 0;
}

#ifdef CONFIG_PROC_FS
static void stac92hd_proc_hook(struct snd_info_buffer *buffer,
			       struct hda_codec *codec, hda_nid_t nid)
{
	if (nid == codec->afg)
		snd_iprintf(buffer, "Power-Map: 0x%02x\n", 
			    snd_hda_codec_read(codec, nid, 0, 0x0fec, 0x0));
}

static void analog_loop_proc_hook(struct snd_info_buffer *buffer,
				  struct hda_codec *codec,
				  unsigned int verb)
{
	snd_iprintf(buffer, "Analog Loopback: 0x%02x\n",
		    snd_hda_codec_read(codec, codec->afg, 0, verb, 0));
}

/* stac92hd71bxx, stac92hd73xx */
static void stac92hd7x_proc_hook(struct snd_info_buffer *buffer,
				 struct hda_codec *codec, hda_nid_t nid)
{
	stac92hd_proc_hook(buffer, codec, nid);
	if (nid == codec->afg)
		analog_loop_proc_hook(buffer, codec, 0xfa0);
}

static void stac9205_proc_hook(struct snd_info_buffer *buffer,
			       struct hda_codec *codec, hda_nid_t nid)
{
	if (nid == codec->afg)
		analog_loop_proc_hook(buffer, codec, 0xfe0);
}

static void stac927x_proc_hook(struct snd_info_buffer *buffer,
			       struct hda_codec *codec, hda_nid_t nid)
{
	if (nid == codec->afg)
		analog_loop_proc_hook(buffer, codec, 0xfeb);
}
#else
#define stac92hd_proc_hook	NULL
#define stac92hd7x_proc_hook	NULL
#define stac9205_proc_hook	NULL
#define stac927x_proc_hook	NULL
#endif

#ifdef CONFIG_PM
static int stac92xx_resume(struct hda_codec *codec)
{
	stac92xx_init(codec);
	snd_hda_codec_resume_amp(codec);
	snd_hda_codec_resume_cache(codec);
	/* fake event to set up pins again to override cached values */
	stac_fake_hp_events(codec);
	return 0;
}

static int stac92xx_suspend(struct hda_codec *codec, pm_message_t state)
{
	stac92xx_shutup(codec);
	return 0;
}

#ifdef CONFIG_SND_HDA_POWER_SAVE
static int stac92xx_pre_resume(struct hda_codec *codec)
{
	struct sigmatel_spec *spec = codec->spec;

	/* sync mute LED */
<<<<<<< HEAD
	if (spec->gpio_led) {
		if (spec->gpio_led <= 8) {
			stac_gpio_set(codec, spec->gpio_mask,
					spec->gpio_dir, spec->gpio_data);
		} else {
			stac_vrefout_set(codec,
					spec->gpio_led, spec->vref_led);
		}
	}
=======
	if (spec->vref_mute_led_nid)
		stac_vrefout_set(codec, spec->vref_mute_led_nid,
				 spec->vref_led);
	else if (spec->gpio_led)
		stac_gpio_set(codec, spec->gpio_mask,
			      spec->gpio_dir, spec->gpio_data);
>>>>>>> f2cbba76
	return 0;
}

static void stac92xx_set_power_state(struct hda_codec *codec, hda_nid_t fg,
				unsigned int power_state)
{
	unsigned int afg_power_state = power_state;
	struct sigmatel_spec *spec = codec->spec;

	if (power_state == AC_PWRST_D3) {
		if (spec->vref_mute_led_nid) {
			/* with vref-out pin used for mute led control
			 * codec AFG is prevented from D3 state
			 */
			afg_power_state = AC_PWRST_D1;
		}
		/* this delay seems necessary to avoid click noise at power-down */
		msleep(100);
	}
	snd_hda_codec_read(codec, fg, 0, AC_VERB_SET_POWER_STATE,
			afg_power_state);
	snd_hda_codec_set_power_to_all(codec, fg, power_state, true);
}

/*
 * For this feature CONFIG_SND_HDA_POWER_SAVE is needed
 * as mute LED state is updated in check_power_status hook
 */
static int stac92xx_update_led_status(struct hda_codec *codec)
{
	struct sigmatel_spec *spec = codec->spec;
	int i, num_ext_dacs, muted = 1;
	unsigned int muted_lvl, notmtd_lvl;
	hda_nid_t nid;

	if (!spec->gpio_led)
		return 0;

	for (i = 0; i < spec->multiout.num_dacs; i++) {
		nid = spec->multiout.dac_nids[i];
		if (!(snd_hda_codec_amp_read(codec, nid, 0, HDA_OUTPUT, 0) &
		      HDA_AMP_MUTE)) {
			muted = 0; /* something heard */
			break;
		}
	}
	if (muted && spec->multiout.hp_nid)
		if (!(snd_hda_codec_amp_read(codec,
				spec->multiout.hp_nid, 0, HDA_OUTPUT, 0) &
					HDA_AMP_MUTE)) {
			muted = 0; /* HP is not muted */
		}
	num_ext_dacs = ARRAY_SIZE(spec->multiout.extra_out_nid);
	for (i = 0; muted && i < num_ext_dacs; i++) {
		nid = spec->multiout.extra_out_nid[i];
		if (nid == 0)
			break;
		if (!(snd_hda_codec_amp_read(codec, nid, 0, HDA_OUTPUT, 0) &
		      HDA_AMP_MUTE)) {
			muted = 0; /* extra output is not muted */
		}
	}
	/*polarity defines *not* muted state level*/
	if (!spec->vref_mute_led_nid) {
		if (muted)
			spec->gpio_data &= ~spec->gpio_led; /* orange */
		else
			spec->gpio_data |= spec->gpio_led; /* white */

		if (!spec->gpio_led_polarity) {
			/* LED state is inverted on these systems */
			spec->gpio_data ^= spec->gpio_led;
		}
		stac_gpio_set(codec, spec->gpio_mask,
				spec->gpio_dir, spec->gpio_data);
	} else {
		notmtd_lvl = spec->gpio_led_polarity ?
				AC_PINCTL_VREF_HIZ : AC_PINCTL_VREF_GRD;
		muted_lvl = spec->gpio_led_polarity ?
				AC_PINCTL_VREF_GRD : AC_PINCTL_VREF_HIZ;
		spec->vref_led = muted ? muted_lvl : notmtd_lvl;
		stac_vrefout_set(codec,	spec->vref_mute_led_nid,
				 spec->vref_led);
	}
	return 0;
}

/*
 * use power check for controlling mute led of HP notebooks
 */
static int stac92xx_check_power_status(struct hda_codec *codec,
					      hda_nid_t nid)
{
	stac92xx_update_led_status(codec);

	return 0;
}
#endif /* CONFIG_SND_HDA_POWER_SAVE */
#endif /* CONFIG_PM */

static const struct hda_codec_ops stac92xx_patch_ops = {
	.build_controls = stac92xx_build_controls,
	.build_pcms = stac92xx_build_pcms,
	.init = stac92xx_init,
	.free = stac92xx_free,
	.unsol_event = stac92xx_unsol_event,
#ifdef CONFIG_PM
	.suspend = stac92xx_suspend,
	.resume = stac92xx_resume,
#endif
	.reboot_notify = stac92xx_shutup,
};

static int patch_stac9200(struct hda_codec *codec)
{
	struct sigmatel_spec *spec;
	int err;

	spec  = kzalloc(sizeof(*spec), GFP_KERNEL);
	if (spec == NULL)
		return -ENOMEM;

	codec->no_trigger_sense = 1;
	codec->spec = spec;
	spec->linear_tone_beep = 1;
	spec->num_pins = ARRAY_SIZE(stac9200_pin_nids);
	spec->pin_nids = stac9200_pin_nids;
	spec->board_config = snd_hda_check_board_config(codec, STAC_9200_MODELS,
							stac9200_models,
							stac9200_cfg_tbl);
	if (spec->board_config < 0)
		snd_printdd(KERN_INFO "hda_codec: %s: BIOS auto-probing.\n",
			    codec->chip_name);
	else
		stac92xx_set_config_regs(codec,
					 stac9200_brd_tbl[spec->board_config]);

	spec->multiout.max_channels = 2;
	spec->multiout.num_dacs = 1;
	spec->multiout.dac_nids = stac9200_dac_nids;
	spec->adc_nids = stac9200_adc_nids;
	spec->mux_nids = stac9200_mux_nids;
	spec->num_muxes = 1;
	spec->num_dmics = 0;
	spec->num_adcs = 1;
	spec->num_pwrs = 0;

	if (spec->board_config == STAC_9200_M4 ||
	    spec->board_config == STAC_9200_M4_2 ||
	    spec->board_config == STAC_9200_OQO)
		spec->init = stac9200_eapd_init;
	else
		spec->init = stac9200_core_init;
	spec->mixer = stac9200_mixer;

	if (spec->board_config == STAC_9200_PANASONIC) {
		spec->gpio_mask = spec->gpio_dir = 0x09;
		spec->gpio_data = 0x00;
	}

	err = stac9200_parse_auto_config(codec);
	if (err < 0) {
		stac92xx_free(codec);
		return err;
	}

	/* CF-74 has no headphone detection, and the driver should *NOT*
	 * do detection and HP/speaker toggle because the hardware does it.
	 */
	if (spec->board_config == STAC_9200_PANASONIC)
		spec->hp_detect = 0;

	codec->patch_ops = stac92xx_patch_ops;

	return 0;
}

static int patch_stac925x(struct hda_codec *codec)
{
	struct sigmatel_spec *spec;
	int err;

	spec  = kzalloc(sizeof(*spec), GFP_KERNEL);
	if (spec == NULL)
		return -ENOMEM;

	codec->no_trigger_sense = 1;
	codec->spec = spec;
	spec->linear_tone_beep = 1;
	spec->num_pins = ARRAY_SIZE(stac925x_pin_nids);
	spec->pin_nids = stac925x_pin_nids;

	/* Check first for codec ID */
	spec->board_config = snd_hda_check_board_codec_sid_config(codec,
							STAC_925x_MODELS,
							stac925x_models,
							stac925x_codec_id_cfg_tbl);

	/* Now checks for PCI ID, if codec ID is not found */
	if (spec->board_config < 0)
		spec->board_config = snd_hda_check_board_config(codec,
							STAC_925x_MODELS,
							stac925x_models,
							stac925x_cfg_tbl);
 again:
	if (spec->board_config < 0)
		snd_printdd(KERN_INFO "hda_codec: %s: BIOS auto-probing.\n",
			    codec->chip_name);
	else
		stac92xx_set_config_regs(codec,
					 stac925x_brd_tbl[spec->board_config]);

	spec->multiout.max_channels = 2;
	spec->multiout.num_dacs = 1;
	spec->multiout.dac_nids = stac925x_dac_nids;
	spec->adc_nids = stac925x_adc_nids;
	spec->mux_nids = stac925x_mux_nids;
	spec->num_muxes = 1;
	spec->num_adcs = 1;
	spec->num_pwrs = 0;
	switch (codec->vendor_id) {
	case 0x83847632: /* STAC9202  */
	case 0x83847633: /* STAC9202D */
	case 0x83847636: /* STAC9251  */
	case 0x83847637: /* STAC9251D */
		spec->num_dmics = STAC925X_NUM_DMICS;
		spec->dmic_nids = stac925x_dmic_nids;
		spec->num_dmuxes = ARRAY_SIZE(stac925x_dmux_nids);
		spec->dmux_nids = stac925x_dmux_nids;
		break;
	default:
		spec->num_dmics = 0;
		break;
	}

	spec->init = stac925x_core_init;
	spec->mixer = stac925x_mixer;
	spec->num_caps = 1;
	spec->capvols = stac925x_capvols;
	spec->capsws = stac925x_capsws;

	err = stac92xx_parse_auto_config(codec);
	if (!err) {
		if (spec->board_config < 0) {
			printk(KERN_WARNING "hda_codec: No auto-config is "
			       "available, default to model=ref\n");
			spec->board_config = STAC_925x_REF;
			goto again;
		}
		err = -EINVAL;
	}
	if (err < 0) {
		stac92xx_free(codec);
		return err;
	}

	codec->patch_ops = stac92xx_patch_ops;

	return 0;
}

static int patch_stac92hd73xx(struct hda_codec *codec)
{
	struct sigmatel_spec *spec;
	hda_nid_t conn[STAC92HD73_DAC_COUNT + 2];
	int err = 0;
	int num_dacs;

	spec  = kzalloc(sizeof(*spec), GFP_KERNEL);
	if (spec == NULL)
		return -ENOMEM;

	codec->no_trigger_sense = 1;
	codec->spec = spec;
	spec->linear_tone_beep = 0;
	codec->slave_dig_outs = stac92hd73xx_slave_dig_outs;
	spec->num_pins = ARRAY_SIZE(stac92hd73xx_pin_nids);
	spec->pin_nids = stac92hd73xx_pin_nids;
	spec->board_config = snd_hda_check_board_config(codec,
							STAC_92HD73XX_MODELS,
							stac92hd73xx_models,
							stac92hd73xx_cfg_tbl);
	/* check codec subsystem id if not found */
	if (spec->board_config < 0)
		spec->board_config =
			snd_hda_check_board_codec_sid_config(codec,
				STAC_92HD73XX_MODELS, stac92hd73xx_models,
				stac92hd73xx_codec_id_cfg_tbl);
again:
	if (spec->board_config < 0)
		snd_printdd(KERN_INFO "hda_codec: %s: BIOS auto-probing.\n",
			    codec->chip_name);
	else
		stac92xx_set_config_regs(codec,
				stac92hd73xx_brd_tbl[spec->board_config]);

	num_dacs = snd_hda_get_connections(codec, 0x0a,
			conn, STAC92HD73_DAC_COUNT + 2) - 1;

	if (num_dacs < 3 || num_dacs > 5) {
		printk(KERN_WARNING "hda_codec: Could not determine "
		       "number of channels defaulting to DAC count\n");
		num_dacs = STAC92HD73_DAC_COUNT;
	}
	spec->init = stac92hd73xx_core_init;
	switch (num_dacs) {
	case 0x3: /* 6 Channel */
		spec->aloopback_ctl = stac92hd73xx_6ch_loopback;
		break;
	case 0x4: /* 8 Channel */
		spec->aloopback_ctl = stac92hd73xx_8ch_loopback;
		break;
	case 0x5: /* 10 Channel */
		spec->aloopback_ctl = stac92hd73xx_10ch_loopback;
		break;
	}
	spec->multiout.dac_nids = spec->dac_nids;

	spec->aloopback_mask = 0x01;
	spec->aloopback_shift = 8;

	spec->digbeep_nid = 0x1c;
	spec->mux_nids = stac92hd73xx_mux_nids;
	spec->adc_nids = stac92hd73xx_adc_nids;
	spec->dmic_nids = stac92hd73xx_dmic_nids;
	spec->dmux_nids = stac92hd73xx_dmux_nids;
	spec->smux_nids = stac92hd73xx_smux_nids;

	spec->num_muxes = ARRAY_SIZE(stac92hd73xx_mux_nids);
	spec->num_adcs = ARRAY_SIZE(stac92hd73xx_adc_nids);
	spec->num_dmuxes = ARRAY_SIZE(stac92hd73xx_dmux_nids);

	spec->num_caps = STAC92HD73XX_NUM_CAPS;
	spec->capvols = stac92hd73xx_capvols;
	spec->capsws = stac92hd73xx_capsws;

	switch (spec->board_config) {
	case STAC_DELL_EQ:
		spec->init = dell_eq_core_init;
		/* fallthru */
	case STAC_DELL_M6_AMIC:
	case STAC_DELL_M6_DMIC:
	case STAC_DELL_M6_BOTH:
		spec->num_smuxes = 0;
		spec->eapd_switch = 0;

		switch (spec->board_config) {
		case STAC_DELL_M6_AMIC: /* Analog Mics */
			snd_hda_codec_set_pincfg(codec, 0x0b, 0x90A70170);
			spec->num_dmics = 0;
			break;
		case STAC_DELL_M6_DMIC: /* Digital Mics */
			snd_hda_codec_set_pincfg(codec, 0x13, 0x90A60160);
			spec->num_dmics = 1;
			break;
		case STAC_DELL_M6_BOTH: /* Both */
			snd_hda_codec_set_pincfg(codec, 0x0b, 0x90A70170);
			snd_hda_codec_set_pincfg(codec, 0x13, 0x90A60160);
			spec->num_dmics = 1;
			break;
		}
		break;
	case STAC_ALIENWARE_M17X:
		spec->num_dmics = STAC92HD73XX_NUM_DMICS;
		spec->num_smuxes = ARRAY_SIZE(stac92hd73xx_smux_nids);
		spec->eapd_switch = 0;
		break;
	default:
		spec->num_dmics = STAC92HD73XX_NUM_DMICS;
		spec->num_smuxes = ARRAY_SIZE(stac92hd73xx_smux_nids);
		spec->eapd_switch = 1;
		break;
	}
	if (spec->board_config != STAC_92HD73XX_REF) {
		/* GPIO0 High = Enable EAPD */
		spec->eapd_mask = spec->gpio_mask = spec->gpio_dir = 0x1;
		spec->gpio_data = 0x01;
	}

	spec->num_pwrs = ARRAY_SIZE(stac92hd73xx_pwr_nids);
	spec->pwr_nids = stac92hd73xx_pwr_nids;

	err = stac92xx_parse_auto_config(codec);

	if (!err) {
		if (spec->board_config < 0) {
			printk(KERN_WARNING "hda_codec: No auto-config is "
			       "available, default to model=ref\n");
			spec->board_config = STAC_92HD73XX_REF;
			goto again;
		}
		err = -EINVAL;
	}

	if (err < 0) {
		stac92xx_free(codec);
		return err;
	}

	if (spec->board_config == STAC_92HD73XX_NO_JD)
		spec->hp_detect = 0;

	codec->patch_ops = stac92xx_patch_ops;

	codec->proc_widget_hook = stac92hd7x_proc_hook;

	return 0;
}

static int hp_bnb2011_with_dock(struct hda_codec *codec)
{
	if (codec->vendor_id != 0x111d7605 &&
	    codec->vendor_id != 0x111d76d1)
		return 0;

	switch (codec->subsystem_id) {
	case 0x103c1618:
	case 0x103c1619:
	case 0x103c161a:
	case 0x103c161b:
	case 0x103c161c:
	case 0x103c161d:
	case 0x103c161e:
	case 0x103c161f:

	case 0x103c162a:
	case 0x103c162b:

	case 0x103c1630:
	case 0x103c1631:

	case 0x103c1633:
	case 0x103c1634:
	case 0x103c1635:

	case 0x103c3587:
	case 0x103c3588:
	case 0x103c3589:
	case 0x103c358a:

	case 0x103c3667:
	case 0x103c3668:
	case 0x103c3669:

		return 1;
	}
	return 0;
}

static void stac92hd8x_add_pin(struct hda_codec *codec, hda_nid_t nid)
{
	struct sigmatel_spec *spec = codec->spec;
	unsigned int def_conf = snd_hda_codec_get_pincfg(codec, nid);
	int i;

	spec->auto_pin_nids[spec->auto_pin_cnt] = nid;
	spec->auto_pin_cnt++;

	if (get_defcfg_device(def_conf) == AC_JACK_MIC_IN &&
	    get_defcfg_connect(def_conf) != AC_JACK_PORT_NONE) {
		for (i = 0; i < ARRAY_SIZE(stac92hd83xxx_dmic_nids); i++) {
			if (nid == stac92hd83xxx_dmic_nids[i]) {
				spec->auto_dmic_nids[spec->auto_dmic_cnt] = nid;
				spec->auto_dmic_cnt++;
			}
		}
	}
}

static void stac92hd8x_add_adc(struct hda_codec *codec, hda_nid_t nid)
{
	struct sigmatel_spec *spec = codec->spec;

	spec->auto_adc_nids[spec->auto_adc_cnt] = nid;
	spec->auto_adc_cnt++;
}

static void stac92hd8x_add_mux(struct hda_codec *codec, hda_nid_t nid)
{
	int i, j;
	struct sigmatel_spec *spec = codec->spec;

	for (i = 0; i < spec->auto_adc_cnt; i++) {
		if (get_connection_index(codec,
				spec->auto_adc_nids[i], nid) >= 0) {
			/* mux and volume for adc_nids[i] */
			if (!spec->auto_mux_nids[i]) {
				spec->auto_mux_nids[i] = nid;
				/* 92hd codecs capture volume is in mux */
				spec->auto_capvols[i] = HDA_COMPOSE_AMP_VAL(nid,
							3, 0, HDA_OUTPUT);
			}
			for (j = 0; j < spec->auto_dmic_cnt; j++) {
				if (get_connection_index(codec, nid,
						spec->auto_dmic_nids[j]) >= 0) {
					/* dmux for adc_nids[i] */
					if (!spec->auto_dmux_nids[i])
						spec->auto_dmux_nids[i] = nid;
					break;
				}
			}
			break;
		}
	}
}

static void stac92hd8x_fill_auto_spec(struct hda_codec *codec)
{
	hda_nid_t nid, end_nid;
	unsigned int wid_caps, wid_type;
	struct sigmatel_spec *spec = codec->spec;

	end_nid = codec->start_nid + codec->num_nodes;

	for (nid = codec->start_nid; nid < end_nid; nid++) {
		wid_caps = get_wcaps(codec, nid);
		wid_type = get_wcaps_type(wid_caps);

		if (wid_type == AC_WID_PIN)
			stac92hd8x_add_pin(codec, nid);

		if (wid_type == AC_WID_AUD_IN && !(wid_caps & AC_WCAP_DIGITAL))
			stac92hd8x_add_adc(codec, nid);
	}

	for (nid = codec->start_nid; nid < end_nid; nid++) {
		wid_caps = get_wcaps(codec, nid);
		wid_type = get_wcaps_type(wid_caps);

		if (wid_type == AC_WID_AUD_SEL)
			stac92hd8x_add_mux(codec, nid);
	}

	spec->pin_nids = spec->auto_pin_nids;
	spec->num_pins = spec->auto_pin_cnt;
	spec->adc_nids = spec->auto_adc_nids;
	spec->num_adcs = spec->auto_adc_cnt;
	spec->capvols = spec->auto_capvols;
	spec->capsws = spec->auto_capvols;
	spec->num_caps = spec->auto_adc_cnt;
	spec->mux_nids = spec->auto_mux_nids;
	spec->num_muxes = spec->auto_adc_cnt;
	spec->dmux_nids = spec->auto_dmux_nids;
	spec->num_dmuxes = spec->auto_adc_cnt;
	spec->dmic_nids = spec->auto_dmic_nids;
	spec->num_dmics = spec->auto_dmic_cnt;
}

static int patch_stac92hd83xxx(struct hda_codec *codec)
{
	struct sigmatel_spec *spec;
	int err;

	spec  = kzalloc(sizeof(*spec), GFP_KERNEL);
	if (spec == NULL)
		return -ENOMEM;

	if (hp_bnb2011_with_dock(codec)) {
		snd_hda_codec_set_pincfg(codec, 0xa, 0x2101201f);
		snd_hda_codec_set_pincfg(codec, 0xf, 0x2181205e);
	}

	codec->no_trigger_sense = 1;
	codec->spec = spec;

	stac92hd8x_fill_auto_spec(codec);

	spec->linear_tone_beep = 0;
	codec->slave_dig_outs = stac92hd83xxx_slave_dig_outs;
	spec->digbeep_nid = 0x21;
	spec->pwr_nids = stac92hd83xxx_pwr_nids;
	spec->num_pwrs = ARRAY_SIZE(stac92hd83xxx_pwr_nids);
	spec->multiout.dac_nids = spec->dac_nids;
	spec->init = stac92hd83xxx_core_init;

	spec->board_config = snd_hda_check_board_config(codec,
							STAC_92HD83XXX_MODELS,
							stac92hd83xxx_models,
							stac92hd83xxx_cfg_tbl);
again:
	if (spec->board_config < 0)
		snd_printdd(KERN_INFO "hda_codec: %s: BIOS auto-probing.\n",
			    codec->chip_name);
	else
		stac92xx_set_config_regs(codec,
				stac92hd83xxx_brd_tbl[spec->board_config]);

	codec->patch_ops = stac92xx_patch_ops;

	if (find_mute_led_cfg(codec, -1/*no default cfg*/))
		snd_printd("mute LED gpio %d polarity %d\n",
				spec->gpio_led,
				spec->gpio_led_polarity);

#ifdef CONFIG_SND_HDA_POWER_SAVE
	if (spec->gpio_led) {
		if (!spec->vref_mute_led_nid) {
			spec->gpio_mask |= spec->gpio_led;
			spec->gpio_dir |= spec->gpio_led;
			spec->gpio_data |= spec->gpio_led;
		} else {
			codec->patch_ops.set_power_state =
					stac92xx_set_power_state;
		}
		codec->patch_ops.pre_resume = stac92xx_pre_resume;
		codec->patch_ops.check_power_status =
			stac92xx_check_power_status;
	}
#endif	

	err = stac92xx_parse_auto_config(codec);
	if (!err) {
		if (spec->board_config < 0) {
			printk(KERN_WARNING "hda_codec: No auto-config is "
			       "available, default to model=ref\n");
			spec->board_config = STAC_92HD83XXX_REF;
			goto again;
		}
		err = -EINVAL;
	}

	if (err < 0) {
		stac92xx_free(codec);
		return err;
	}

	codec->proc_widget_hook = stac92hd_proc_hook;

	return 0;
}

static int stac92hd71bxx_connected_smuxes(struct hda_codec *codec,
					  hda_nid_t dig0pin)
{
	struct sigmatel_spec *spec = codec->spec;
	int idx;

	for (idx = 0; idx < spec->num_pins; idx++)
		if (spec->pin_nids[idx] == dig0pin)
			break;
	if ((idx + 2) >= spec->num_pins)
		return 0;

	/* dig1pin case */
	if (stac_get_defcfg_connect(codec, idx + 1) != AC_JACK_PORT_NONE)
		return 2;

	/* dig0pin + dig2pin case */
	if (stac_get_defcfg_connect(codec, idx + 2) != AC_JACK_PORT_NONE)
		return 2;
	if (stac_get_defcfg_connect(codec, idx) != AC_JACK_PORT_NONE)
		return 1;
	else
		return 0;
}

/* HP dv7 bass switch - GPIO5 */
#define stac_hp_bass_gpio_info	snd_ctl_boolean_mono_info
static int stac_hp_bass_gpio_get(struct snd_kcontrol *kcontrol,
				 struct snd_ctl_elem_value *ucontrol)
{
	struct hda_codec *codec = snd_kcontrol_chip(kcontrol);
	struct sigmatel_spec *spec = codec->spec;
	ucontrol->value.integer.value[0] = !!(spec->gpio_data & 0x20);
	return 0;
}

static int stac_hp_bass_gpio_put(struct snd_kcontrol *kcontrol,
				 struct snd_ctl_elem_value *ucontrol)
{
	struct hda_codec *codec = snd_kcontrol_chip(kcontrol);
	struct sigmatel_spec *spec = codec->spec;
	unsigned int gpio_data;

	gpio_data = (spec->gpio_data & ~0x20) |
		(ucontrol->value.integer.value[0] ? 0x20 : 0);
	if (gpio_data == spec->gpio_data)
		return 0;
	spec->gpio_data = gpio_data;
	stac_gpio_set(codec, spec->gpio_mask, spec->gpio_dir, spec->gpio_data);
	return 1;
}

static const struct snd_kcontrol_new stac_hp_bass_sw_ctrl = {
	.iface = SNDRV_CTL_ELEM_IFACE_MIXER,
	.info = stac_hp_bass_gpio_info,
	.get = stac_hp_bass_gpio_get,
	.put = stac_hp_bass_gpio_put,
};

static int stac_add_hp_bass_switch(struct hda_codec *codec)
{
	struct sigmatel_spec *spec = codec->spec;

	if (!stac_control_new(spec, &stac_hp_bass_sw_ctrl,
			      "Bass Speaker Playback Switch", 0))
		return -ENOMEM;

	spec->gpio_mask |= 0x20;
	spec->gpio_dir |= 0x20;
	spec->gpio_data |= 0x20;
	return 0;
}

static int patch_stac92hd71bxx(struct hda_codec *codec)
{
	struct sigmatel_spec *spec;
	const struct hda_verb *unmute_init = stac92hd71bxx_unmute_core_init;
	unsigned int pin_cfg;
	int err = 0;

	spec  = kzalloc(sizeof(*spec), GFP_KERNEL);
	if (spec == NULL)
		return -ENOMEM;

	codec->no_trigger_sense = 1;
	codec->spec = spec;
	spec->linear_tone_beep = 0;
	codec->patch_ops = stac92xx_patch_ops;
	spec->num_pins = STAC92HD71BXX_NUM_PINS;
	switch (codec->vendor_id) {
	case 0x111d76b6:
	case 0x111d76b7:
		spec->pin_nids = stac92hd71bxx_pin_nids_4port;
		break;
	case 0x111d7603:
	case 0x111d7608:
		/* On 92HD75Bx 0x27 isn't a pin nid */
		spec->num_pins--;
		/* fallthrough */
	default:
		spec->pin_nids = stac92hd71bxx_pin_nids_6port;
	}
	spec->num_pwrs = ARRAY_SIZE(stac92hd71bxx_pwr_nids);
	spec->board_config = snd_hda_check_board_config(codec,
							STAC_92HD71BXX_MODELS,
							stac92hd71bxx_models,
							stac92hd71bxx_cfg_tbl);
again:
	if (spec->board_config < 0)
		snd_printdd(KERN_INFO "hda_codec: %s: BIOS auto-probing.\n",
			    codec->chip_name);
	else
		stac92xx_set_config_regs(codec,
				stac92hd71bxx_brd_tbl[spec->board_config]);

	if (spec->board_config != STAC_92HD71BXX_REF) {
		/* GPIO0 = EAPD */
		spec->gpio_mask = 0x01;
		spec->gpio_dir = 0x01;
		spec->gpio_data = 0x01;
	}

	spec->dmic_nids = stac92hd71bxx_dmic_nids;
	spec->dmux_nids = stac92hd71bxx_dmux_nids;

	spec->num_caps = STAC92HD71BXX_NUM_CAPS;
	spec->capvols = stac92hd71bxx_capvols;
	spec->capsws = stac92hd71bxx_capsws;

	switch (codec->vendor_id) {
	case 0x111d76b6: /* 4 Port without Analog Mixer */
	case 0x111d76b7:
		unmute_init++;
		/* fallthru */
	case 0x111d76b4: /* 6 Port without Analog Mixer */
	case 0x111d76b5:
		spec->init = stac92hd71bxx_core_init;
		codec->slave_dig_outs = stac92hd71bxx_slave_dig_outs;
		spec->num_dmics = stac92xx_connected_ports(codec,
					stac92hd71bxx_dmic_nids,
					STAC92HD71BXX_NUM_DMICS);
		break;
	case 0x111d7608: /* 5 Port with Analog Mixer */
		switch (spec->board_config) {
		case STAC_HP_M4:
			/* Enable VREF power saving on GPIO1 detect */
			err = stac_add_event(codec, codec->afg,
					     STAC_VREF_EVENT, 0x02);
			if (err < 0)
				return err;
			snd_hda_codec_write_cache(codec, codec->afg, 0,
				AC_VERB_SET_GPIO_UNSOLICITED_RSP_MASK, 0x02);
			snd_hda_jack_detect_enable(codec, codec->afg, 0);
			spec->gpio_mask |= 0x02;
			break;
		}
		if ((codec->revision_id & 0xf) == 0 ||
		    (codec->revision_id & 0xf) == 1)
			spec->stream_delay = 40; /* 40 milliseconds */

		/* disable VSW */
		spec->init = stac92hd71bxx_core_init;
		unmute_init++;
		snd_hda_codec_set_pincfg(codec, 0x0f, 0x40f000f0);
		snd_hda_codec_set_pincfg(codec, 0x19, 0x40f000f3);
		spec->dmic_nids = stac92hd71bxx_dmic_5port_nids;
		spec->num_dmics = stac92xx_connected_ports(codec,
					stac92hd71bxx_dmic_5port_nids,
					STAC92HD71BXX_NUM_DMICS - 1);
		break;
	case 0x111d7603: /* 6 Port with Analog Mixer */
		if ((codec->revision_id & 0xf) == 1)
			spec->stream_delay = 40; /* 40 milliseconds */

		/* fallthru */
	default:
		spec->init = stac92hd71bxx_core_init;
		codec->slave_dig_outs = stac92hd71bxx_slave_dig_outs;
		spec->num_dmics = stac92xx_connected_ports(codec,
					stac92hd71bxx_dmic_nids,
					STAC92HD71BXX_NUM_DMICS);
		break;
	}

	if (get_wcaps(codec, 0xa) & AC_WCAP_IN_AMP)
		snd_hda_sequence_write_cache(codec, unmute_init);

	spec->aloopback_ctl = stac92hd71bxx_loopback;
	spec->aloopback_mask = 0x50;
	spec->aloopback_shift = 0;

	spec->powerdown_adcs = 1;
	spec->digbeep_nid = 0x26;
	spec->mux_nids = stac92hd71bxx_mux_nids;
	spec->adc_nids = stac92hd71bxx_adc_nids;
	spec->smux_nids = stac92hd71bxx_smux_nids;
	spec->pwr_nids = stac92hd71bxx_pwr_nids;

	spec->num_muxes = ARRAY_SIZE(stac92hd71bxx_mux_nids);
	spec->num_adcs = ARRAY_SIZE(stac92hd71bxx_adc_nids);
	spec->num_dmuxes = ARRAY_SIZE(stac92hd71bxx_dmux_nids);
	spec->num_smuxes = stac92hd71bxx_connected_smuxes(codec, 0x1e);

	snd_printdd("Found board config: %d\n", spec->board_config);

	switch (spec->board_config) {
	case STAC_HP_M4:
		/* enable internal microphone */
		snd_hda_codec_set_pincfg(codec, 0x0e, 0x01813040);
		stac92xx_auto_set_pinctl(codec, 0x0e,
			AC_PINCTL_IN_EN | AC_PINCTL_VREF_80);
		/* fallthru */
	case STAC_DELL_M4_2:
		spec->num_dmics = 0;
		spec->num_smuxes = 0;
		spec->num_dmuxes = 0;
		break;
	case STAC_DELL_M4_1:
	case STAC_DELL_M4_3:
		spec->num_dmics = 1;
		spec->num_smuxes = 0;
		spec->num_dmuxes = 1;
		break;
	case STAC_HP_DV4_1222NR:
		spec->num_dmics = 1;
		/* I don't know if it needs 1 or 2 smuxes - will wait for
		 * bug reports to fix if needed
		 */
		spec->num_smuxes = 1;
		spec->num_dmuxes = 1;
		/* fallthrough */
	case STAC_HP_DV4:
		spec->gpio_led = 0x01;
		/* fallthrough */
	case STAC_HP_DV5:
		snd_hda_codec_set_pincfg(codec, 0x0d, 0x90170010);
		stac92xx_auto_set_pinctl(codec, 0x0d, AC_PINCTL_OUT_EN);
		/* HP dv6 gives the headphone pin as a line-out.  Thus we
		 * need to set hp_detect flag here to force to enable HP
		 * detection.
		 */
		spec->hp_detect = 1;
		break;
	case STAC_HP_HDX:
		spec->num_dmics = 1;
		spec->num_dmuxes = 1;
		spec->num_smuxes = 1;
		spec->gpio_led = 0x08;
		break;
	}

	if (hp_blike_system(codec->subsystem_id)) {
		pin_cfg = snd_hda_codec_get_pincfg(codec, 0x0f);
		if (get_defcfg_device(pin_cfg) == AC_JACK_LINE_OUT ||
			get_defcfg_device(pin_cfg) == AC_JACK_SPEAKER  ||
			get_defcfg_device(pin_cfg) == AC_JACK_HP_OUT) {
			/* It was changed in the BIOS to just satisfy MS DTM.
			 * Lets turn it back into slaved HP
			 */
			pin_cfg = (pin_cfg & (~AC_DEFCFG_DEVICE))
					| (AC_JACK_HP_OUT <<
						AC_DEFCFG_DEVICE_SHIFT);
			pin_cfg = (pin_cfg & (~(AC_DEFCFG_DEF_ASSOC
							| AC_DEFCFG_SEQUENCE)))
								| 0x1f;
			snd_hda_codec_set_pincfg(codec, 0x0f, pin_cfg);
		}
	}

	if (find_mute_led_cfg(codec, 1))
		snd_printd("mute LED gpio %d polarity %d\n",
				spec->gpio_led,
				spec->gpio_led_polarity);

#ifdef CONFIG_SND_HDA_POWER_SAVE
	if (spec->gpio_led) {
		if (!spec->vref_mute_led_nid) {
			spec->gpio_mask |= spec->gpio_led;
			spec->gpio_dir |= spec->gpio_led;
			spec->gpio_data |= spec->gpio_led;
		} else {
			codec->patch_ops.set_power_state =
					stac92xx_set_power_state;
		}
		codec->patch_ops.pre_resume = stac92xx_pre_resume;
		codec->patch_ops.check_power_status =
			stac92xx_check_power_status;
	}
#endif	

	spec->multiout.dac_nids = spec->dac_nids;

	err = stac92xx_parse_auto_config(codec);
	if (!err) {
		if (spec->board_config < 0) {
			printk(KERN_WARNING "hda_codec: No auto-config is "
			       "available, default to model=ref\n");
			spec->board_config = STAC_92HD71BXX_REF;
			goto again;
		}
		err = -EINVAL;
	}

	if (err < 0) {
		stac92xx_free(codec);
		return err;
	}

	/* enable bass on HP dv7 */
	if (spec->board_config == STAC_HP_DV4 ||
	    spec->board_config == STAC_HP_DV5) {
		unsigned int cap;
		cap = snd_hda_param_read(codec, 0x1, AC_PAR_GPIO_CAP);
		cap &= AC_GPIO_IO_COUNT;
		if (cap >= 6)
			stac_add_hp_bass_switch(codec);
	}

	codec->proc_widget_hook = stac92hd7x_proc_hook;

	return 0;
}

static int patch_stac922x(struct hda_codec *codec)
{
	struct sigmatel_spec *spec;
	int err;

	spec  = kzalloc(sizeof(*spec), GFP_KERNEL);
	if (spec == NULL)
		return -ENOMEM;

	codec->no_trigger_sense = 1;
	codec->spec = spec;
	spec->linear_tone_beep = 1;
	spec->num_pins = ARRAY_SIZE(stac922x_pin_nids);
	spec->pin_nids = stac922x_pin_nids;
	spec->board_config = snd_hda_check_board_config(codec, STAC_922X_MODELS,
							stac922x_models,
							stac922x_cfg_tbl);
	if (spec->board_config == STAC_INTEL_MAC_AUTO) {
		spec->gpio_mask = spec->gpio_dir = 0x03;
		spec->gpio_data = 0x03;
		/* Intel Macs have all same PCI SSID, so we need to check
		 * codec SSID to distinguish the exact models
		 */
		printk(KERN_INFO "hda_codec: STAC922x, Apple subsys_id=%x\n", codec->subsystem_id);
		switch (codec->subsystem_id) {

		case 0x106b0800:
			spec->board_config = STAC_INTEL_MAC_V1;
			break;
		case 0x106b0600:
		case 0x106b0700:
			spec->board_config = STAC_INTEL_MAC_V2;
			break;
		case 0x106b0e00:
		case 0x106b0f00:
		case 0x106b1600:
		case 0x106b1700:
		case 0x106b0200:
		case 0x106b1e00:
			spec->board_config = STAC_INTEL_MAC_V3;
			break;
		case 0x106b1a00:
		case 0x00000100:
			spec->board_config = STAC_INTEL_MAC_V4;
			break;
		case 0x106b0a00:
		case 0x106b2200:
			spec->board_config = STAC_INTEL_MAC_V5;
			break;
		default:
			spec->board_config = STAC_INTEL_MAC_V3;
			break;
		}
	}

 again:
	if (spec->board_config < 0)
		snd_printdd(KERN_INFO "hda_codec: %s: BIOS auto-probing.\n",
			    codec->chip_name);
	else
		stac92xx_set_config_regs(codec,
				stac922x_brd_tbl[spec->board_config]);

	spec->adc_nids = stac922x_adc_nids;
	spec->mux_nids = stac922x_mux_nids;
	spec->num_muxes = ARRAY_SIZE(stac922x_mux_nids);
	spec->num_adcs = ARRAY_SIZE(stac922x_adc_nids);
	spec->num_dmics = 0;
	spec->num_pwrs = 0;

	spec->init = stac922x_core_init;

	spec->num_caps = STAC922X_NUM_CAPS;
	spec->capvols = stac922x_capvols;
	spec->capsws = stac922x_capsws;

	spec->multiout.dac_nids = spec->dac_nids;
	
	err = stac92xx_parse_auto_config(codec);
	if (!err) {
		if (spec->board_config < 0) {
			printk(KERN_WARNING "hda_codec: No auto-config is "
			       "available, default to model=ref\n");
			spec->board_config = STAC_D945_REF;
			goto again;
		}
		err = -EINVAL;
	}
	if (err < 0) {
		stac92xx_free(codec);
		return err;
	}

	codec->patch_ops = stac92xx_patch_ops;

	/* Fix Mux capture level; max to 2 */
	snd_hda_override_amp_caps(codec, 0x12, HDA_OUTPUT,
				  (0 << AC_AMPCAP_OFFSET_SHIFT) |
				  (2 << AC_AMPCAP_NUM_STEPS_SHIFT) |
				  (0x27 << AC_AMPCAP_STEP_SIZE_SHIFT) |
				  (0 << AC_AMPCAP_MUTE_SHIFT));

	return 0;
}

static int patch_stac927x(struct hda_codec *codec)
{
	struct sigmatel_spec *spec;
	int err;

	spec  = kzalloc(sizeof(*spec), GFP_KERNEL);
	if (spec == NULL)
		return -ENOMEM;

	codec->no_trigger_sense = 1;
	codec->spec = spec;
	spec->linear_tone_beep = 1;
	codec->slave_dig_outs = stac927x_slave_dig_outs;
	spec->num_pins = ARRAY_SIZE(stac927x_pin_nids);
	spec->pin_nids = stac927x_pin_nids;
	spec->board_config = snd_hda_check_board_config(codec, STAC_927X_MODELS,
							stac927x_models,
							stac927x_cfg_tbl);
 again:
	if (spec->board_config < 0)
		snd_printdd(KERN_INFO "hda_codec: %s: BIOS auto-probing.\n",
			    codec->chip_name);
	else
		stac92xx_set_config_regs(codec,
				stac927x_brd_tbl[spec->board_config]);

	spec->digbeep_nid = 0x23;
	spec->adc_nids = stac927x_adc_nids;
	spec->num_adcs = ARRAY_SIZE(stac927x_adc_nids);
	spec->mux_nids = stac927x_mux_nids;
	spec->num_muxes = ARRAY_SIZE(stac927x_mux_nids);
	spec->smux_nids = stac927x_smux_nids;
	spec->num_smuxes = ARRAY_SIZE(stac927x_smux_nids);
	spec->spdif_labels = stac927x_spdif_labels;
	spec->dac_list = stac927x_dac_nids;
	spec->multiout.dac_nids = spec->dac_nids;

	if (spec->board_config != STAC_D965_REF) {
		/* GPIO0 High = Enable EAPD */
		spec->eapd_mask = spec->gpio_mask = 0x01;
		spec->gpio_dir = spec->gpio_data = 0x01;
	}

	switch (spec->board_config) {
	case STAC_D965_3ST:
	case STAC_D965_5ST:
		/* GPIO0 High = Enable EAPD */
		spec->num_dmics = 0;
		spec->init = d965_core_init;
		break;
	case STAC_DELL_BIOS:
		switch (codec->subsystem_id) {
		case 0x10280209:
		case 0x1028022e:
			/* correct the device field to SPDIF out */
			snd_hda_codec_set_pincfg(codec, 0x21, 0x01442070);
			break;
		}
		/* configure the analog microphone on some laptops */
		snd_hda_codec_set_pincfg(codec, 0x0c, 0x90a79130);
		/* correct the front output jack as a hp out */
		snd_hda_codec_set_pincfg(codec, 0x0f, 0x0227011f);
		/* correct the front input jack as a mic */
		snd_hda_codec_set_pincfg(codec, 0x0e, 0x02a79130);
		/* fallthru */
	case STAC_DELL_3ST:
		if (codec->subsystem_id != 0x1028022f) {
			/* GPIO2 High = Enable EAPD */
			spec->eapd_mask = spec->gpio_mask = 0x04;
			spec->gpio_dir = spec->gpio_data = 0x04;
		}
		spec->dmic_nids = stac927x_dmic_nids;
		spec->num_dmics = STAC927X_NUM_DMICS;

		spec->init = dell_3st_core_init;
		spec->dmux_nids = stac927x_dmux_nids;
		spec->num_dmuxes = ARRAY_SIZE(stac927x_dmux_nids);
		break;
	case STAC_927X_VOLKNOB:
		spec->num_dmics = 0;
		spec->init = stac927x_volknob_core_init;
		break;
	default:
		spec->num_dmics = 0;
		spec->init = stac927x_core_init;
		break;
	}

	spec->num_caps = STAC927X_NUM_CAPS;
	spec->capvols = stac927x_capvols;
	spec->capsws = stac927x_capsws;

	spec->num_pwrs = 0;
	spec->aloopback_ctl = stac927x_loopback;
	spec->aloopback_mask = 0x40;
	spec->aloopback_shift = 0;
	spec->eapd_switch = 1;

	err = stac92xx_parse_auto_config(codec);
	if (!err) {
		if (spec->board_config < 0) {
			printk(KERN_WARNING "hda_codec: No auto-config is "
			       "available, default to model=ref\n");
			spec->board_config = STAC_D965_REF;
			goto again;
		}
		err = -EINVAL;
	}
	if (err < 0) {
		stac92xx_free(codec);
		return err;
	}

	codec->patch_ops = stac92xx_patch_ops;

	codec->proc_widget_hook = stac927x_proc_hook;

	/*
	 * !!FIXME!!
	 * The STAC927x seem to require fairly long delays for certain
	 * command sequences.  With too short delays (even if the answer
	 * is set to RIRB properly), it results in the silence output
	 * on some hardwares like Dell.
	 *
	 * The below flag enables the longer delay (see get_response
	 * in hda_intel.c).
	 */
	codec->bus->needs_damn_long_delay = 1;

	/* no jack detecion for ref-no-jd model */
	if (spec->board_config == STAC_D965_REF_NO_JD)
		spec->hp_detect = 0;

	return 0;
}

static int patch_stac9205(struct hda_codec *codec)
{
	struct sigmatel_spec *spec;
	int err;

	spec  = kzalloc(sizeof(*spec), GFP_KERNEL);
	if (spec == NULL)
		return -ENOMEM;

	codec->no_trigger_sense = 1;
	codec->spec = spec;
	spec->linear_tone_beep = 1;
	spec->num_pins = ARRAY_SIZE(stac9205_pin_nids);
	spec->pin_nids = stac9205_pin_nids;
	spec->board_config = snd_hda_check_board_config(codec, STAC_9205_MODELS,
							stac9205_models,
							stac9205_cfg_tbl);
 again:
	if (spec->board_config < 0)
		snd_printdd(KERN_INFO "hda_codec: %s: BIOS auto-probing.\n",
			    codec->chip_name);
	else
		stac92xx_set_config_regs(codec,
					 stac9205_brd_tbl[spec->board_config]);

	spec->digbeep_nid = 0x23;
	spec->adc_nids = stac9205_adc_nids;
	spec->num_adcs = ARRAY_SIZE(stac9205_adc_nids);
	spec->mux_nids = stac9205_mux_nids;
	spec->num_muxes = ARRAY_SIZE(stac9205_mux_nids);
	spec->smux_nids = stac9205_smux_nids;
	spec->num_smuxes = ARRAY_SIZE(stac9205_smux_nids);
	spec->dmic_nids = stac9205_dmic_nids;
	spec->num_dmics = STAC9205_NUM_DMICS;
	spec->dmux_nids = stac9205_dmux_nids;
	spec->num_dmuxes = ARRAY_SIZE(stac9205_dmux_nids);
	spec->num_pwrs = 0;

	spec->init = stac9205_core_init;
	spec->aloopback_ctl = stac9205_loopback;

	spec->num_caps = STAC9205_NUM_CAPS;
	spec->capvols = stac9205_capvols;
	spec->capsws = stac9205_capsws;

	spec->aloopback_mask = 0x40;
	spec->aloopback_shift = 0;
	/* Turn on/off EAPD per HP plugging */
	if (spec->board_config != STAC_9205_EAPD)
		spec->eapd_switch = 1;
	spec->multiout.dac_nids = spec->dac_nids;
	
	switch (spec->board_config){
	case STAC_9205_DELL_M43:
		/* Enable SPDIF in/out */
		snd_hda_codec_set_pincfg(codec, 0x1f, 0x01441030);
		snd_hda_codec_set_pincfg(codec, 0x20, 0x1c410030);

		/* Enable unsol response for GPIO4/Dock HP connection */
		err = stac_add_event(codec, codec->afg, STAC_VREF_EVENT, 0x01);
		if (err < 0)
			return err;
		snd_hda_codec_write_cache(codec, codec->afg, 0,
			AC_VERB_SET_GPIO_UNSOLICITED_RSP_MASK, 0x10);
		snd_hda_jack_detect_enable(codec, codec->afg, 0);

		spec->gpio_dir = 0x0b;
		spec->eapd_mask = 0x01;
		spec->gpio_mask = 0x1b;
		spec->gpio_mute = 0x10;
		/* GPIO0 High = EAPD, GPIO1 Low = Headphone Mute,
		 * GPIO3 Low = DRM
		 */
		spec->gpio_data = 0x01;
		break;
	case STAC_9205_REF:
		/* SPDIF-In enabled */
		break;
	default:
		/* GPIO0 High = EAPD */
		spec->eapd_mask = spec->gpio_mask = spec->gpio_dir = 0x1;
		spec->gpio_data = 0x01;
		break;
	}

	err = stac92xx_parse_auto_config(codec);
	if (!err) {
		if (spec->board_config < 0) {
			printk(KERN_WARNING "hda_codec: No auto-config is "
			       "available, default to model=ref\n");
			spec->board_config = STAC_9205_REF;
			goto again;
		}
		err = -EINVAL;
	}
	if (err < 0) {
		stac92xx_free(codec);
		return err;
	}

	codec->patch_ops = stac92xx_patch_ops;

	codec->proc_widget_hook = stac9205_proc_hook;

	return 0;
}

/*
 * STAC9872 hack
 */

static const struct hda_verb stac9872_core_init[] = {
	{0x15, AC_VERB_SET_CONNECT_SEL, 0x1}, /* mic-sel: 0a,0d,14,02 */
	{0x15, AC_VERB_SET_AMP_GAIN_MUTE, AMP_OUT_UNMUTE}, /* Mic-in -> 0x9 */
	{}
};

static const hda_nid_t stac9872_pin_nids[] = {
	0x0a, 0x0b, 0x0c, 0x0d, 0x0e, 0x0f,
	0x11, 0x13, 0x14,
};

static const hda_nid_t stac9872_adc_nids[] = {
	0x8 /*,0x6*/
};

static const hda_nid_t stac9872_mux_nids[] = {
	0x15
};

static const unsigned long stac9872_capvols[] = {
	HDA_COMPOSE_AMP_VAL(0x09, 3, 0, HDA_INPUT),
};
#define stac9872_capsws		stac9872_capvols

static const unsigned int stac9872_vaio_pin_configs[9] = {
	0x03211020, 0x411111f0, 0x411111f0, 0x03a15030,
	0x411111f0, 0x90170110, 0x411111f0, 0x411111f0,
	0x90a7013e
};

static const char * const stac9872_models[STAC_9872_MODELS] = {
	[STAC_9872_AUTO] = "auto",
	[STAC_9872_VAIO] = "vaio",
};

static const unsigned int *stac9872_brd_tbl[STAC_9872_MODELS] = {
	[STAC_9872_VAIO] = stac9872_vaio_pin_configs,
};

static const struct snd_pci_quirk stac9872_cfg_tbl[] = {
	SND_PCI_QUIRK_MASK(0x104d, 0xfff0, 0x81e0,
			   "Sony VAIO F/S", STAC_9872_VAIO),
	{} /* terminator */
};

static int patch_stac9872(struct hda_codec *codec)
{
	struct sigmatel_spec *spec;
	int err;

	spec  = kzalloc(sizeof(*spec), GFP_KERNEL);
	if (spec == NULL)
		return -ENOMEM;
	codec->no_trigger_sense = 1;
	codec->spec = spec;
	spec->linear_tone_beep = 1;
	spec->num_pins = ARRAY_SIZE(stac9872_pin_nids);
	spec->pin_nids = stac9872_pin_nids;

	spec->board_config = snd_hda_check_board_config(codec, STAC_9872_MODELS,
							stac9872_models,
							stac9872_cfg_tbl);
	if (spec->board_config < 0)
		snd_printdd(KERN_INFO "hda_codec: %s: BIOS auto-probing.\n",
			    codec->chip_name);
	else
		stac92xx_set_config_regs(codec,
					 stac9872_brd_tbl[spec->board_config]);

	spec->multiout.dac_nids = spec->dac_nids;
	spec->num_adcs = ARRAY_SIZE(stac9872_adc_nids);
	spec->adc_nids = stac9872_adc_nids;
	spec->num_muxes = ARRAY_SIZE(stac9872_mux_nids);
	spec->mux_nids = stac9872_mux_nids;
	spec->init = stac9872_core_init;
	spec->num_caps = 1;
	spec->capvols = stac9872_capvols;
	spec->capsws = stac9872_capsws;

	err = stac92xx_parse_auto_config(codec);
	if (err < 0) {
		stac92xx_free(codec);
		return -EINVAL;
	}
	spec->input_mux = &spec->private_imux;
	codec->patch_ops = stac92xx_patch_ops;
	return 0;
}


/*
 * patch entries
 */
static const struct hda_codec_preset snd_hda_preset_sigmatel[] = {
 	{ .id = 0x83847690, .name = "STAC9200", .patch = patch_stac9200 },
 	{ .id = 0x83847882, .name = "STAC9220 A1", .patch = patch_stac922x },
 	{ .id = 0x83847680, .name = "STAC9221 A1", .patch = patch_stac922x },
 	{ .id = 0x83847880, .name = "STAC9220 A2", .patch = patch_stac922x },
 	{ .id = 0x83847681, .name = "STAC9220D/9223D A2", .patch = patch_stac922x },
 	{ .id = 0x83847682, .name = "STAC9221 A2", .patch = patch_stac922x },
 	{ .id = 0x83847683, .name = "STAC9221D A2", .patch = patch_stac922x },
 	{ .id = 0x83847618, .name = "STAC9227", .patch = patch_stac927x },
 	{ .id = 0x83847619, .name = "STAC9227", .patch = patch_stac927x },
 	{ .id = 0x83847616, .name = "STAC9228", .patch = patch_stac927x },
 	{ .id = 0x83847617, .name = "STAC9228", .patch = patch_stac927x },
 	{ .id = 0x83847614, .name = "STAC9229", .patch = patch_stac927x },
 	{ .id = 0x83847615, .name = "STAC9229", .patch = patch_stac927x },
 	{ .id = 0x83847620, .name = "STAC9274", .patch = patch_stac927x },
 	{ .id = 0x83847621, .name = "STAC9274D", .patch = patch_stac927x },
 	{ .id = 0x83847622, .name = "STAC9273X", .patch = patch_stac927x },
 	{ .id = 0x83847623, .name = "STAC9273D", .patch = patch_stac927x },
 	{ .id = 0x83847624, .name = "STAC9272X", .patch = patch_stac927x },
 	{ .id = 0x83847625, .name = "STAC9272D", .patch = patch_stac927x },
 	{ .id = 0x83847626, .name = "STAC9271X", .patch = patch_stac927x },
 	{ .id = 0x83847627, .name = "STAC9271D", .patch = patch_stac927x },
 	{ .id = 0x83847628, .name = "STAC9274X5NH", .patch = patch_stac927x },
 	{ .id = 0x83847629, .name = "STAC9274D5NH", .patch = patch_stac927x },
	{ .id = 0x83847632, .name = "STAC9202",  .patch = patch_stac925x },
	{ .id = 0x83847633, .name = "STAC9202D", .patch = patch_stac925x },
	{ .id = 0x83847634, .name = "STAC9250", .patch = patch_stac925x },
	{ .id = 0x83847635, .name = "STAC9250D", .patch = patch_stac925x },
	{ .id = 0x83847636, .name = "STAC9251", .patch = patch_stac925x },
	{ .id = 0x83847637, .name = "STAC9250D", .patch = patch_stac925x },
	{ .id = 0x83847645, .name = "92HD206X", .patch = patch_stac927x },
	{ .id = 0x83847646, .name = "92HD206D", .patch = patch_stac927x },
 	/* The following does not take into account .id=0x83847661 when subsys =
 	 * 104D0C00 which is STAC9225s. Because of this, some SZ Notebooks are
 	 * currently not fully supported.
 	 */
 	{ .id = 0x83847661, .name = "CXD9872RD/K", .patch = patch_stac9872 },
 	{ .id = 0x83847662, .name = "STAC9872AK", .patch = patch_stac9872 },
 	{ .id = 0x83847664, .name = "CXD9872AKD", .patch = patch_stac9872 },
	{ .id = 0x83847698, .name = "STAC9205", .patch = patch_stac9205 },
 	{ .id = 0x838476a0, .name = "STAC9205", .patch = patch_stac9205 },
 	{ .id = 0x838476a1, .name = "STAC9205D", .patch = patch_stac9205 },
 	{ .id = 0x838476a2, .name = "STAC9204", .patch = patch_stac9205 },
 	{ .id = 0x838476a3, .name = "STAC9204D", .patch = patch_stac9205 },
 	{ .id = 0x838476a4, .name = "STAC9255", .patch = patch_stac9205 },
 	{ .id = 0x838476a5, .name = "STAC9255D", .patch = patch_stac9205 },
 	{ .id = 0x838476a6, .name = "STAC9254", .patch = patch_stac9205 },
 	{ .id = 0x838476a7, .name = "STAC9254D", .patch = patch_stac9205 },
	{ .id = 0x111d7603, .name = "92HD75B3X5", .patch = patch_stac92hd71bxx},
	{ .id = 0x111d7604, .name = "92HD83C1X5", .patch = patch_stac92hd83xxx},
	{ .id = 0x111d76d4, .name = "92HD83C1C5", .patch = patch_stac92hd83xxx},
	{ .id = 0x111d7605, .name = "92HD81B1X5", .patch = patch_stac92hd83xxx},
	{ .id = 0x111d76d5, .name = "92HD81B1C5", .patch = patch_stac92hd83xxx},
	{ .id = 0x111d76d1, .name = "92HD87B1/3", .patch = patch_stac92hd83xxx},
	{ .id = 0x111d76d9, .name = "92HD87B2/4", .patch = patch_stac92hd83xxx},
	{ .id = 0x111d7666, .name = "92HD88B3", .patch = patch_stac92hd83xxx},
	{ .id = 0x111d7667, .name = "92HD88B1", .patch = patch_stac92hd83xxx},
	{ .id = 0x111d7668, .name = "92HD88B2", .patch = patch_stac92hd83xxx},
	{ .id = 0x111d7669, .name = "92HD88B4", .patch = patch_stac92hd83xxx},
	{ .id = 0x111d7608, .name = "92HD75B2X5", .patch = patch_stac92hd71bxx},
	{ .id = 0x111d7674, .name = "92HD73D1X5", .patch = patch_stac92hd73xx },
	{ .id = 0x111d7675, .name = "92HD73C1X5", .patch = patch_stac92hd73xx },
	{ .id = 0x111d7676, .name = "92HD73E1X5", .patch = patch_stac92hd73xx },
	{ .id = 0x111d76b0, .name = "92HD71B8X", .patch = patch_stac92hd71bxx },
	{ .id = 0x111d76b1, .name = "92HD71B8X", .patch = patch_stac92hd71bxx },
	{ .id = 0x111d76b2, .name = "92HD71B7X", .patch = patch_stac92hd71bxx },
	{ .id = 0x111d76b3, .name = "92HD71B7X", .patch = patch_stac92hd71bxx },
	{ .id = 0x111d76b4, .name = "92HD71B6X", .patch = patch_stac92hd71bxx },
	{ .id = 0x111d76b5, .name = "92HD71B6X", .patch = patch_stac92hd71bxx },
	{ .id = 0x111d76b6, .name = "92HD71B5X", .patch = patch_stac92hd71bxx },
	{ .id = 0x111d76b7, .name = "92HD71B5X", .patch = patch_stac92hd71bxx },
	{ .id = 0x111d76c0, .name = "92HD89C3", .patch = patch_stac92hd73xx },
	{ .id = 0x111d76c1, .name = "92HD89C2", .patch = patch_stac92hd73xx },
	{ .id = 0x111d76c2, .name = "92HD89C1", .patch = patch_stac92hd73xx },
	{ .id = 0x111d76c3, .name = "92HD89B3", .patch = patch_stac92hd73xx },
	{ .id = 0x111d76c4, .name = "92HD89B2", .patch = patch_stac92hd73xx },
	{ .id = 0x111d76c5, .name = "92HD89B1", .patch = patch_stac92hd73xx },
	{ .id = 0x111d76c6, .name = "92HD89E3", .patch = patch_stac92hd73xx },
	{ .id = 0x111d76c7, .name = "92HD89E2", .patch = patch_stac92hd73xx },
	{ .id = 0x111d76c8, .name = "92HD89E1", .patch = patch_stac92hd73xx },
	{ .id = 0x111d76c9, .name = "92HD89D3", .patch = patch_stac92hd73xx },
	{ .id = 0x111d76ca, .name = "92HD89D2", .patch = patch_stac92hd73xx },
	{ .id = 0x111d76cb, .name = "92HD89D1", .patch = patch_stac92hd73xx },
	{ .id = 0x111d76cc, .name = "92HD89F3", .patch = patch_stac92hd73xx },
	{ .id = 0x111d76cd, .name = "92HD89F2", .patch = patch_stac92hd73xx },
	{ .id = 0x111d76ce, .name = "92HD89F1", .patch = patch_stac92hd73xx },
	{ .id = 0x111d76df, .name = "92HD93BXX", .patch = patch_stac92hd83xxx},
	{ .id = 0x111d76e0, .name = "92HD91BXX", .patch = patch_stac92hd83xxx},
	{ .id = 0x111d76e3, .name = "92HD98BXX", .patch = patch_stac92hd83xxx},
	{ .id = 0x111d76e5, .name = "92HD99BXX", .patch = patch_stac92hd83xxx},
	{ .id = 0x111d76e7, .name = "92HD90BXX", .patch = patch_stac92hd83xxx},
	{ .id = 0x111d76e8, .name = "92HD66B1X5", .patch = patch_stac92hd83xxx},
	{ .id = 0x111d76e9, .name = "92HD66B2X5", .patch = patch_stac92hd83xxx},
	{ .id = 0x111d76ea, .name = "92HD66B3X5", .patch = patch_stac92hd83xxx},
	{ .id = 0x111d76eb, .name = "92HD66C1X5", .patch = patch_stac92hd83xxx},
	{ .id = 0x111d76ec, .name = "92HD66C2X5", .patch = patch_stac92hd83xxx},
	{ .id = 0x111d76ed, .name = "92HD66C3X5", .patch = patch_stac92hd83xxx},
	{ .id = 0x111d76ee, .name = "92HD66B1X3", .patch = patch_stac92hd83xxx},
	{ .id = 0x111d76ef, .name = "92HD66B2X3", .patch = patch_stac92hd83xxx},
	{ .id = 0x111d76f0, .name = "92HD66B3X3", .patch = patch_stac92hd83xxx},
	{ .id = 0x111d76f1, .name = "92HD66C1X3", .patch = patch_stac92hd83xxx},
	{ .id = 0x111d76f2, .name = "92HD66C2X3", .patch = patch_stac92hd83xxx},
	{ .id = 0x111d76f3, .name = "92HD66C3/65", .patch = patch_stac92hd83xxx},
	{} /* terminator */
};

MODULE_ALIAS("snd-hda-codec-id:8384*");
MODULE_ALIAS("snd-hda-codec-id:111d*");

MODULE_LICENSE("GPL");
MODULE_DESCRIPTION("IDT/Sigmatel HD-audio codec");

static struct hda_codec_preset_list sigmatel_list = {
	.preset = snd_hda_preset_sigmatel,
	.owner = THIS_MODULE,
};

static int __init patch_sigmatel_init(void)
{
	return snd_hda_add_codec_preset(&sigmatel_list);
}

static void __exit patch_sigmatel_exit(void)
{
	snd_hda_delete_codec_preset(&sigmatel_list);
}

module_init(patch_sigmatel_init)
module_exit(patch_sigmatel_exit)<|MERGE_RESOLUTION|>--- conflicted
+++ resolved
@@ -97,10 +97,6 @@
 	STAC_92HD83XXX_PWR_REF,
 	STAC_DELL_S14,
 	STAC_DELL_VOSTRO_3500,
-<<<<<<< HEAD
-	STAC_92HD83XXX_HP,
-=======
->>>>>>> f2cbba76
 	STAC_92HD83XXX_HP_cNB11_INTQUAD,
 	STAC_HP_DV7_4000,
 	STAC_92HD83XXX_MODELS
@@ -1661,10 +1657,6 @@
 	[STAC_92HD83XXX_PWR_REF] = "mic-ref",
 	[STAC_DELL_S14] = "dell-s14",
 	[STAC_DELL_VOSTRO_3500] = "dell-vostro-3500",
-<<<<<<< HEAD
-	[STAC_92HD83XXX_HP] = "hp",
-=======
->>>>>>> f2cbba76
 	[STAC_92HD83XXX_HP_cNB11_INTQUAD] = "hp_cNB11_intquad",
 	[STAC_HP_DV7_4000] = "hp-dv7-4000",
 };
@@ -1679,11 +1671,6 @@
 		      "unknown Dell", STAC_DELL_S14),
 	SND_PCI_QUIRK(PCI_VENDOR_ID_DELL, 0x1028,
 		      "Dell Vostro 3500", STAC_DELL_VOSTRO_3500),
-<<<<<<< HEAD
-	SND_PCI_QUIRK_MASK(PCI_VENDOR_ID_HP, 0xff00, 0x3600,
-			  "HP", STAC_92HD83XXX_HP),
-=======
->>>>>>> f2cbba76
 	SND_PCI_QUIRK(PCI_VENDOR_ID_HP, 0x1656,
 			  "HP", STAC_92HD83XXX_HP_cNB11_INTQUAD),
 	SND_PCI_QUIRK(PCI_VENDOR_ID_HP, 0x1657,
@@ -4383,11 +4370,7 @@
 		/* power on when no jack detection is available */
 		/* or when the VREF is used for controlling LED */
 		if (!spec->hp_detect ||
-<<<<<<< HEAD
-		    (spec->gpio_led > 8 && spec->gpio_led == nid)) {
-=======
 		    spec->vref_mute_led_nid == nid) {
->>>>>>> f2cbba76
 			stac_toggle_power_map(codec, nid, 1);
 			continue;
 		}
@@ -5003,24 +4986,12 @@
 	struct sigmatel_spec *spec = codec->spec;
 
 	/* sync mute LED */
-<<<<<<< HEAD
-	if (spec->gpio_led) {
-		if (spec->gpio_led <= 8) {
-			stac_gpio_set(codec, spec->gpio_mask,
-					spec->gpio_dir, spec->gpio_data);
-		} else {
-			stac_vrefout_set(codec,
-					spec->gpio_led, spec->vref_led);
-		}
-	}
-=======
 	if (spec->vref_mute_led_nid)
 		stac_vrefout_set(codec, spec->vref_mute_led_nid,
 				 spec->vref_led);
 	else if (spec->gpio_led)
 		stac_gpio_set(codec, spec->gpio_mask,
 			      spec->gpio_dir, spec->gpio_data);
->>>>>>> f2cbba76
 	return 0;
 }
 
