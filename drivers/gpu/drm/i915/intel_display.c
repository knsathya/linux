/*
 * Copyright © 2006-2007 Intel Corporation
 *
 * Permission is hereby granted, free of charge, to any person obtaining a
 * copy of this software and associated documentation files (the "Software"),
 * to deal in the Software without restriction, including without limitation
 * the rights to use, copy, modify, merge, publish, distribute, sublicense,
 * and/or sell copies of the Software, and to permit persons to whom the
 * Software is furnished to do so, subject to the following conditions:
 *
 * The above copyright notice and this permission notice (including the next
 * paragraph) shall be included in all copies or substantial portions of the
 * Software.
 *
 * THE SOFTWARE IS PROVIDED "AS IS", WITHOUT WARRANTY OF ANY KIND, EXPRESS OR
 * IMPLIED, INCLUDING BUT NOT LIMITED TO THE WARRANTIES OF MERCHANTABILITY,
 * FITNESS FOR A PARTICULAR PURPOSE AND NONINFRINGEMENT.  IN NO EVENT SHALL
 * THE AUTHORS OR COPYRIGHT HOLDERS BE LIABLE FOR ANY CLAIM, DAMAGES OR OTHER
 * LIABILITY, WHETHER IN AN ACTION OF CONTRACT, TORT OR OTHERWISE, ARISING
 * FROM, OUT OF OR IN CONNECTION WITH THE SOFTWARE OR THE USE OR OTHER
 * DEALINGS IN THE SOFTWARE.
 *
 * Authors:
 *	Eric Anholt <eric@anholt.net>
 */

#include <linux/dmi.h>
#include <linux/module.h>
#include <linux/input.h>
#include <linux/i2c.h>
#include <linux/kernel.h>
#include <linux/slab.h>
#include <linux/vgaarb.h>
#include <drm/drm_edid.h>
#include <drm/drmP.h>
#include "intel_drv.h"
#include <drm/i915_drm.h>
#include "i915_drv.h"
#include "i915_trace.h"
#include <drm/drm_atomic.h>
#include <drm/drm_atomic_helper.h>
#include <drm/drm_dp_helper.h>
#include <drm/drm_crtc_helper.h>
#include <drm/drm_plane_helper.h>
#include <drm/drm_rect.h>
#include <linux/dma_remapping.h>

/* Primary plane formats for gen <= 3 */
static const uint32_t i8xx_primary_formats[] = {
	DRM_FORMAT_C8,
	DRM_FORMAT_RGB565,
	DRM_FORMAT_XRGB1555,
	DRM_FORMAT_XRGB8888,
};

/* Primary plane formats for gen >= 4 */
static const uint32_t i965_primary_formats[] = {
	DRM_FORMAT_C8,
	DRM_FORMAT_RGB565,
	DRM_FORMAT_XRGB8888,
	DRM_FORMAT_XBGR8888,
	DRM_FORMAT_XRGB2101010,
	DRM_FORMAT_XBGR2101010,
};

static const uint32_t skl_primary_formats[] = {
	DRM_FORMAT_C8,
	DRM_FORMAT_RGB565,
	DRM_FORMAT_XRGB8888,
	DRM_FORMAT_XBGR8888,
	DRM_FORMAT_ARGB8888,
	DRM_FORMAT_ABGR8888,
	DRM_FORMAT_XRGB2101010,
	DRM_FORMAT_XBGR2101010,
};

/* Cursor formats */
static const uint32_t intel_cursor_formats[] = {
	DRM_FORMAT_ARGB8888,
};

static void intel_crtc_update_cursor(struct drm_crtc *crtc, bool on);

static void i9xx_crtc_clock_get(struct intel_crtc *crtc,
				struct intel_crtc_state *pipe_config);
static void ironlake_pch_clock_get(struct intel_crtc *crtc,
				   struct intel_crtc_state *pipe_config);

static int intel_framebuffer_init(struct drm_device *dev,
				  struct intel_framebuffer *ifb,
				  struct drm_mode_fb_cmd2 *mode_cmd,
				  struct drm_i915_gem_object *obj);
static void i9xx_set_pipeconf(struct intel_crtc *intel_crtc);
static void intel_set_pipe_timings(struct intel_crtc *intel_crtc);
static void intel_cpu_transcoder_set_m_n(struct intel_crtc *crtc,
					 struct intel_link_m_n *m_n,
					 struct intel_link_m_n *m2_n2);
static void ironlake_set_pipeconf(struct drm_crtc *crtc);
static void haswell_set_pipeconf(struct drm_crtc *crtc);
static void intel_set_pipe_csc(struct drm_crtc *crtc);
static void vlv_prepare_pll(struct intel_crtc *crtc,
			    const struct intel_crtc_state *pipe_config);
static void chv_prepare_pll(struct intel_crtc *crtc,
			    const struct intel_crtc_state *pipe_config);
static void intel_begin_crtc_commit(struct drm_crtc *, struct drm_crtc_state *);
static void intel_finish_crtc_commit(struct drm_crtc *, struct drm_crtc_state *);
static void skl_init_scalers(struct drm_device *dev, struct intel_crtc *intel_crtc,
	struct intel_crtc_state *crtc_state);
static int i9xx_get_refclk(const struct intel_crtc_state *crtc_state,
			   int num_connectors);
static void intel_modeset_setup_hw_state(struct drm_device *dev);

typedef struct {
	int	min, max;
} intel_range_t;

typedef struct {
	int	dot_limit;
	int	p2_slow, p2_fast;
} intel_p2_t;

typedef struct intel_limit intel_limit_t;
struct intel_limit {
	intel_range_t   dot, vco, n, m, m1, m2, p, p1;
	intel_p2_t	    p2;
};

int
intel_pch_rawclk(struct drm_device *dev)
{
	struct drm_i915_private *dev_priv = dev->dev_private;

	WARN_ON(!HAS_PCH_SPLIT(dev));

	return I915_READ(PCH_RAWCLK_FREQ) & RAWCLK_FREQ_MASK;
}

static inline u32 /* units of 100MHz */
intel_fdi_link_freq(struct drm_device *dev)
{
	if (IS_GEN5(dev)) {
		struct drm_i915_private *dev_priv = dev->dev_private;
		return (I915_READ(FDI_PLL_BIOS_0) & FDI_PLL_FB_CLOCK_MASK) + 2;
	} else
		return 27;
}

static const intel_limit_t intel_limits_i8xx_dac = {
	.dot = { .min = 25000, .max = 350000 },
	.vco = { .min = 908000, .max = 1512000 },
	.n = { .min = 2, .max = 16 },
	.m = { .min = 96, .max = 140 },
	.m1 = { .min = 18, .max = 26 },
	.m2 = { .min = 6, .max = 16 },
	.p = { .min = 4, .max = 128 },
	.p1 = { .min = 2, .max = 33 },
	.p2 = { .dot_limit = 165000,
		.p2_slow = 4, .p2_fast = 2 },
};

static const intel_limit_t intel_limits_i8xx_dvo = {
	.dot = { .min = 25000, .max = 350000 },
	.vco = { .min = 908000, .max = 1512000 },
	.n = { .min = 2, .max = 16 },
	.m = { .min = 96, .max = 140 },
	.m1 = { .min = 18, .max = 26 },
	.m2 = { .min = 6, .max = 16 },
	.p = { .min = 4, .max = 128 },
	.p1 = { .min = 2, .max = 33 },
	.p2 = { .dot_limit = 165000,
		.p2_slow = 4, .p2_fast = 4 },
};

static const intel_limit_t intel_limits_i8xx_lvds = {
	.dot = { .min = 25000, .max = 350000 },
	.vco = { .min = 908000, .max = 1512000 },
	.n = { .min = 2, .max = 16 },
	.m = { .min = 96, .max = 140 },
	.m1 = { .min = 18, .max = 26 },
	.m2 = { .min = 6, .max = 16 },
	.p = { .min = 4, .max = 128 },
	.p1 = { .min = 1, .max = 6 },
	.p2 = { .dot_limit = 165000,
		.p2_slow = 14, .p2_fast = 7 },
};

static const intel_limit_t intel_limits_i9xx_sdvo = {
	.dot = { .min = 20000, .max = 400000 },
	.vco = { .min = 1400000, .max = 2800000 },
	.n = { .min = 1, .max = 6 },
	.m = { .min = 70, .max = 120 },
	.m1 = { .min = 8, .max = 18 },
	.m2 = { .min = 3, .max = 7 },
	.p = { .min = 5, .max = 80 },
	.p1 = { .min = 1, .max = 8 },
	.p2 = { .dot_limit = 200000,
		.p2_slow = 10, .p2_fast = 5 },
};

static const intel_limit_t intel_limits_i9xx_lvds = {
	.dot = { .min = 20000, .max = 400000 },
	.vco = { .min = 1400000, .max = 2800000 },
	.n = { .min = 1, .max = 6 },
	.m = { .min = 70, .max = 120 },
	.m1 = { .min = 8, .max = 18 },
	.m2 = { .min = 3, .max = 7 },
	.p = { .min = 7, .max = 98 },
	.p1 = { .min = 1, .max = 8 },
	.p2 = { .dot_limit = 112000,
		.p2_slow = 14, .p2_fast = 7 },
};


static const intel_limit_t intel_limits_g4x_sdvo = {
	.dot = { .min = 25000, .max = 270000 },
	.vco = { .min = 1750000, .max = 3500000},
	.n = { .min = 1, .max = 4 },
	.m = { .min = 104, .max = 138 },
	.m1 = { .min = 17, .max = 23 },
	.m2 = { .min = 5, .max = 11 },
	.p = { .min = 10, .max = 30 },
	.p1 = { .min = 1, .max = 3},
	.p2 = { .dot_limit = 270000,
		.p2_slow = 10,
		.p2_fast = 10
	},
};

static const intel_limit_t intel_limits_g4x_hdmi = {
	.dot = { .min = 22000, .max = 400000 },
	.vco = { .min = 1750000, .max = 3500000},
	.n = { .min = 1, .max = 4 },
	.m = { .min = 104, .max = 138 },
	.m1 = { .min = 16, .max = 23 },
	.m2 = { .min = 5, .max = 11 },
	.p = { .min = 5, .max = 80 },
	.p1 = { .min = 1, .max = 8},
	.p2 = { .dot_limit = 165000,
		.p2_slow = 10, .p2_fast = 5 },
};

static const intel_limit_t intel_limits_g4x_single_channel_lvds = {
	.dot = { .min = 20000, .max = 115000 },
	.vco = { .min = 1750000, .max = 3500000 },
	.n = { .min = 1, .max = 3 },
	.m = { .min = 104, .max = 138 },
	.m1 = { .min = 17, .max = 23 },
	.m2 = { .min = 5, .max = 11 },
	.p = { .min = 28, .max = 112 },
	.p1 = { .min = 2, .max = 8 },
	.p2 = { .dot_limit = 0,
		.p2_slow = 14, .p2_fast = 14
	},
};

static const intel_limit_t intel_limits_g4x_dual_channel_lvds = {
	.dot = { .min = 80000, .max = 224000 },
	.vco = { .min = 1750000, .max = 3500000 },
	.n = { .min = 1, .max = 3 },
	.m = { .min = 104, .max = 138 },
	.m1 = { .min = 17, .max = 23 },
	.m2 = { .min = 5, .max = 11 },
	.p = { .min = 14, .max = 42 },
	.p1 = { .min = 2, .max = 6 },
	.p2 = { .dot_limit = 0,
		.p2_slow = 7, .p2_fast = 7
	},
};

static const intel_limit_t intel_limits_pineview_sdvo = {
	.dot = { .min = 20000, .max = 400000},
	.vco = { .min = 1700000, .max = 3500000 },
	/* Pineview's Ncounter is a ring counter */
	.n = { .min = 3, .max = 6 },
	.m = { .min = 2, .max = 256 },
	/* Pineview only has one combined m divider, which we treat as m2. */
	.m1 = { .min = 0, .max = 0 },
	.m2 = { .min = 0, .max = 254 },
	.p = { .min = 5, .max = 80 },
	.p1 = { .min = 1, .max = 8 },
	.p2 = { .dot_limit = 200000,
		.p2_slow = 10, .p2_fast = 5 },
};

static const intel_limit_t intel_limits_pineview_lvds = {
	.dot = { .min = 20000, .max = 400000 },
	.vco = { .min = 1700000, .max = 3500000 },
	.n = { .min = 3, .max = 6 },
	.m = { .min = 2, .max = 256 },
	.m1 = { .min = 0, .max = 0 },
	.m2 = { .min = 0, .max = 254 },
	.p = { .min = 7, .max = 112 },
	.p1 = { .min = 1, .max = 8 },
	.p2 = { .dot_limit = 112000,
		.p2_slow = 14, .p2_fast = 14 },
};

/* Ironlake / Sandybridge
 *
 * We calculate clock using (register_value + 2) for N/M1/M2, so here
 * the range value for them is (actual_value - 2).
 */
static const intel_limit_t intel_limits_ironlake_dac = {
	.dot = { .min = 25000, .max = 350000 },
	.vco = { .min = 1760000, .max = 3510000 },
	.n = { .min = 1, .max = 5 },
	.m = { .min = 79, .max = 127 },
	.m1 = { .min = 12, .max = 22 },
	.m2 = { .min = 5, .max = 9 },
	.p = { .min = 5, .max = 80 },
	.p1 = { .min = 1, .max = 8 },
	.p2 = { .dot_limit = 225000,
		.p2_slow = 10, .p2_fast = 5 },
};

static const intel_limit_t intel_limits_ironlake_single_lvds = {
	.dot = { .min = 25000, .max = 350000 },
	.vco = { .min = 1760000, .max = 3510000 },
	.n = { .min = 1, .max = 3 },
	.m = { .min = 79, .max = 118 },
	.m1 = { .min = 12, .max = 22 },
	.m2 = { .min = 5, .max = 9 },
	.p = { .min = 28, .max = 112 },
	.p1 = { .min = 2, .max = 8 },
	.p2 = { .dot_limit = 225000,
		.p2_slow = 14, .p2_fast = 14 },
};

static const intel_limit_t intel_limits_ironlake_dual_lvds = {
	.dot = { .min = 25000, .max = 350000 },
	.vco = { .min = 1760000, .max = 3510000 },
	.n = { .min = 1, .max = 3 },
	.m = { .min = 79, .max = 127 },
	.m1 = { .min = 12, .max = 22 },
	.m2 = { .min = 5, .max = 9 },
	.p = { .min = 14, .max = 56 },
	.p1 = { .min = 2, .max = 8 },
	.p2 = { .dot_limit = 225000,
		.p2_slow = 7, .p2_fast = 7 },
};

/* LVDS 100mhz refclk limits. */
static const intel_limit_t intel_limits_ironlake_single_lvds_100m = {
	.dot = { .min = 25000, .max = 350000 },
	.vco = { .min = 1760000, .max = 3510000 },
	.n = { .min = 1, .max = 2 },
	.m = { .min = 79, .max = 126 },
	.m1 = { .min = 12, .max = 22 },
	.m2 = { .min = 5, .max = 9 },
	.p = { .min = 28, .max = 112 },
	.p1 = { .min = 2, .max = 8 },
	.p2 = { .dot_limit = 225000,
		.p2_slow = 14, .p2_fast = 14 },
};

static const intel_limit_t intel_limits_ironlake_dual_lvds_100m = {
	.dot = { .min = 25000, .max = 350000 },
	.vco = { .min = 1760000, .max = 3510000 },
	.n = { .min = 1, .max = 3 },
	.m = { .min = 79, .max = 126 },
	.m1 = { .min = 12, .max = 22 },
	.m2 = { .min = 5, .max = 9 },
	.p = { .min = 14, .max = 42 },
	.p1 = { .min = 2, .max = 6 },
	.p2 = { .dot_limit = 225000,
		.p2_slow = 7, .p2_fast = 7 },
};

static const intel_limit_t intel_limits_vlv = {
	 /*
	  * These are the data rate limits (measured in fast clocks)
	  * since those are the strictest limits we have. The fast
	  * clock and actual rate limits are more relaxed, so checking
	  * them would make no difference.
	  */
	.dot = { .min = 25000 * 5, .max = 270000 * 5 },
	.vco = { .min = 4000000, .max = 6000000 },
	.n = { .min = 1, .max = 7 },
	.m1 = { .min = 2, .max = 3 },
	.m2 = { .min = 11, .max = 156 },
	.p1 = { .min = 2, .max = 3 },
	.p2 = { .p2_slow = 2, .p2_fast = 20 }, /* slow=min, fast=max */
};

static const intel_limit_t intel_limits_chv = {
	/*
	 * These are the data rate limits (measured in fast clocks)
	 * since those are the strictest limits we have.  The fast
	 * clock and actual rate limits are more relaxed, so checking
	 * them would make no difference.
	 */
	.dot = { .min = 25000 * 5, .max = 540000 * 5},
	.vco = { .min = 4800000, .max = 6480000 },
	.n = { .min = 1, .max = 1 },
	.m1 = { .min = 2, .max = 2 },
	.m2 = { .min = 24 << 22, .max = 175 << 22 },
	.p1 = { .min = 2, .max = 4 },
	.p2 = {	.p2_slow = 1, .p2_fast = 14 },
};

static const intel_limit_t intel_limits_bxt = {
	/* FIXME: find real dot limits */
	.dot = { .min = 0, .max = INT_MAX },
	.vco = { .min = 4800000, .max = 6700000 },
	.n = { .min = 1, .max = 1 },
	.m1 = { .min = 2, .max = 2 },
	/* FIXME: find real m2 limits */
	.m2 = { .min = 2 << 22, .max = 255 << 22 },
	.p1 = { .min = 2, .max = 4 },
	.p2 = { .p2_slow = 1, .p2_fast = 20 },
};

static bool
needs_modeset(struct drm_crtc_state *state)
{
	return drm_atomic_crtc_needs_modeset(state);
}

/**
 * Returns whether any output on the specified pipe is of the specified type
 */
bool intel_pipe_has_type(struct intel_crtc *crtc, enum intel_output_type type)
{
	struct drm_device *dev = crtc->base.dev;
	struct intel_encoder *encoder;

	for_each_encoder_on_crtc(dev, &crtc->base, encoder)
		if (encoder->type == type)
			return true;

	return false;
}

/**
 * Returns whether any output on the specified pipe will have the specified
 * type after a staged modeset is complete, i.e., the same as
 * intel_pipe_has_type() but looking at encoder->new_crtc instead of
 * encoder->crtc.
 */
static bool intel_pipe_will_have_type(const struct intel_crtc_state *crtc_state,
				      int type)
{
	struct drm_atomic_state *state = crtc_state->base.state;
	struct drm_connector *connector;
	struct drm_connector_state *connector_state;
	struct intel_encoder *encoder;
	int i, num_connectors = 0;

	for_each_connector_in_state(state, connector, connector_state, i) {
		if (connector_state->crtc != crtc_state->base.crtc)
			continue;

		num_connectors++;

		encoder = to_intel_encoder(connector_state->best_encoder);
		if (encoder->type == type)
			return true;
	}

	WARN_ON(num_connectors == 0);

	return false;
}

static const intel_limit_t *
intel_ironlake_limit(struct intel_crtc_state *crtc_state, int refclk)
{
	struct drm_device *dev = crtc_state->base.crtc->dev;
	const intel_limit_t *limit;

	if (intel_pipe_will_have_type(crtc_state, INTEL_OUTPUT_LVDS)) {
		if (intel_is_dual_link_lvds(dev)) {
			if (refclk == 100000)
				limit = &intel_limits_ironlake_dual_lvds_100m;
			else
				limit = &intel_limits_ironlake_dual_lvds;
		} else {
			if (refclk == 100000)
				limit = &intel_limits_ironlake_single_lvds_100m;
			else
				limit = &intel_limits_ironlake_single_lvds;
		}
	} else
		limit = &intel_limits_ironlake_dac;

	return limit;
}

static const intel_limit_t *
intel_g4x_limit(struct intel_crtc_state *crtc_state)
{
	struct drm_device *dev = crtc_state->base.crtc->dev;
	const intel_limit_t *limit;

	if (intel_pipe_will_have_type(crtc_state, INTEL_OUTPUT_LVDS)) {
		if (intel_is_dual_link_lvds(dev))
			limit = &intel_limits_g4x_dual_channel_lvds;
		else
			limit = &intel_limits_g4x_single_channel_lvds;
	} else if (intel_pipe_will_have_type(crtc_state, INTEL_OUTPUT_HDMI) ||
		   intel_pipe_will_have_type(crtc_state, INTEL_OUTPUT_ANALOG)) {
		limit = &intel_limits_g4x_hdmi;
	} else if (intel_pipe_will_have_type(crtc_state, INTEL_OUTPUT_SDVO)) {
		limit = &intel_limits_g4x_sdvo;
	} else /* The option is for other outputs */
		limit = &intel_limits_i9xx_sdvo;

	return limit;
}

static const intel_limit_t *
intel_limit(struct intel_crtc_state *crtc_state, int refclk)
{
	struct drm_device *dev = crtc_state->base.crtc->dev;
	const intel_limit_t *limit;

	if (IS_BROXTON(dev))
		limit = &intel_limits_bxt;
	else if (HAS_PCH_SPLIT(dev))
		limit = intel_ironlake_limit(crtc_state, refclk);
	else if (IS_G4X(dev)) {
		limit = intel_g4x_limit(crtc_state);
	} else if (IS_PINEVIEW(dev)) {
		if (intel_pipe_will_have_type(crtc_state, INTEL_OUTPUT_LVDS))
			limit = &intel_limits_pineview_lvds;
		else
			limit = &intel_limits_pineview_sdvo;
	} else if (IS_CHERRYVIEW(dev)) {
		limit = &intel_limits_chv;
	} else if (IS_VALLEYVIEW(dev)) {
		limit = &intel_limits_vlv;
	} else if (!IS_GEN2(dev)) {
		if (intel_pipe_will_have_type(crtc_state, INTEL_OUTPUT_LVDS))
			limit = &intel_limits_i9xx_lvds;
		else
			limit = &intel_limits_i9xx_sdvo;
	} else {
		if (intel_pipe_will_have_type(crtc_state, INTEL_OUTPUT_LVDS))
			limit = &intel_limits_i8xx_lvds;
		else if (intel_pipe_will_have_type(crtc_state, INTEL_OUTPUT_DVO))
			limit = &intel_limits_i8xx_dvo;
		else
			limit = &intel_limits_i8xx_dac;
	}
	return limit;
}

/*
 * Platform specific helpers to calculate the port PLL loopback- (clock.m),
 * and post-divider (clock.p) values, pre- (clock.vco) and post-divided fast
 * (clock.dot) clock rates. This fast dot clock is fed to the port's IO logic.
 * The helpers' return value is the rate of the clock that is fed to the
 * display engine's pipe which can be the above fast dot clock rate or a
 * divided-down version of it.
 */
/* m1 is reserved as 0 in Pineview, n is a ring counter */
static int pnv_calc_dpll_params(int refclk, intel_clock_t *clock)
{
	clock->m = clock->m2 + 2;
	clock->p = clock->p1 * clock->p2;
	if (WARN_ON(clock->n == 0 || clock->p == 0))
		return 0;
	clock->vco = DIV_ROUND_CLOSEST(refclk * clock->m, clock->n);
	clock->dot = DIV_ROUND_CLOSEST(clock->vco, clock->p);

	return clock->dot;
}

static uint32_t i9xx_dpll_compute_m(struct dpll *dpll)
{
	return 5 * (dpll->m1 + 2) + (dpll->m2 + 2);
}

static int i9xx_calc_dpll_params(int refclk, intel_clock_t *clock)
{
	clock->m = i9xx_dpll_compute_m(clock);
	clock->p = clock->p1 * clock->p2;
	if (WARN_ON(clock->n + 2 == 0 || clock->p == 0))
		return 0;
	clock->vco = DIV_ROUND_CLOSEST(refclk * clock->m, clock->n + 2);
	clock->dot = DIV_ROUND_CLOSEST(clock->vco, clock->p);

	return clock->dot;
}

static int vlv_calc_dpll_params(int refclk, intel_clock_t *clock)
{
	clock->m = clock->m1 * clock->m2;
	clock->p = clock->p1 * clock->p2;
	if (WARN_ON(clock->n == 0 || clock->p == 0))
		return 0;
	clock->vco = DIV_ROUND_CLOSEST(refclk * clock->m, clock->n);
	clock->dot = DIV_ROUND_CLOSEST(clock->vco, clock->p);

	return clock->dot / 5;
}

int chv_calc_dpll_params(int refclk, intel_clock_t *clock)
{
	clock->m = clock->m1 * clock->m2;
	clock->p = clock->p1 * clock->p2;
	if (WARN_ON(clock->n == 0 || clock->p == 0))
		return 0;
	clock->vco = DIV_ROUND_CLOSEST_ULL((uint64_t)refclk * clock->m,
			clock->n << 22);
	clock->dot = DIV_ROUND_CLOSEST(clock->vco, clock->p);

	return clock->dot / 5;
}

#define INTELPllInvalid(s)   do { /* DRM_DEBUG(s); */ return false; } while (0)
/**
 * Returns whether the given set of divisors are valid for a given refclk with
 * the given connectors.
 */

static bool intel_PLL_is_valid(struct drm_device *dev,
			       const intel_limit_t *limit,
			       const intel_clock_t *clock)
{
	if (clock->n   < limit->n.min   || limit->n.max   < clock->n)
		INTELPllInvalid("n out of range\n");
	if (clock->p1  < limit->p1.min  || limit->p1.max  < clock->p1)
		INTELPllInvalid("p1 out of range\n");
	if (clock->m2  < limit->m2.min  || limit->m2.max  < clock->m2)
		INTELPllInvalid("m2 out of range\n");
	if (clock->m1  < limit->m1.min  || limit->m1.max  < clock->m1)
		INTELPllInvalid("m1 out of range\n");

	if (!IS_PINEVIEW(dev) && !IS_VALLEYVIEW(dev) && !IS_BROXTON(dev))
		if (clock->m1 <= clock->m2)
			INTELPllInvalid("m1 <= m2\n");

	if (!IS_VALLEYVIEW(dev) && !IS_BROXTON(dev)) {
		if (clock->p < limit->p.min || limit->p.max < clock->p)
			INTELPllInvalid("p out of range\n");
		if (clock->m < limit->m.min || limit->m.max < clock->m)
			INTELPllInvalid("m out of range\n");
	}

	if (clock->vco < limit->vco.min || limit->vco.max < clock->vco)
		INTELPllInvalid("vco out of range\n");
	/* XXX: We may need to be checking "Dot clock" depending on the multiplier,
	 * connector, etc., rather than just a single range.
	 */
	if (clock->dot < limit->dot.min || limit->dot.max < clock->dot)
		INTELPllInvalid("dot out of range\n");

	return true;
}

static int
i9xx_select_p2_div(const intel_limit_t *limit,
		   const struct intel_crtc_state *crtc_state,
		   int target)
{
	struct drm_device *dev = crtc_state->base.crtc->dev;

	if (intel_pipe_will_have_type(crtc_state, INTEL_OUTPUT_LVDS)) {
		/*
		 * For LVDS just rely on its current settings for dual-channel.
		 * We haven't figured out how to reliably set up different
		 * single/dual channel state, if we even can.
		 */
		if (intel_is_dual_link_lvds(dev))
			return limit->p2.p2_fast;
		else
			return limit->p2.p2_slow;
	} else {
		if (target < limit->p2.dot_limit)
			return limit->p2.p2_slow;
		else
			return limit->p2.p2_fast;
	}
}

static bool
i9xx_find_best_dpll(const intel_limit_t *limit,
		    struct intel_crtc_state *crtc_state,
		    int target, int refclk, intel_clock_t *match_clock,
		    intel_clock_t *best_clock)
{
	struct drm_device *dev = crtc_state->base.crtc->dev;
	intel_clock_t clock;
	int err = target;

	memset(best_clock, 0, sizeof(*best_clock));

	clock.p2 = i9xx_select_p2_div(limit, crtc_state, target);

	for (clock.m1 = limit->m1.min; clock.m1 <= limit->m1.max;
	     clock.m1++) {
		for (clock.m2 = limit->m2.min;
		     clock.m2 <= limit->m2.max; clock.m2++) {
			if (clock.m2 >= clock.m1)
				break;
			for (clock.n = limit->n.min;
			     clock.n <= limit->n.max; clock.n++) {
				for (clock.p1 = limit->p1.min;
					clock.p1 <= limit->p1.max; clock.p1++) {
					int this_err;

					i9xx_calc_dpll_params(refclk, &clock);
					if (!intel_PLL_is_valid(dev, limit,
								&clock))
						continue;
					if (match_clock &&
					    clock.p != match_clock->p)
						continue;

					this_err = abs(clock.dot - target);
					if (this_err < err) {
						*best_clock = clock;
						err = this_err;
					}
				}
			}
		}
	}

	return (err != target);
}

static bool
pnv_find_best_dpll(const intel_limit_t *limit,
		   struct intel_crtc_state *crtc_state,
		   int target, int refclk, intel_clock_t *match_clock,
		   intel_clock_t *best_clock)
{
	struct drm_device *dev = crtc_state->base.crtc->dev;
	intel_clock_t clock;
	int err = target;

	memset(best_clock, 0, sizeof(*best_clock));

	clock.p2 = i9xx_select_p2_div(limit, crtc_state, target);

	for (clock.m1 = limit->m1.min; clock.m1 <= limit->m1.max;
	     clock.m1++) {
		for (clock.m2 = limit->m2.min;
		     clock.m2 <= limit->m2.max; clock.m2++) {
			for (clock.n = limit->n.min;
			     clock.n <= limit->n.max; clock.n++) {
				for (clock.p1 = limit->p1.min;
					clock.p1 <= limit->p1.max; clock.p1++) {
					int this_err;

					pnv_calc_dpll_params(refclk, &clock);
					if (!intel_PLL_is_valid(dev, limit,
								&clock))
						continue;
					if (match_clock &&
					    clock.p != match_clock->p)
						continue;

					this_err = abs(clock.dot - target);
					if (this_err < err) {
						*best_clock = clock;
						err = this_err;
					}
				}
			}
		}
	}

	return (err != target);
}

static bool
g4x_find_best_dpll(const intel_limit_t *limit,
		   struct intel_crtc_state *crtc_state,
		   int target, int refclk, intel_clock_t *match_clock,
		   intel_clock_t *best_clock)
{
	struct drm_device *dev = crtc_state->base.crtc->dev;
	intel_clock_t clock;
	int max_n;
	bool found = false;
	/* approximately equals target * 0.00585 */
	int err_most = (target >> 8) + (target >> 9);

	memset(best_clock, 0, sizeof(*best_clock));

	clock.p2 = i9xx_select_p2_div(limit, crtc_state, target);

	max_n = limit->n.max;
	/* based on hardware requirement, prefer smaller n to precision */
	for (clock.n = limit->n.min; clock.n <= max_n; clock.n++) {
		/* based on hardware requirement, prefere larger m1,m2 */
		for (clock.m1 = limit->m1.max;
		     clock.m1 >= limit->m1.min; clock.m1--) {
			for (clock.m2 = limit->m2.max;
			     clock.m2 >= limit->m2.min; clock.m2--) {
				for (clock.p1 = limit->p1.max;
				     clock.p1 >= limit->p1.min; clock.p1--) {
					int this_err;

					i9xx_calc_dpll_params(refclk, &clock);
					if (!intel_PLL_is_valid(dev, limit,
								&clock))
						continue;

					this_err = abs(clock.dot - target);
					if (this_err < err_most) {
						*best_clock = clock;
						err_most = this_err;
						max_n = clock.n;
						found = true;
					}
				}
			}
		}
	}
	return found;
}

/*
 * Check if the calculated PLL configuration is more optimal compared to the
 * best configuration and error found so far. Return the calculated error.
 */
static bool vlv_PLL_is_optimal(struct drm_device *dev, int target_freq,
			       const intel_clock_t *calculated_clock,
			       const intel_clock_t *best_clock,
			       unsigned int best_error_ppm,
			       unsigned int *error_ppm)
{
	/*
	 * For CHV ignore the error and consider only the P value.
	 * Prefer a bigger P value based on HW requirements.
	 */
	if (IS_CHERRYVIEW(dev)) {
		*error_ppm = 0;

		return calculated_clock->p > best_clock->p;
	}

	if (WARN_ON_ONCE(!target_freq))
		return false;

	*error_ppm = div_u64(1000000ULL *
				abs(target_freq - calculated_clock->dot),
			     target_freq);
	/*
	 * Prefer a better P value over a better (smaller) error if the error
	 * is small. Ensure this preference for future configurations too by
	 * setting the error to 0.
	 */
	if (*error_ppm < 100 && calculated_clock->p > best_clock->p) {
		*error_ppm = 0;

		return true;
	}

	return *error_ppm + 10 < best_error_ppm;
}

static bool
vlv_find_best_dpll(const intel_limit_t *limit,
		   struct intel_crtc_state *crtc_state,
		   int target, int refclk, intel_clock_t *match_clock,
		   intel_clock_t *best_clock)
{
	struct intel_crtc *crtc = to_intel_crtc(crtc_state->base.crtc);
	struct drm_device *dev = crtc->base.dev;
	intel_clock_t clock;
	unsigned int bestppm = 1000000;
	/* min update 19.2 MHz */
	int max_n = min(limit->n.max, refclk / 19200);
	bool found = false;

	target *= 5; /* fast clock */

	memset(best_clock, 0, sizeof(*best_clock));

	/* based on hardware requirement, prefer smaller n to precision */
	for (clock.n = limit->n.min; clock.n <= max_n; clock.n++) {
		for (clock.p1 = limit->p1.max; clock.p1 >= limit->p1.min; clock.p1--) {
			for (clock.p2 = limit->p2.p2_fast; clock.p2 >= limit->p2.p2_slow;
			     clock.p2 -= clock.p2 > 10 ? 2 : 1) {
				clock.p = clock.p1 * clock.p2;
				/* based on hardware requirement, prefer bigger m1,m2 values */
				for (clock.m1 = limit->m1.min; clock.m1 <= limit->m1.max; clock.m1++) {
					unsigned int ppm;

					clock.m2 = DIV_ROUND_CLOSEST(target * clock.p * clock.n,
								     refclk * clock.m1);

					vlv_calc_dpll_params(refclk, &clock);

					if (!intel_PLL_is_valid(dev, limit,
								&clock))
						continue;

					if (!vlv_PLL_is_optimal(dev, target,
								&clock,
								best_clock,
								bestppm, &ppm))
						continue;

					*best_clock = clock;
					bestppm = ppm;
					found = true;
				}
			}
		}
	}

	return found;
}

static bool
chv_find_best_dpll(const intel_limit_t *limit,
		   struct intel_crtc_state *crtc_state,
		   int target, int refclk, intel_clock_t *match_clock,
		   intel_clock_t *best_clock)
{
	struct intel_crtc *crtc = to_intel_crtc(crtc_state->base.crtc);
	struct drm_device *dev = crtc->base.dev;
	unsigned int best_error_ppm;
	intel_clock_t clock;
	uint64_t m2;
	int found = false;

	memset(best_clock, 0, sizeof(*best_clock));
	best_error_ppm = 1000000;

	/*
	 * Based on hardware doc, the n always set to 1, and m1 always
	 * set to 2.  If requires to support 200Mhz refclk, we need to
	 * revisit this because n may not 1 anymore.
	 */
	clock.n = 1, clock.m1 = 2;
	target *= 5;	/* fast clock */

	for (clock.p1 = limit->p1.max; clock.p1 >= limit->p1.min; clock.p1--) {
		for (clock.p2 = limit->p2.p2_fast;
				clock.p2 >= limit->p2.p2_slow;
				clock.p2 -= clock.p2 > 10 ? 2 : 1) {
			unsigned int error_ppm;

			clock.p = clock.p1 * clock.p2;

			m2 = DIV_ROUND_CLOSEST_ULL(((uint64_t)target * clock.p *
					clock.n) << 22, refclk * clock.m1);

			if (m2 > INT_MAX/clock.m1)
				continue;

			clock.m2 = m2;

			chv_calc_dpll_params(refclk, &clock);

			if (!intel_PLL_is_valid(dev, limit, &clock))
				continue;

			if (!vlv_PLL_is_optimal(dev, target, &clock, best_clock,
						best_error_ppm, &error_ppm))
				continue;

			*best_clock = clock;
			best_error_ppm = error_ppm;
			found = true;
		}
	}

	return found;
}

bool bxt_find_best_dpll(struct intel_crtc_state *crtc_state, int target_clock,
			intel_clock_t *best_clock)
{
	int refclk = i9xx_get_refclk(crtc_state, 0);

	return chv_find_best_dpll(intel_limit(crtc_state, refclk), crtc_state,
				  target_clock, refclk, NULL, best_clock);
}

bool intel_crtc_active(struct drm_crtc *crtc)
{
	struct intel_crtc *intel_crtc = to_intel_crtc(crtc);

	/* Be paranoid as we can arrive here with only partial
	 * state retrieved from the hardware during setup.
	 *
	 * We can ditch the adjusted_mode.crtc_clock check as soon
	 * as Haswell has gained clock readout/fastboot support.
	 *
	 * We can ditch the crtc->primary->fb check as soon as we can
	 * properly reconstruct framebuffers.
	 *
	 * FIXME: The intel_crtc->active here should be switched to
	 * crtc->state->active once we have proper CRTC states wired up
	 * for atomic.
	 */
	return intel_crtc->active && crtc->primary->state->fb &&
		intel_crtc->config->base.adjusted_mode.crtc_clock;
}

enum transcoder intel_pipe_to_cpu_transcoder(struct drm_i915_private *dev_priv,
					     enum pipe pipe)
{
	struct drm_crtc *crtc = dev_priv->pipe_to_crtc_mapping[pipe];
	struct intel_crtc *intel_crtc = to_intel_crtc(crtc);

	return intel_crtc->config->cpu_transcoder;
}

static bool pipe_dsl_stopped(struct drm_device *dev, enum pipe pipe)
{
	struct drm_i915_private *dev_priv = dev->dev_private;
	u32 reg = PIPEDSL(pipe);
	u32 line1, line2;
	u32 line_mask;

	if (IS_GEN2(dev))
		line_mask = DSL_LINEMASK_GEN2;
	else
		line_mask = DSL_LINEMASK_GEN3;

	line1 = I915_READ(reg) & line_mask;
	msleep(5);
	line2 = I915_READ(reg) & line_mask;

	return line1 == line2;
}

/*
 * intel_wait_for_pipe_off - wait for pipe to turn off
 * @crtc: crtc whose pipe to wait for
 *
 * After disabling a pipe, we can't wait for vblank in the usual way,
 * spinning on the vblank interrupt status bit, since we won't actually
 * see an interrupt when the pipe is disabled.
 *
 * On Gen4 and above:
 *   wait for the pipe register state bit to turn off
 *
 * Otherwise:
 *   wait for the display line value to settle (it usually
 *   ends up stopping at the start of the next frame).
 *
 */
static void intel_wait_for_pipe_off(struct intel_crtc *crtc)
{
	struct drm_device *dev = crtc->base.dev;
	struct drm_i915_private *dev_priv = dev->dev_private;
	enum transcoder cpu_transcoder = crtc->config->cpu_transcoder;
	enum pipe pipe = crtc->pipe;

	if (INTEL_INFO(dev)->gen >= 4) {
		int reg = PIPECONF(cpu_transcoder);

		/* Wait for the Pipe State to go off */
		if (wait_for((I915_READ(reg) & I965_PIPECONF_ACTIVE) == 0,
			     100))
			WARN(1, "pipe_off wait timed out\n");
	} else {
		/* Wait for the display line to settle */
		if (wait_for(pipe_dsl_stopped(dev, pipe), 100))
			WARN(1, "pipe_off wait timed out\n");
	}
}

/*
 * ibx_digital_port_connected - is the specified port connected?
 * @dev_priv: i915 private structure
 * @port: the port to test
 *
 * Returns true if @port is connected, false otherwise.
 */
bool ibx_digital_port_connected(struct drm_i915_private *dev_priv,
				struct intel_digital_port *port)
{
	u32 bit;

	if (HAS_PCH_IBX(dev_priv->dev)) {
		switch (port->port) {
		case PORT_B:
			bit = SDE_PORTB_HOTPLUG;
			break;
		case PORT_C:
			bit = SDE_PORTC_HOTPLUG;
			break;
		case PORT_D:
			bit = SDE_PORTD_HOTPLUG;
			break;
		default:
			return true;
		}
	} else {
		switch (port->port) {
		case PORT_B:
			bit = SDE_PORTB_HOTPLUG_CPT;
			break;
		case PORT_C:
			bit = SDE_PORTC_HOTPLUG_CPT;
			break;
		case PORT_D:
			bit = SDE_PORTD_HOTPLUG_CPT;
			break;
		default:
			return true;
		}
	}

	return I915_READ(SDEISR) & bit;
}

static const char *state_string(bool enabled)
{
	return enabled ? "on" : "off";
}

/* Only for pre-ILK configs */
void assert_pll(struct drm_i915_private *dev_priv,
		enum pipe pipe, bool state)
{
	int reg;
	u32 val;
	bool cur_state;

	reg = DPLL(pipe);
	val = I915_READ(reg);
	cur_state = !!(val & DPLL_VCO_ENABLE);
	I915_STATE_WARN(cur_state != state,
	     "PLL state assertion failure (expected %s, current %s)\n",
	     state_string(state), state_string(cur_state));
}

/* XXX: the dsi pll is shared between MIPI DSI ports */
static void assert_dsi_pll(struct drm_i915_private *dev_priv, bool state)
{
	u32 val;
	bool cur_state;

	mutex_lock(&dev_priv->sb_lock);
	val = vlv_cck_read(dev_priv, CCK_REG_DSI_PLL_CONTROL);
	mutex_unlock(&dev_priv->sb_lock);

	cur_state = val & DSI_PLL_VCO_EN;
	I915_STATE_WARN(cur_state != state,
	     "DSI PLL state assertion failure (expected %s, current %s)\n",
	     state_string(state), state_string(cur_state));
}
#define assert_dsi_pll_enabled(d) assert_dsi_pll(d, true)
#define assert_dsi_pll_disabled(d) assert_dsi_pll(d, false)

struct intel_shared_dpll *
intel_crtc_to_shared_dpll(struct intel_crtc *crtc)
{
	struct drm_i915_private *dev_priv = crtc->base.dev->dev_private;

	if (crtc->config->shared_dpll < 0)
		return NULL;

	return &dev_priv->shared_dplls[crtc->config->shared_dpll];
}

/* For ILK+ */
void assert_shared_dpll(struct drm_i915_private *dev_priv,
			struct intel_shared_dpll *pll,
			bool state)
{
	bool cur_state;
	struct intel_dpll_hw_state hw_state;

	if (WARN (!pll,
		  "asserting DPLL %s with no DPLL\n", state_string(state)))
		return;

	cur_state = pll->get_hw_state(dev_priv, pll, &hw_state);
	I915_STATE_WARN(cur_state != state,
	     "%s assertion failure (expected %s, current %s)\n",
	     pll->name, state_string(state), state_string(cur_state));
}

static void assert_fdi_tx(struct drm_i915_private *dev_priv,
			  enum pipe pipe, bool state)
{
	int reg;
	u32 val;
	bool cur_state;
	enum transcoder cpu_transcoder = intel_pipe_to_cpu_transcoder(dev_priv,
								      pipe);

	if (HAS_DDI(dev_priv->dev)) {
		/* DDI does not have a specific FDI_TX register */
		reg = TRANS_DDI_FUNC_CTL(cpu_transcoder);
		val = I915_READ(reg);
		cur_state = !!(val & TRANS_DDI_FUNC_ENABLE);
	} else {
		reg = FDI_TX_CTL(pipe);
		val = I915_READ(reg);
		cur_state = !!(val & FDI_TX_ENABLE);
	}
	I915_STATE_WARN(cur_state != state,
	     "FDI TX state assertion failure (expected %s, current %s)\n",
	     state_string(state), state_string(cur_state));
}
#define assert_fdi_tx_enabled(d, p) assert_fdi_tx(d, p, true)
#define assert_fdi_tx_disabled(d, p) assert_fdi_tx(d, p, false)

static void assert_fdi_rx(struct drm_i915_private *dev_priv,
			  enum pipe pipe, bool state)
{
	int reg;
	u32 val;
	bool cur_state;

	reg = FDI_RX_CTL(pipe);
	val = I915_READ(reg);
	cur_state = !!(val & FDI_RX_ENABLE);
	I915_STATE_WARN(cur_state != state,
	     "FDI RX state assertion failure (expected %s, current %s)\n",
	     state_string(state), state_string(cur_state));
}
#define assert_fdi_rx_enabled(d, p) assert_fdi_rx(d, p, true)
#define assert_fdi_rx_disabled(d, p) assert_fdi_rx(d, p, false)

static void assert_fdi_tx_pll_enabled(struct drm_i915_private *dev_priv,
				      enum pipe pipe)
{
	int reg;
	u32 val;

	/* ILK FDI PLL is always enabled */
	if (INTEL_INFO(dev_priv->dev)->gen == 5)
		return;

	/* On Haswell, DDI ports are responsible for the FDI PLL setup */
	if (HAS_DDI(dev_priv->dev))
		return;

	reg = FDI_TX_CTL(pipe);
	val = I915_READ(reg);
	I915_STATE_WARN(!(val & FDI_TX_PLL_ENABLE), "FDI TX PLL assertion failure, should be active but is disabled\n");
}

void assert_fdi_rx_pll(struct drm_i915_private *dev_priv,
		       enum pipe pipe, bool state)
{
	int reg;
	u32 val;
	bool cur_state;

	reg = FDI_RX_CTL(pipe);
	val = I915_READ(reg);
	cur_state = !!(val & FDI_RX_PLL_ENABLE);
	I915_STATE_WARN(cur_state != state,
	     "FDI RX PLL assertion failure (expected %s, current %s)\n",
	     state_string(state), state_string(cur_state));
}

void assert_panel_unlocked(struct drm_i915_private *dev_priv,
			   enum pipe pipe)
{
	struct drm_device *dev = dev_priv->dev;
	int pp_reg;
	u32 val;
	enum pipe panel_pipe = PIPE_A;
	bool locked = true;

	if (WARN_ON(HAS_DDI(dev)))
		return;

	if (HAS_PCH_SPLIT(dev)) {
		u32 port_sel;

		pp_reg = PCH_PP_CONTROL;
		port_sel = I915_READ(PCH_PP_ON_DELAYS) & PANEL_PORT_SELECT_MASK;

		if (port_sel == PANEL_PORT_SELECT_LVDS &&
		    I915_READ(PCH_LVDS) & LVDS_PIPEB_SELECT)
			panel_pipe = PIPE_B;
		/* XXX: else fix for eDP */
	} else if (IS_VALLEYVIEW(dev)) {
		/* presumably write lock depends on pipe, not port select */
		pp_reg = VLV_PIPE_PP_CONTROL(pipe);
		panel_pipe = pipe;
	} else {
		pp_reg = PP_CONTROL;
		if (I915_READ(LVDS) & LVDS_PIPEB_SELECT)
			panel_pipe = PIPE_B;
	}

	val = I915_READ(pp_reg);
	if (!(val & PANEL_POWER_ON) ||
	    ((val & PANEL_UNLOCK_MASK) == PANEL_UNLOCK_REGS))
		locked = false;

	I915_STATE_WARN(panel_pipe == pipe && locked,
	     "panel assertion failure, pipe %c regs locked\n",
	     pipe_name(pipe));
}

static void assert_cursor(struct drm_i915_private *dev_priv,
			  enum pipe pipe, bool state)
{
	struct drm_device *dev = dev_priv->dev;
	bool cur_state;

	if (IS_845G(dev) || IS_I865G(dev))
		cur_state = I915_READ(_CURACNTR) & CURSOR_ENABLE;
	else
		cur_state = I915_READ(CURCNTR(pipe)) & CURSOR_MODE;

	I915_STATE_WARN(cur_state != state,
	     "cursor on pipe %c assertion failure (expected %s, current %s)\n",
	     pipe_name(pipe), state_string(state), state_string(cur_state));
}
#define assert_cursor_enabled(d, p) assert_cursor(d, p, true)
#define assert_cursor_disabled(d, p) assert_cursor(d, p, false)

void assert_pipe(struct drm_i915_private *dev_priv,
		 enum pipe pipe, bool state)
{
	int reg;
	u32 val;
	bool cur_state;
	enum transcoder cpu_transcoder = intel_pipe_to_cpu_transcoder(dev_priv,
								      pipe);

	/* if we need the pipe quirk it must be always on */
	if ((pipe == PIPE_A && dev_priv->quirks & QUIRK_PIPEA_FORCE) ||
	    (pipe == PIPE_B && dev_priv->quirks & QUIRK_PIPEB_FORCE))
		state = true;

	if (!intel_display_power_is_enabled(dev_priv,
				POWER_DOMAIN_TRANSCODER(cpu_transcoder))) {
		cur_state = false;
	} else {
		reg = PIPECONF(cpu_transcoder);
		val = I915_READ(reg);
		cur_state = !!(val & PIPECONF_ENABLE);
	}

	I915_STATE_WARN(cur_state != state,
	     "pipe %c assertion failure (expected %s, current %s)\n",
	     pipe_name(pipe), state_string(state), state_string(cur_state));
}

static void assert_plane(struct drm_i915_private *dev_priv,
			 enum plane plane, bool state)
{
	int reg;
	u32 val;
	bool cur_state;

	reg = DSPCNTR(plane);
	val = I915_READ(reg);
	cur_state = !!(val & DISPLAY_PLANE_ENABLE);
	I915_STATE_WARN(cur_state != state,
	     "plane %c assertion failure (expected %s, current %s)\n",
	     plane_name(plane), state_string(state), state_string(cur_state));
}

#define assert_plane_enabled(d, p) assert_plane(d, p, true)
#define assert_plane_disabled(d, p) assert_plane(d, p, false)

static void assert_planes_disabled(struct drm_i915_private *dev_priv,
				   enum pipe pipe)
{
	struct drm_device *dev = dev_priv->dev;
	int reg, i;
	u32 val;
	int cur_pipe;

	/* Primary planes are fixed to pipes on gen4+ */
	if (INTEL_INFO(dev)->gen >= 4) {
		reg = DSPCNTR(pipe);
		val = I915_READ(reg);
		I915_STATE_WARN(val & DISPLAY_PLANE_ENABLE,
		     "plane %c assertion failure, should be disabled but not\n",
		     plane_name(pipe));
		return;
	}

	/* Need to check both planes against the pipe */
	for_each_pipe(dev_priv, i) {
		reg = DSPCNTR(i);
		val = I915_READ(reg);
		cur_pipe = (val & DISPPLANE_SEL_PIPE_MASK) >>
			DISPPLANE_SEL_PIPE_SHIFT;
		I915_STATE_WARN((val & DISPLAY_PLANE_ENABLE) && pipe == cur_pipe,
		     "plane %c assertion failure, should be off on pipe %c but is still active\n",
		     plane_name(i), pipe_name(pipe));
	}
}

static void assert_sprites_disabled(struct drm_i915_private *dev_priv,
				    enum pipe pipe)
{
	struct drm_device *dev = dev_priv->dev;
	int reg, sprite;
	u32 val;

	if (INTEL_INFO(dev)->gen >= 9) {
		for_each_sprite(dev_priv, pipe, sprite) {
			val = I915_READ(PLANE_CTL(pipe, sprite));
			I915_STATE_WARN(val & PLANE_CTL_ENABLE,
			     "plane %d assertion failure, should be off on pipe %c but is still active\n",
			     sprite, pipe_name(pipe));
		}
	} else if (IS_VALLEYVIEW(dev)) {
		for_each_sprite(dev_priv, pipe, sprite) {
			reg = SPCNTR(pipe, sprite);
			val = I915_READ(reg);
			I915_STATE_WARN(val & SP_ENABLE,
			     "sprite %c assertion failure, should be off on pipe %c but is still active\n",
			     sprite_name(pipe, sprite), pipe_name(pipe));
		}
	} else if (INTEL_INFO(dev)->gen >= 7) {
		reg = SPRCTL(pipe);
		val = I915_READ(reg);
		I915_STATE_WARN(val & SPRITE_ENABLE,
		     "sprite %c assertion failure, should be off on pipe %c but is still active\n",
		     plane_name(pipe), pipe_name(pipe));
	} else if (INTEL_INFO(dev)->gen >= 5) {
		reg = DVSCNTR(pipe);
		val = I915_READ(reg);
		I915_STATE_WARN(val & DVS_ENABLE,
		     "sprite %c assertion failure, should be off on pipe %c but is still active\n",
		     plane_name(pipe), pipe_name(pipe));
	}
}

static void assert_vblank_disabled(struct drm_crtc *crtc)
{
	if (I915_STATE_WARN_ON(drm_crtc_vblank_get(crtc) == 0))
		drm_crtc_vblank_put(crtc);
}

static void ibx_assert_pch_refclk_enabled(struct drm_i915_private *dev_priv)
{
	u32 val;
	bool enabled;

	I915_STATE_WARN_ON(!(HAS_PCH_IBX(dev_priv->dev) || HAS_PCH_CPT(dev_priv->dev)));

	val = I915_READ(PCH_DREF_CONTROL);
	enabled = !!(val & (DREF_SSC_SOURCE_MASK | DREF_NONSPREAD_SOURCE_MASK |
			    DREF_SUPERSPREAD_SOURCE_MASK));
	I915_STATE_WARN(!enabled, "PCH refclk assertion failure, should be active but is disabled\n");
}

static void assert_pch_transcoder_disabled(struct drm_i915_private *dev_priv,
					   enum pipe pipe)
{
	int reg;
	u32 val;
	bool enabled;

	reg = PCH_TRANSCONF(pipe);
	val = I915_READ(reg);
	enabled = !!(val & TRANS_ENABLE);
	I915_STATE_WARN(enabled,
	     "transcoder assertion failed, should be off on pipe %c but is still active\n",
	     pipe_name(pipe));
}

static bool dp_pipe_enabled(struct drm_i915_private *dev_priv,
			    enum pipe pipe, u32 port_sel, u32 val)
{
	if ((val & DP_PORT_EN) == 0)
		return false;

	if (HAS_PCH_CPT(dev_priv->dev)) {
		u32	trans_dp_ctl_reg = TRANS_DP_CTL(pipe);
		u32	trans_dp_ctl = I915_READ(trans_dp_ctl_reg);
		if ((trans_dp_ctl & TRANS_DP_PORT_SEL_MASK) != port_sel)
			return false;
	} else if (IS_CHERRYVIEW(dev_priv->dev)) {
		if ((val & DP_PIPE_MASK_CHV) != DP_PIPE_SELECT_CHV(pipe))
			return false;
	} else {
		if ((val & DP_PIPE_MASK) != (pipe << 30))
			return false;
	}
	return true;
}

static bool hdmi_pipe_enabled(struct drm_i915_private *dev_priv,
			      enum pipe pipe, u32 val)
{
	if ((val & SDVO_ENABLE) == 0)
		return false;

	if (HAS_PCH_CPT(dev_priv->dev)) {
		if ((val & SDVO_PIPE_SEL_MASK_CPT) != SDVO_PIPE_SEL_CPT(pipe))
			return false;
	} else if (IS_CHERRYVIEW(dev_priv->dev)) {
		if ((val & SDVO_PIPE_SEL_MASK_CHV) != SDVO_PIPE_SEL_CHV(pipe))
			return false;
	} else {
		if ((val & SDVO_PIPE_SEL_MASK) != SDVO_PIPE_SEL(pipe))
			return false;
	}
	return true;
}

static bool lvds_pipe_enabled(struct drm_i915_private *dev_priv,
			      enum pipe pipe, u32 val)
{
	if ((val & LVDS_PORT_EN) == 0)
		return false;

	if (HAS_PCH_CPT(dev_priv->dev)) {
		if ((val & PORT_TRANS_SEL_MASK) != PORT_TRANS_SEL_CPT(pipe))
			return false;
	} else {
		if ((val & LVDS_PIPE_MASK) != LVDS_PIPE(pipe))
			return false;
	}
	return true;
}

static bool adpa_pipe_enabled(struct drm_i915_private *dev_priv,
			      enum pipe pipe, u32 val)
{
	if ((val & ADPA_DAC_ENABLE) == 0)
		return false;
	if (HAS_PCH_CPT(dev_priv->dev)) {
		if ((val & PORT_TRANS_SEL_MASK) != PORT_TRANS_SEL_CPT(pipe))
			return false;
	} else {
		if ((val & ADPA_PIPE_SELECT_MASK) != ADPA_PIPE_SELECT(pipe))
			return false;
	}
	return true;
}

static void assert_pch_dp_disabled(struct drm_i915_private *dev_priv,
				   enum pipe pipe, int reg, u32 port_sel)
{
	u32 val = I915_READ(reg);
	I915_STATE_WARN(dp_pipe_enabled(dev_priv, pipe, port_sel, val),
	     "PCH DP (0x%08x) enabled on transcoder %c, should be disabled\n",
	     reg, pipe_name(pipe));

	I915_STATE_WARN(HAS_PCH_IBX(dev_priv->dev) && (val & DP_PORT_EN) == 0
	     && (val & DP_PIPEB_SELECT),
	     "IBX PCH dp port still using transcoder B\n");
}

static void assert_pch_hdmi_disabled(struct drm_i915_private *dev_priv,
				     enum pipe pipe, int reg)
{
	u32 val = I915_READ(reg);
	I915_STATE_WARN(hdmi_pipe_enabled(dev_priv, pipe, val),
	     "PCH HDMI (0x%08x) enabled on transcoder %c, should be disabled\n",
	     reg, pipe_name(pipe));

	I915_STATE_WARN(HAS_PCH_IBX(dev_priv->dev) && (val & SDVO_ENABLE) == 0
	     && (val & SDVO_PIPE_B_SELECT),
	     "IBX PCH hdmi port still using transcoder B\n");
}

static void assert_pch_ports_disabled(struct drm_i915_private *dev_priv,
				      enum pipe pipe)
{
	int reg;
	u32 val;

	assert_pch_dp_disabled(dev_priv, pipe, PCH_DP_B, TRANS_DP_PORT_SEL_B);
	assert_pch_dp_disabled(dev_priv, pipe, PCH_DP_C, TRANS_DP_PORT_SEL_C);
	assert_pch_dp_disabled(dev_priv, pipe, PCH_DP_D, TRANS_DP_PORT_SEL_D);

	reg = PCH_ADPA;
	val = I915_READ(reg);
	I915_STATE_WARN(adpa_pipe_enabled(dev_priv, pipe, val),
	     "PCH VGA enabled on transcoder %c, should be disabled\n",
	     pipe_name(pipe));

	reg = PCH_LVDS;
	val = I915_READ(reg);
	I915_STATE_WARN(lvds_pipe_enabled(dev_priv, pipe, val),
	     "PCH LVDS enabled on transcoder %c, should be disabled\n",
	     pipe_name(pipe));

	assert_pch_hdmi_disabled(dev_priv, pipe, PCH_HDMIB);
	assert_pch_hdmi_disabled(dev_priv, pipe, PCH_HDMIC);
	assert_pch_hdmi_disabled(dev_priv, pipe, PCH_HDMID);
}

static void intel_init_dpio(struct drm_device *dev)
{
	struct drm_i915_private *dev_priv = dev->dev_private;

	if (!IS_VALLEYVIEW(dev))
		return;

	/*
	 * IOSF_PORT_DPIO is used for VLV x2 PHY (DP/HDMI B and C),
	 * CHV x1 PHY (DP/HDMI D)
	 * IOSF_PORT_DPIO_2 is used for CHV x2 PHY (DP/HDMI B and C)
	 */
	if (IS_CHERRYVIEW(dev)) {
		DPIO_PHY_IOSF_PORT(DPIO_PHY0) = IOSF_PORT_DPIO_2;
		DPIO_PHY_IOSF_PORT(DPIO_PHY1) = IOSF_PORT_DPIO;
	} else {
		DPIO_PHY_IOSF_PORT(DPIO_PHY0) = IOSF_PORT_DPIO;
	}
}

static void vlv_enable_pll(struct intel_crtc *crtc,
			   const struct intel_crtc_state *pipe_config)
{
	struct drm_device *dev = crtc->base.dev;
	struct drm_i915_private *dev_priv = dev->dev_private;
	int reg = DPLL(crtc->pipe);
	u32 dpll = pipe_config->dpll_hw_state.dpll;

	assert_pipe_disabled(dev_priv, crtc->pipe);

	/* No really, not for ILK+ */
	BUG_ON(!IS_VALLEYVIEW(dev_priv->dev));

	/* PLL is protected by panel, make sure we can write it */
	if (IS_MOBILE(dev_priv->dev))
		assert_panel_unlocked(dev_priv, crtc->pipe);

	I915_WRITE(reg, dpll);
	POSTING_READ(reg);
	udelay(150);

	if (wait_for(((I915_READ(reg) & DPLL_LOCK_VLV) == DPLL_LOCK_VLV), 1))
		DRM_ERROR("DPLL %d failed to lock\n", crtc->pipe);

	I915_WRITE(DPLL_MD(crtc->pipe), pipe_config->dpll_hw_state.dpll_md);
	POSTING_READ(DPLL_MD(crtc->pipe));

	/* We do this three times for luck */
	I915_WRITE(reg, dpll);
	POSTING_READ(reg);
	udelay(150); /* wait for warmup */
	I915_WRITE(reg, dpll);
	POSTING_READ(reg);
	udelay(150); /* wait for warmup */
	I915_WRITE(reg, dpll);
	POSTING_READ(reg);
	udelay(150); /* wait for warmup */
}

static void chv_enable_pll(struct intel_crtc *crtc,
			   const struct intel_crtc_state *pipe_config)
{
	struct drm_device *dev = crtc->base.dev;
	struct drm_i915_private *dev_priv = dev->dev_private;
	int pipe = crtc->pipe;
	enum dpio_channel port = vlv_pipe_to_channel(pipe);
	u32 tmp;

	assert_pipe_disabled(dev_priv, crtc->pipe);

	BUG_ON(!IS_CHERRYVIEW(dev_priv->dev));

	mutex_lock(&dev_priv->sb_lock);

	/* Enable back the 10bit clock to display controller */
	tmp = vlv_dpio_read(dev_priv, pipe, CHV_CMN_DW14(port));
	tmp |= DPIO_DCLKP_EN;
	vlv_dpio_write(dev_priv, pipe, CHV_CMN_DW14(port), tmp);

	mutex_unlock(&dev_priv->sb_lock);

	/*
	 * Need to wait > 100ns between dclkp clock enable bit and PLL enable.
	 */
	udelay(1);

	/* Enable PLL */
	I915_WRITE(DPLL(pipe), pipe_config->dpll_hw_state.dpll);

	/* Check PLL is locked */
	if (wait_for(((I915_READ(DPLL(pipe)) & DPLL_LOCK_VLV) == DPLL_LOCK_VLV), 1))
		DRM_ERROR("PLL %d failed to lock\n", pipe);

	/* not sure when this should be written */
	I915_WRITE(DPLL_MD(pipe), pipe_config->dpll_hw_state.dpll_md);
	POSTING_READ(DPLL_MD(pipe));
}

static int intel_num_dvo_pipes(struct drm_device *dev)
{
	struct intel_crtc *crtc;
	int count = 0;

	for_each_intel_crtc(dev, crtc)
		count += crtc->base.state->active &&
			intel_pipe_has_type(crtc, INTEL_OUTPUT_DVO);

	return count;
}

static void i9xx_enable_pll(struct intel_crtc *crtc)
{
	struct drm_device *dev = crtc->base.dev;
	struct drm_i915_private *dev_priv = dev->dev_private;
	int reg = DPLL(crtc->pipe);
	u32 dpll = crtc->config->dpll_hw_state.dpll;

	assert_pipe_disabled(dev_priv, crtc->pipe);

	/* No really, not for ILK+ */
	BUG_ON(INTEL_INFO(dev)->gen >= 5);

	/* PLL is protected by panel, make sure we can write it */
	if (IS_MOBILE(dev) && !IS_I830(dev))
		assert_panel_unlocked(dev_priv, crtc->pipe);

	/* Enable DVO 2x clock on both PLLs if necessary */
	if (IS_I830(dev) && intel_num_dvo_pipes(dev) > 0) {
		/*
		 * It appears to be important that we don't enable this
		 * for the current pipe before otherwise configuring the
		 * PLL. No idea how this should be handled if multiple
		 * DVO outputs are enabled simultaneosly.
		 */
		dpll |= DPLL_DVO_2X_MODE;
		I915_WRITE(DPLL(!crtc->pipe),
			   I915_READ(DPLL(!crtc->pipe)) | DPLL_DVO_2X_MODE);
	}

	/* Wait for the clocks to stabilize. */
	POSTING_READ(reg);
	udelay(150);

	if (INTEL_INFO(dev)->gen >= 4) {
		I915_WRITE(DPLL_MD(crtc->pipe),
			   crtc->config->dpll_hw_state.dpll_md);
	} else {
		/* The pixel multiplier can only be updated once the
		 * DPLL is enabled and the clocks are stable.
		 *
		 * So write it again.
		 */
		I915_WRITE(reg, dpll);
	}

	/* We do this three times for luck */
	I915_WRITE(reg, dpll);
	POSTING_READ(reg);
	udelay(150); /* wait for warmup */
	I915_WRITE(reg, dpll);
	POSTING_READ(reg);
	udelay(150); /* wait for warmup */
	I915_WRITE(reg, dpll);
	POSTING_READ(reg);
	udelay(150); /* wait for warmup */
}

/**
 * i9xx_disable_pll - disable a PLL
 * @dev_priv: i915 private structure
 * @pipe: pipe PLL to disable
 *
 * Disable the PLL for @pipe, making sure the pipe is off first.
 *
 * Note!  This is for pre-ILK only.
 */
static void i9xx_disable_pll(struct intel_crtc *crtc)
{
	struct drm_device *dev = crtc->base.dev;
	struct drm_i915_private *dev_priv = dev->dev_private;
	enum pipe pipe = crtc->pipe;

	/* Disable DVO 2x clock on both PLLs if necessary */
	if (IS_I830(dev) &&
	    intel_pipe_has_type(crtc, INTEL_OUTPUT_DVO) &&
	    !intel_num_dvo_pipes(dev)) {
		I915_WRITE(DPLL(PIPE_B),
			   I915_READ(DPLL(PIPE_B)) & ~DPLL_DVO_2X_MODE);
		I915_WRITE(DPLL(PIPE_A),
			   I915_READ(DPLL(PIPE_A)) & ~DPLL_DVO_2X_MODE);
	}

	/* Don't disable pipe or pipe PLLs if needed */
	if ((pipe == PIPE_A && dev_priv->quirks & QUIRK_PIPEA_FORCE) ||
	    (pipe == PIPE_B && dev_priv->quirks & QUIRK_PIPEB_FORCE))
		return;

	/* Make sure the pipe isn't still relying on us */
	assert_pipe_disabled(dev_priv, pipe);

	I915_WRITE(DPLL(pipe), DPLL_VGA_MODE_DIS);
	POSTING_READ(DPLL(pipe));
}

static void vlv_disable_pll(struct drm_i915_private *dev_priv, enum pipe pipe)
{
	u32 val;

	/* Make sure the pipe isn't still relying on us */
	assert_pipe_disabled(dev_priv, pipe);

	/*
	 * Leave integrated clock source and reference clock enabled for pipe B.
	 * The latter is needed for VGA hotplug / manual detection.
	 */
	val = DPLL_VGA_MODE_DIS;
	if (pipe == PIPE_B)
		val = DPLL_INTEGRATED_CRI_CLK_VLV | DPLL_REF_CLK_ENABLE_VLV;
	I915_WRITE(DPLL(pipe), val);
	POSTING_READ(DPLL(pipe));

}

static void chv_disable_pll(struct drm_i915_private *dev_priv, enum pipe pipe)
{
	enum dpio_channel port = vlv_pipe_to_channel(pipe);
	u32 val;

	/* Make sure the pipe isn't still relying on us */
	assert_pipe_disabled(dev_priv, pipe);

	/* Set PLL en = 0 */
	val = DPLL_SSC_REF_CLK_CHV |
		DPLL_REF_CLK_ENABLE_VLV | DPLL_VGA_MODE_DIS;
	if (pipe != PIPE_A)
		val |= DPLL_INTEGRATED_CRI_CLK_VLV;
	I915_WRITE(DPLL(pipe), val);
	POSTING_READ(DPLL(pipe));

	mutex_lock(&dev_priv->sb_lock);

	/* Disable 10bit clock to display controller */
	val = vlv_dpio_read(dev_priv, pipe, CHV_CMN_DW14(port));
	val &= ~DPIO_DCLKP_EN;
	vlv_dpio_write(dev_priv, pipe, CHV_CMN_DW14(port), val);

	/* disable left/right clock distribution */
	if (pipe != PIPE_B) {
		val = vlv_dpio_read(dev_priv, pipe, _CHV_CMN_DW5_CH0);
		val &= ~(CHV_BUFLEFTENA1_MASK | CHV_BUFRIGHTENA1_MASK);
		vlv_dpio_write(dev_priv, pipe, _CHV_CMN_DW5_CH0, val);
	} else {
		val = vlv_dpio_read(dev_priv, pipe, _CHV_CMN_DW1_CH1);
		val &= ~(CHV_BUFLEFTENA2_MASK | CHV_BUFRIGHTENA2_MASK);
		vlv_dpio_write(dev_priv, pipe, _CHV_CMN_DW1_CH1, val);
	}

	mutex_unlock(&dev_priv->sb_lock);
}

void vlv_wait_port_ready(struct drm_i915_private *dev_priv,
			 struct intel_digital_port *dport,
			 unsigned int expected_mask)
{
	u32 port_mask;
	int dpll_reg;

	switch (dport->port) {
	case PORT_B:
		port_mask = DPLL_PORTB_READY_MASK;
		dpll_reg = DPLL(0);
		break;
	case PORT_C:
		port_mask = DPLL_PORTC_READY_MASK;
		dpll_reg = DPLL(0);
		expected_mask <<= 4;
		break;
	case PORT_D:
		port_mask = DPLL_PORTD_READY_MASK;
		dpll_reg = DPIO_PHY_STATUS;
		break;
	default:
		BUG();
	}

	if (wait_for((I915_READ(dpll_reg) & port_mask) == expected_mask, 1000))
		WARN(1, "timed out waiting for port %c ready: got 0x%x, expected 0x%x\n",
		     port_name(dport->port), I915_READ(dpll_reg) & port_mask, expected_mask);
}

static void intel_prepare_shared_dpll(struct intel_crtc *crtc)
{
	struct drm_device *dev = crtc->base.dev;
	struct drm_i915_private *dev_priv = dev->dev_private;
	struct intel_shared_dpll *pll = intel_crtc_to_shared_dpll(crtc);

	if (WARN_ON(pll == NULL))
		return;

	WARN_ON(!pll->config.crtc_mask);
	if (pll->active == 0) {
		DRM_DEBUG_DRIVER("setting up %s\n", pll->name);
		WARN_ON(pll->on);
		assert_shared_dpll_disabled(dev_priv, pll);

		pll->mode_set(dev_priv, pll);
	}
}

/**
 * intel_enable_shared_dpll - enable PCH PLL
 * @dev_priv: i915 private structure
 * @pipe: pipe PLL to enable
 *
 * The PCH PLL needs to be enabled before the PCH transcoder, since it
 * drives the transcoder clock.
 */
static void intel_enable_shared_dpll(struct intel_crtc *crtc)
{
	struct drm_device *dev = crtc->base.dev;
	struct drm_i915_private *dev_priv = dev->dev_private;
	struct intel_shared_dpll *pll = intel_crtc_to_shared_dpll(crtc);

	if (WARN_ON(pll == NULL))
		return;

	if (WARN_ON(pll->config.crtc_mask == 0))
		return;

	DRM_DEBUG_KMS("enable %s (active %d, on? %d) for crtc %d\n",
		      pll->name, pll->active, pll->on,
		      crtc->base.base.id);

	if (pll->active++) {
		WARN_ON(!pll->on);
		assert_shared_dpll_enabled(dev_priv, pll);
		return;
	}
	WARN_ON(pll->on);

	intel_display_power_get(dev_priv, POWER_DOMAIN_PLLS);

	DRM_DEBUG_KMS("enabling %s\n", pll->name);
	pll->enable(dev_priv, pll);
	pll->on = true;
}

static void intel_disable_shared_dpll(struct intel_crtc *crtc)
{
	struct drm_device *dev = crtc->base.dev;
	struct drm_i915_private *dev_priv = dev->dev_private;
	struct intel_shared_dpll *pll = intel_crtc_to_shared_dpll(crtc);

	/* PCH only available on ILK+ */
	if (INTEL_INFO(dev)->gen < 5)
		return;

	if (pll == NULL)
		return;

	if (WARN_ON(!(pll->config.crtc_mask & (1 << drm_crtc_index(&crtc->base)))))
		return;

	DRM_DEBUG_KMS("disable %s (active %d, on? %d) for crtc %d\n",
		      pll->name, pll->active, pll->on,
		      crtc->base.base.id);

	if (WARN_ON(pll->active == 0)) {
		assert_shared_dpll_disabled(dev_priv, pll);
		return;
	}

	assert_shared_dpll_enabled(dev_priv, pll);
	WARN_ON(!pll->on);
	if (--pll->active)
		return;

	DRM_DEBUG_KMS("disabling %s\n", pll->name);
	pll->disable(dev_priv, pll);
	pll->on = false;

	intel_display_power_put(dev_priv, POWER_DOMAIN_PLLS);
}

static void ironlake_enable_pch_transcoder(struct drm_i915_private *dev_priv,
					   enum pipe pipe)
{
	struct drm_device *dev = dev_priv->dev;
	struct drm_crtc *crtc = dev_priv->pipe_to_crtc_mapping[pipe];
	struct intel_crtc *intel_crtc = to_intel_crtc(crtc);
	uint32_t reg, val, pipeconf_val;

	/* PCH only available on ILK+ */
	BUG_ON(!HAS_PCH_SPLIT(dev));

	/* Make sure PCH DPLL is enabled */
	assert_shared_dpll_enabled(dev_priv,
				   intel_crtc_to_shared_dpll(intel_crtc));

	/* FDI must be feeding us bits for PCH ports */
	assert_fdi_tx_enabled(dev_priv, pipe);
	assert_fdi_rx_enabled(dev_priv, pipe);

	if (HAS_PCH_CPT(dev)) {
		/* Workaround: Set the timing override bit before enabling the
		 * pch transcoder. */
		reg = TRANS_CHICKEN2(pipe);
		val = I915_READ(reg);
		val |= TRANS_CHICKEN2_TIMING_OVERRIDE;
		I915_WRITE(reg, val);
	}

	reg = PCH_TRANSCONF(pipe);
	val = I915_READ(reg);
	pipeconf_val = I915_READ(PIPECONF(pipe));

	if (HAS_PCH_IBX(dev_priv->dev)) {
		/*
		 * Make the BPC in transcoder be consistent with
		 * that in pipeconf reg. For HDMI we must use 8bpc
		 * here for both 8bpc and 12bpc.
		 */
		val &= ~PIPECONF_BPC_MASK;
		if (intel_pipe_has_type(intel_crtc, INTEL_OUTPUT_HDMI))
			val |= PIPECONF_8BPC;
		else
			val |= pipeconf_val & PIPECONF_BPC_MASK;
	}

	val &= ~TRANS_INTERLACE_MASK;
	if ((pipeconf_val & PIPECONF_INTERLACE_MASK) == PIPECONF_INTERLACED_ILK)
		if (HAS_PCH_IBX(dev_priv->dev) &&
		    intel_pipe_has_type(intel_crtc, INTEL_OUTPUT_SDVO))
			val |= TRANS_LEGACY_INTERLACED_ILK;
		else
			val |= TRANS_INTERLACED;
	else
		val |= TRANS_PROGRESSIVE;

	I915_WRITE(reg, val | TRANS_ENABLE);
	if (wait_for(I915_READ(reg) & TRANS_STATE_ENABLE, 100))
		DRM_ERROR("failed to enable transcoder %c\n", pipe_name(pipe));
}

static void lpt_enable_pch_transcoder(struct drm_i915_private *dev_priv,
				      enum transcoder cpu_transcoder)
{
	u32 val, pipeconf_val;

	/* PCH only available on ILK+ */
	BUG_ON(!HAS_PCH_SPLIT(dev_priv->dev));

	/* FDI must be feeding us bits for PCH ports */
	assert_fdi_tx_enabled(dev_priv, (enum pipe) cpu_transcoder);
	assert_fdi_rx_enabled(dev_priv, TRANSCODER_A);

	/* Workaround: set timing override bit. */
	val = I915_READ(_TRANSA_CHICKEN2);
	val |= TRANS_CHICKEN2_TIMING_OVERRIDE;
	I915_WRITE(_TRANSA_CHICKEN2, val);

	val = TRANS_ENABLE;
	pipeconf_val = I915_READ(PIPECONF(cpu_transcoder));

	if ((pipeconf_val & PIPECONF_INTERLACE_MASK_HSW) ==
	    PIPECONF_INTERLACED_ILK)
		val |= TRANS_INTERLACED;
	else
		val |= TRANS_PROGRESSIVE;

	I915_WRITE(LPT_TRANSCONF, val);
	if (wait_for(I915_READ(LPT_TRANSCONF) & TRANS_STATE_ENABLE, 100))
		DRM_ERROR("Failed to enable PCH transcoder\n");
}

static void ironlake_disable_pch_transcoder(struct drm_i915_private *dev_priv,
					    enum pipe pipe)
{
	struct drm_device *dev = dev_priv->dev;
	uint32_t reg, val;

	/* FDI relies on the transcoder */
	assert_fdi_tx_disabled(dev_priv, pipe);
	assert_fdi_rx_disabled(dev_priv, pipe);

	/* Ports must be off as well */
	assert_pch_ports_disabled(dev_priv, pipe);

	reg = PCH_TRANSCONF(pipe);
	val = I915_READ(reg);
	val &= ~TRANS_ENABLE;
	I915_WRITE(reg, val);
	/* wait for PCH transcoder off, transcoder state */
	if (wait_for((I915_READ(reg) & TRANS_STATE_ENABLE) == 0, 50))
		DRM_ERROR("failed to disable transcoder %c\n", pipe_name(pipe));

	if (!HAS_PCH_IBX(dev)) {
		/* Workaround: Clear the timing override chicken bit again. */
		reg = TRANS_CHICKEN2(pipe);
		val = I915_READ(reg);
		val &= ~TRANS_CHICKEN2_TIMING_OVERRIDE;
		I915_WRITE(reg, val);
	}
}

static void lpt_disable_pch_transcoder(struct drm_i915_private *dev_priv)
{
	u32 val;

	val = I915_READ(LPT_TRANSCONF);
	val &= ~TRANS_ENABLE;
	I915_WRITE(LPT_TRANSCONF, val);
	/* wait for PCH transcoder off, transcoder state */
	if (wait_for((I915_READ(LPT_TRANSCONF) & TRANS_STATE_ENABLE) == 0, 50))
		DRM_ERROR("Failed to disable PCH transcoder\n");

	/* Workaround: clear timing override bit. */
	val = I915_READ(_TRANSA_CHICKEN2);
	val &= ~TRANS_CHICKEN2_TIMING_OVERRIDE;
	I915_WRITE(_TRANSA_CHICKEN2, val);
}

/**
 * intel_enable_pipe - enable a pipe, asserting requirements
 * @crtc: crtc responsible for the pipe
 *
 * Enable @crtc's pipe, making sure that various hardware specific requirements
 * are met, if applicable, e.g. PLL enabled, LVDS pairs enabled, etc.
 */
static void intel_enable_pipe(struct intel_crtc *crtc)
{
	struct drm_device *dev = crtc->base.dev;
	struct drm_i915_private *dev_priv = dev->dev_private;
	enum pipe pipe = crtc->pipe;
	enum transcoder cpu_transcoder = intel_pipe_to_cpu_transcoder(dev_priv,
								      pipe);
	enum pipe pch_transcoder;
	int reg;
	u32 val;

	DRM_DEBUG_KMS("enabling pipe %c\n", pipe_name(pipe));

	assert_planes_disabled(dev_priv, pipe);
	assert_cursor_disabled(dev_priv, pipe);
	assert_sprites_disabled(dev_priv, pipe);

	if (HAS_PCH_LPT(dev_priv->dev))
		pch_transcoder = TRANSCODER_A;
	else
		pch_transcoder = pipe;

	/*
	 * A pipe without a PLL won't actually be able to drive bits from
	 * a plane.  On ILK+ the pipe PLLs are integrated, so we don't
	 * need the check.
	 */
	if (HAS_GMCH_DISPLAY(dev_priv->dev))
		if (intel_pipe_has_type(crtc, INTEL_OUTPUT_DSI))
			assert_dsi_pll_enabled(dev_priv);
		else
			assert_pll_enabled(dev_priv, pipe);
	else {
		if (crtc->config->has_pch_encoder) {
			/* if driving the PCH, we need FDI enabled */
			assert_fdi_rx_pll_enabled(dev_priv, pch_transcoder);
			assert_fdi_tx_pll_enabled(dev_priv,
						  (enum pipe) cpu_transcoder);
		}
		/* FIXME: assert CPU port conditions for SNB+ */
	}

	reg = PIPECONF(cpu_transcoder);
	val = I915_READ(reg);
	if (val & PIPECONF_ENABLE) {
		WARN_ON(!((pipe == PIPE_A && dev_priv->quirks & QUIRK_PIPEA_FORCE) ||
			  (pipe == PIPE_B && dev_priv->quirks & QUIRK_PIPEB_FORCE)));
		return;
	}

	I915_WRITE(reg, val | PIPECONF_ENABLE);
	POSTING_READ(reg);
}

/**
 * intel_disable_pipe - disable a pipe, asserting requirements
 * @crtc: crtc whose pipes is to be disabled
 *
 * Disable the pipe of @crtc, making sure that various hardware
 * specific requirements are met, if applicable, e.g. plane
 * disabled, panel fitter off, etc.
 *
 * Will wait until the pipe has shut down before returning.
 */
static void intel_disable_pipe(struct intel_crtc *crtc)
{
	struct drm_i915_private *dev_priv = crtc->base.dev->dev_private;
	enum transcoder cpu_transcoder = crtc->config->cpu_transcoder;
	enum pipe pipe = crtc->pipe;
	int reg;
	u32 val;

	DRM_DEBUG_KMS("disabling pipe %c\n", pipe_name(pipe));

	/*
	 * Make sure planes won't keep trying to pump pixels to us,
	 * or we might hang the display.
	 */
	assert_planes_disabled(dev_priv, pipe);
	assert_cursor_disabled(dev_priv, pipe);
	assert_sprites_disabled(dev_priv, pipe);

	reg = PIPECONF(cpu_transcoder);
	val = I915_READ(reg);
	if ((val & PIPECONF_ENABLE) == 0)
		return;

	/*
	 * Double wide has implications for planes
	 * so best keep it disabled when not needed.
	 */
	if (crtc->config->double_wide)
		val &= ~PIPECONF_DOUBLE_WIDE;

	/* Don't disable pipe or pipe PLLs if needed */
	if (!(pipe == PIPE_A && dev_priv->quirks & QUIRK_PIPEA_FORCE) &&
	    !(pipe == PIPE_B && dev_priv->quirks & QUIRK_PIPEB_FORCE))
		val &= ~PIPECONF_ENABLE;

	I915_WRITE(reg, val);
	if ((val & PIPECONF_ENABLE) == 0)
		intel_wait_for_pipe_off(crtc);
}

static bool need_vtd_wa(struct drm_device *dev)
{
#ifdef CONFIG_INTEL_IOMMU
	if (INTEL_INFO(dev)->gen >= 6 && intel_iommu_gfx_mapped)
		return true;
#endif
	return false;
}

unsigned int
intel_tile_height(struct drm_device *dev, uint32_t pixel_format,
		  uint64_t fb_format_modifier)
{
	unsigned int tile_height;
	uint32_t pixel_bytes;

	switch (fb_format_modifier) {
	case DRM_FORMAT_MOD_NONE:
		tile_height = 1;
		break;
	case I915_FORMAT_MOD_X_TILED:
		tile_height = IS_GEN2(dev) ? 16 : 8;
		break;
	case I915_FORMAT_MOD_Y_TILED:
		tile_height = 32;
		break;
	case I915_FORMAT_MOD_Yf_TILED:
		pixel_bytes = drm_format_plane_cpp(pixel_format, 0);
		switch (pixel_bytes) {
		default:
		case 1:
			tile_height = 64;
			break;
		case 2:
		case 4:
			tile_height = 32;
			break;
		case 8:
			tile_height = 16;
			break;
		case 16:
			WARN_ONCE(1,
				  "128-bit pixels are not supported for display!");
			tile_height = 16;
			break;
		}
		break;
	default:
		MISSING_CASE(fb_format_modifier);
		tile_height = 1;
		break;
	}

	return tile_height;
}

unsigned int
intel_fb_align_height(struct drm_device *dev, unsigned int height,
		      uint32_t pixel_format, uint64_t fb_format_modifier)
{
	return ALIGN(height, intel_tile_height(dev, pixel_format,
					       fb_format_modifier));
}

static int
intel_fill_fb_ggtt_view(struct i915_ggtt_view *view, struct drm_framebuffer *fb,
			const struct drm_plane_state *plane_state)
{
	struct intel_rotation_info *info = &view->rotation_info;
	unsigned int tile_height, tile_pitch;

	*view = i915_ggtt_view_normal;

	if (!plane_state)
		return 0;

	if (!intel_rotation_90_or_270(plane_state->rotation))
		return 0;

	*view = i915_ggtt_view_rotated;

	info->height = fb->height;
	info->pixel_format = fb->pixel_format;
	info->pitch = fb->pitches[0];
	info->fb_modifier = fb->modifier[0];

	tile_height = intel_tile_height(fb->dev, fb->pixel_format,
					fb->modifier[0]);
	tile_pitch = PAGE_SIZE / tile_height;
	info->width_pages = DIV_ROUND_UP(fb->pitches[0], tile_pitch);
	info->height_pages = DIV_ROUND_UP(fb->height, tile_height);
	info->size = info->width_pages * info->height_pages * PAGE_SIZE;

	return 0;
}

static unsigned int intel_linear_alignment(struct drm_i915_private *dev_priv)
{
	if (INTEL_INFO(dev_priv)->gen >= 9)
		return 256 * 1024;
	else if (IS_BROADWATER(dev_priv) || IS_CRESTLINE(dev_priv) ||
		 IS_VALLEYVIEW(dev_priv))
		return 128 * 1024;
	else if (INTEL_INFO(dev_priv)->gen >= 4)
		return 4 * 1024;
	else
		return 0;
}

int
intel_pin_and_fence_fb_obj(struct drm_plane *plane,
			   struct drm_framebuffer *fb,
			   const struct drm_plane_state *plane_state,
			   struct intel_engine_cs *pipelined,
			   struct drm_i915_gem_request **pipelined_request)
{
	struct drm_device *dev = fb->dev;
	struct drm_i915_private *dev_priv = dev->dev_private;
	struct drm_i915_gem_object *obj = intel_fb_obj(fb);
	struct i915_ggtt_view view;
	u32 alignment;
	int ret;

	WARN_ON(!mutex_is_locked(&dev->struct_mutex));

	switch (fb->modifier[0]) {
	case DRM_FORMAT_MOD_NONE:
		alignment = intel_linear_alignment(dev_priv);
		break;
	case I915_FORMAT_MOD_X_TILED:
		if (INTEL_INFO(dev)->gen >= 9)
			alignment = 256 * 1024;
		else {
			/* pin() will align the object as required by fence */
			alignment = 0;
		}
		break;
	case I915_FORMAT_MOD_Y_TILED:
	case I915_FORMAT_MOD_Yf_TILED:
		if (WARN_ONCE(INTEL_INFO(dev)->gen < 9,
			  "Y tiling bo slipped through, driver bug!\n"))
			return -EINVAL;
		alignment = 1 * 1024 * 1024;
		break;
	default:
		MISSING_CASE(fb->modifier[0]);
		return -EINVAL;
	}

	ret = intel_fill_fb_ggtt_view(&view, fb, plane_state);
	if (ret)
		return ret;

	/* Note that the w/a also requires 64 PTE of padding following the
	 * bo. We currently fill all unused PTE with the shadow page and so
	 * we should always have valid PTE following the scanout preventing
	 * the VT-d warning.
	 */
	if (need_vtd_wa(dev) && alignment < 256 * 1024)
		alignment = 256 * 1024;

	/*
	 * Global gtt pte registers are special registers which actually forward
	 * writes to a chunk of system memory. Which means that there is no risk
	 * that the register values disappear as soon as we call
	 * intel_runtime_pm_put(), so it is correct to wrap only the
	 * pin/unpin/fence and not more.
	 */
	intel_runtime_pm_get(dev_priv);

	dev_priv->mm.interruptible = false;
	ret = i915_gem_object_pin_to_display_plane(obj, alignment, pipelined,
						   pipelined_request, &view);
	if (ret)
		goto err_interruptible;

	/* Install a fence for tiled scan-out. Pre-i965 always needs a
	 * fence, whereas 965+ only requires a fence if using
	 * framebuffer compression.  For simplicity, we always install
	 * a fence as the cost is not that onerous.
	 */
	ret = i915_gem_object_get_fence(obj);
	if (ret == -EDEADLK) {
		/*
		 * -EDEADLK means there are no free fences
		 * no pending flips.
		 *
		 * This is propagated to atomic, but it uses
		 * -EDEADLK to force a locking recovery, so
		 * change the returned error to -EBUSY.
		 */
		ret = -EBUSY;
		goto err_unpin;
	} else if (ret)
		goto err_unpin;

	i915_gem_object_pin_fence(obj);

	dev_priv->mm.interruptible = true;
	intel_runtime_pm_put(dev_priv);
	return 0;

err_unpin:
	i915_gem_object_unpin_from_display_plane(obj, &view);
err_interruptible:
	dev_priv->mm.interruptible = true;
	intel_runtime_pm_put(dev_priv);
	return ret;
}

static void intel_unpin_fb_obj(struct drm_framebuffer *fb,
			       const struct drm_plane_state *plane_state)
{
	struct drm_i915_gem_object *obj = intel_fb_obj(fb);
	struct i915_ggtt_view view;
	int ret;

	WARN_ON(!mutex_is_locked(&obj->base.dev->struct_mutex));

	ret = intel_fill_fb_ggtt_view(&view, fb, plane_state);
	WARN_ONCE(ret, "Couldn't get view from plane state!");

	i915_gem_object_unpin_fence(obj);
	i915_gem_object_unpin_from_display_plane(obj, &view);
}

/* Computes the linear offset to the base tile and adjusts x, y. bytes per pixel
 * is assumed to be a power-of-two. */
unsigned long intel_gen4_compute_page_offset(struct drm_i915_private *dev_priv,
					     int *x, int *y,
					     unsigned int tiling_mode,
					     unsigned int cpp,
					     unsigned int pitch)
{
	if (tiling_mode != I915_TILING_NONE) {
		unsigned int tile_rows, tiles;

		tile_rows = *y / 8;
		*y %= 8;

		tiles = *x / (512/cpp);
		*x %= 512/cpp;

		return tile_rows * pitch * 8 + tiles * 4096;
	} else {
		unsigned int alignment = intel_linear_alignment(dev_priv) - 1;
		unsigned int offset;

		offset = *y * pitch + *x * cpp;
		*y = (offset & alignment) / pitch;
		*x = ((offset & alignment) - *y * pitch) / cpp;
		return offset & ~alignment;
	}
}

static int i9xx_format_to_fourcc(int format)
{
	switch (format) {
	case DISPPLANE_8BPP:
		return DRM_FORMAT_C8;
	case DISPPLANE_BGRX555:
		return DRM_FORMAT_XRGB1555;
	case DISPPLANE_BGRX565:
		return DRM_FORMAT_RGB565;
	default:
	case DISPPLANE_BGRX888:
		return DRM_FORMAT_XRGB8888;
	case DISPPLANE_RGBX888:
		return DRM_FORMAT_XBGR8888;
	case DISPPLANE_BGRX101010:
		return DRM_FORMAT_XRGB2101010;
	case DISPPLANE_RGBX101010:
		return DRM_FORMAT_XBGR2101010;
	}
}

static int skl_format_to_fourcc(int format, bool rgb_order, bool alpha)
{
	switch (format) {
	case PLANE_CTL_FORMAT_RGB_565:
		return DRM_FORMAT_RGB565;
	default:
	case PLANE_CTL_FORMAT_XRGB_8888:
		if (rgb_order) {
			if (alpha)
				return DRM_FORMAT_ABGR8888;
			else
				return DRM_FORMAT_XBGR8888;
		} else {
			if (alpha)
				return DRM_FORMAT_ARGB8888;
			else
				return DRM_FORMAT_XRGB8888;
		}
	case PLANE_CTL_FORMAT_XRGB_2101010:
		if (rgb_order)
			return DRM_FORMAT_XBGR2101010;
		else
			return DRM_FORMAT_XRGB2101010;
	}
}

static bool
intel_alloc_initial_plane_obj(struct intel_crtc *crtc,
			      struct intel_initial_plane_config *plane_config)
{
	struct drm_device *dev = crtc->base.dev;
	struct drm_i915_gem_object *obj = NULL;
	struct drm_mode_fb_cmd2 mode_cmd = { 0 };
	struct drm_framebuffer *fb = &plane_config->fb->base;
	u32 base_aligned = round_down(plane_config->base, PAGE_SIZE);
	u32 size_aligned = round_up(plane_config->base + plane_config->size,
				    PAGE_SIZE);

	size_aligned -= base_aligned;

	if (plane_config->size == 0)
		return false;

	obj = i915_gem_object_create_stolen_for_preallocated(dev,
							     base_aligned,
							     base_aligned,
							     size_aligned);
	if (!obj)
		return false;

	obj->tiling_mode = plane_config->tiling;
	if (obj->tiling_mode == I915_TILING_X)
		obj->stride = fb->pitches[0];

	mode_cmd.pixel_format = fb->pixel_format;
	mode_cmd.width = fb->width;
	mode_cmd.height = fb->height;
	mode_cmd.pitches[0] = fb->pitches[0];
	mode_cmd.modifier[0] = fb->modifier[0];
	mode_cmd.flags = DRM_MODE_FB_MODIFIERS;

	mutex_lock(&dev->struct_mutex);
	if (intel_framebuffer_init(dev, to_intel_framebuffer(fb),
				   &mode_cmd, obj)) {
		DRM_DEBUG_KMS("intel fb init failed\n");
		goto out_unref_obj;
	}
	mutex_unlock(&dev->struct_mutex);

	DRM_DEBUG_KMS("initial plane fb obj %p\n", obj);
	return true;

out_unref_obj:
	drm_gem_object_unreference(&obj->base);
	mutex_unlock(&dev->struct_mutex);
	return false;
}

/* Update plane->state->fb to match plane->fb after driver-internal updates */
static void
update_state_fb(struct drm_plane *plane)
{
	if (plane->fb == plane->state->fb)
		return;

	if (plane->state->fb)
		drm_framebuffer_unreference(plane->state->fb);
	plane->state->fb = plane->fb;
	if (plane->state->fb)
		drm_framebuffer_reference(plane->state->fb);
}

static void
intel_find_initial_plane_obj(struct intel_crtc *intel_crtc,
			     struct intel_initial_plane_config *plane_config)
{
	struct drm_device *dev = intel_crtc->base.dev;
	struct drm_i915_private *dev_priv = dev->dev_private;
	struct drm_crtc *c;
	struct intel_crtc *i;
	struct drm_i915_gem_object *obj;
	struct drm_plane *primary = intel_crtc->base.primary;
	struct drm_plane_state *plane_state = primary->state;
	struct drm_framebuffer *fb;

	if (!plane_config->fb)
		return;

	if (intel_alloc_initial_plane_obj(intel_crtc, plane_config)) {
		fb = &plane_config->fb->base;
		goto valid_fb;
	}

	kfree(plane_config->fb);

	/*
	 * Failed to alloc the obj, check to see if we should share
	 * an fb with another CRTC instead
	 */
	for_each_crtc(dev, c) {
		i = to_intel_crtc(c);

		if (c == &intel_crtc->base)
			continue;

		if (!i->active)
			continue;

		fb = c->primary->fb;
		if (!fb)
			continue;

		obj = intel_fb_obj(fb);
		if (i915_gem_obj_ggtt_offset(obj) == plane_config->base) {
			drm_framebuffer_reference(fb);
			goto valid_fb;
		}
	}

	return;

valid_fb:
	plane_state->src_x = plane_state->src_y = 0;
	plane_state->src_w = fb->width << 16;
	plane_state->src_h = fb->height << 16;

	plane_state->crtc_x = plane_state->src_y = 0;
	plane_state->crtc_w = fb->width;
	plane_state->crtc_h = fb->height;

	obj = intel_fb_obj(fb);
	if (obj->tiling_mode != I915_TILING_NONE)
		dev_priv->preserve_bios_swizzle = true;

	drm_framebuffer_reference(fb);
	primary->fb = primary->state->fb = fb;
	primary->crtc = primary->state->crtc = &intel_crtc->base;
	intel_crtc->base.state->plane_mask |= (1 << drm_plane_index(primary));
	obj->frontbuffer_bits |= to_intel_plane(primary)->frontbuffer_bit;
}

static void i9xx_update_primary_plane(struct drm_crtc *crtc,
				      struct drm_framebuffer *fb,
				      int x, int y)
{
	struct drm_device *dev = crtc->dev;
	struct drm_i915_private *dev_priv = dev->dev_private;
	struct intel_crtc *intel_crtc = to_intel_crtc(crtc);
	struct drm_plane *primary = crtc->primary;
	bool visible = to_intel_plane_state(primary->state)->visible;
	struct drm_i915_gem_object *obj;
	int plane = intel_crtc->plane;
	unsigned long linear_offset;
	u32 dspcntr;
	u32 reg = DSPCNTR(plane);
	int pixel_size;

	if (!visible || !fb) {
		I915_WRITE(reg, 0);
		if (INTEL_INFO(dev)->gen >= 4)
			I915_WRITE(DSPSURF(plane), 0);
		else
			I915_WRITE(DSPADDR(plane), 0);
		POSTING_READ(reg);
		return;
	}

	obj = intel_fb_obj(fb);
	if (WARN_ON(obj == NULL))
		return;

	pixel_size = drm_format_plane_cpp(fb->pixel_format, 0);

	dspcntr = DISPPLANE_GAMMA_ENABLE;

	dspcntr |= DISPLAY_PLANE_ENABLE;

	if (INTEL_INFO(dev)->gen < 4) {
		if (intel_crtc->pipe == PIPE_B)
			dspcntr |= DISPPLANE_SEL_PIPE_B;

		/* pipesrc and dspsize control the size that is scaled from,
		 * which should always be the user's requested size.
		 */
		I915_WRITE(DSPSIZE(plane),
			   ((intel_crtc->config->pipe_src_h - 1) << 16) |
			   (intel_crtc->config->pipe_src_w - 1));
		I915_WRITE(DSPPOS(plane), 0);
	} else if (IS_CHERRYVIEW(dev) && plane == PLANE_B) {
		I915_WRITE(PRIMSIZE(plane),
			   ((intel_crtc->config->pipe_src_h - 1) << 16) |
			   (intel_crtc->config->pipe_src_w - 1));
		I915_WRITE(PRIMPOS(plane), 0);
		I915_WRITE(PRIMCNSTALPHA(plane), 0);
	}

	switch (fb->pixel_format) {
	case DRM_FORMAT_C8:
		dspcntr |= DISPPLANE_8BPP;
		break;
	case DRM_FORMAT_XRGB1555:
		dspcntr |= DISPPLANE_BGRX555;
		break;
	case DRM_FORMAT_RGB565:
		dspcntr |= DISPPLANE_BGRX565;
		break;
	case DRM_FORMAT_XRGB8888:
		dspcntr |= DISPPLANE_BGRX888;
		break;
	case DRM_FORMAT_XBGR8888:
		dspcntr |= DISPPLANE_RGBX888;
		break;
	case DRM_FORMAT_XRGB2101010:
		dspcntr |= DISPPLANE_BGRX101010;
		break;
	case DRM_FORMAT_XBGR2101010:
		dspcntr |= DISPPLANE_RGBX101010;
		break;
	default:
		BUG();
	}

	if (INTEL_INFO(dev)->gen >= 4 &&
	    obj->tiling_mode != I915_TILING_NONE)
		dspcntr |= DISPPLANE_TILED;

	if (IS_G4X(dev))
		dspcntr |= DISPPLANE_TRICKLE_FEED_DISABLE;

	linear_offset = y * fb->pitches[0] + x * pixel_size;

	if (INTEL_INFO(dev)->gen >= 4) {
		intel_crtc->dspaddr_offset =
			intel_gen4_compute_page_offset(dev_priv,
						       &x, &y, obj->tiling_mode,
						       pixel_size,
						       fb->pitches[0]);
		linear_offset -= intel_crtc->dspaddr_offset;
	} else {
		intel_crtc->dspaddr_offset = linear_offset;
	}

	if (crtc->primary->state->rotation == BIT(DRM_ROTATE_180)) {
		dspcntr |= DISPPLANE_ROTATE_180;

		x += (intel_crtc->config->pipe_src_w - 1);
		y += (intel_crtc->config->pipe_src_h - 1);

		/* Finding the last pixel of the last line of the display
		data and adding to linear_offset*/
		linear_offset +=
			(intel_crtc->config->pipe_src_h - 1) * fb->pitches[0] +
			(intel_crtc->config->pipe_src_w - 1) * pixel_size;
	}

	I915_WRITE(reg, dspcntr);

	I915_WRITE(DSPSTRIDE(plane), fb->pitches[0]);
	if (INTEL_INFO(dev)->gen >= 4) {
		I915_WRITE(DSPSURF(plane),
			   i915_gem_obj_ggtt_offset(obj) + intel_crtc->dspaddr_offset);
		I915_WRITE(DSPTILEOFF(plane), (y << 16) | x);
		I915_WRITE(DSPLINOFF(plane), linear_offset);
	} else
		I915_WRITE(DSPADDR(plane), i915_gem_obj_ggtt_offset(obj) + linear_offset);
	POSTING_READ(reg);
}

static void ironlake_update_primary_plane(struct drm_crtc *crtc,
					  struct drm_framebuffer *fb,
					  int x, int y)
{
	struct drm_device *dev = crtc->dev;
	struct drm_i915_private *dev_priv = dev->dev_private;
	struct intel_crtc *intel_crtc = to_intel_crtc(crtc);
	struct drm_plane *primary = crtc->primary;
	bool visible = to_intel_plane_state(primary->state)->visible;
	struct drm_i915_gem_object *obj;
	int plane = intel_crtc->plane;
	unsigned long linear_offset;
	u32 dspcntr;
	u32 reg = DSPCNTR(plane);
	int pixel_size;

	if (!visible || !fb) {
		I915_WRITE(reg, 0);
		I915_WRITE(DSPSURF(plane), 0);
		POSTING_READ(reg);
		return;
	}

	obj = intel_fb_obj(fb);
	if (WARN_ON(obj == NULL))
		return;

	pixel_size = drm_format_plane_cpp(fb->pixel_format, 0);

	dspcntr = DISPPLANE_GAMMA_ENABLE;

	dspcntr |= DISPLAY_PLANE_ENABLE;

	if (IS_HASWELL(dev) || IS_BROADWELL(dev))
		dspcntr |= DISPPLANE_PIPE_CSC_ENABLE;

	switch (fb->pixel_format) {
	case DRM_FORMAT_C8:
		dspcntr |= DISPPLANE_8BPP;
		break;
	case DRM_FORMAT_RGB565:
		dspcntr |= DISPPLANE_BGRX565;
		break;
	case DRM_FORMAT_XRGB8888:
		dspcntr |= DISPPLANE_BGRX888;
		break;
	case DRM_FORMAT_XBGR8888:
		dspcntr |= DISPPLANE_RGBX888;
		break;
	case DRM_FORMAT_XRGB2101010:
		dspcntr |= DISPPLANE_BGRX101010;
		break;
	case DRM_FORMAT_XBGR2101010:
		dspcntr |= DISPPLANE_RGBX101010;
		break;
	default:
		BUG();
	}

	if (obj->tiling_mode != I915_TILING_NONE)
		dspcntr |= DISPPLANE_TILED;

	if (!IS_HASWELL(dev) && !IS_BROADWELL(dev))
		dspcntr |= DISPPLANE_TRICKLE_FEED_DISABLE;

	linear_offset = y * fb->pitches[0] + x * pixel_size;
	intel_crtc->dspaddr_offset =
		intel_gen4_compute_page_offset(dev_priv,
					       &x, &y, obj->tiling_mode,
					       pixel_size,
					       fb->pitches[0]);
	linear_offset -= intel_crtc->dspaddr_offset;
	if (crtc->primary->state->rotation == BIT(DRM_ROTATE_180)) {
		dspcntr |= DISPPLANE_ROTATE_180;

		if (!IS_HASWELL(dev) && !IS_BROADWELL(dev)) {
			x += (intel_crtc->config->pipe_src_w - 1);
			y += (intel_crtc->config->pipe_src_h - 1);

			/* Finding the last pixel of the last line of the display
			data and adding to linear_offset*/
			linear_offset +=
				(intel_crtc->config->pipe_src_h - 1) * fb->pitches[0] +
				(intel_crtc->config->pipe_src_w - 1) * pixel_size;
		}
	}

	I915_WRITE(reg, dspcntr);

	I915_WRITE(DSPSTRIDE(plane), fb->pitches[0]);
	I915_WRITE(DSPSURF(plane),
		   i915_gem_obj_ggtt_offset(obj) + intel_crtc->dspaddr_offset);
	if (IS_HASWELL(dev) || IS_BROADWELL(dev)) {
		I915_WRITE(DSPOFFSET(plane), (y << 16) | x);
	} else {
		I915_WRITE(DSPTILEOFF(plane), (y << 16) | x);
		I915_WRITE(DSPLINOFF(plane), linear_offset);
	}
	POSTING_READ(reg);
}

u32 intel_fb_stride_alignment(struct drm_device *dev, uint64_t fb_modifier,
			      uint32_t pixel_format)
{
	u32 bits_per_pixel = drm_format_plane_cpp(pixel_format, 0) * 8;

	/*
	 * The stride is either expressed as a multiple of 64 bytes
	 * chunks for linear buffers or in number of tiles for tiled
	 * buffers.
	 */
	switch (fb_modifier) {
	case DRM_FORMAT_MOD_NONE:
		return 64;
	case I915_FORMAT_MOD_X_TILED:
		if (INTEL_INFO(dev)->gen == 2)
			return 128;
		return 512;
	case I915_FORMAT_MOD_Y_TILED:
		/* No need to check for old gens and Y tiling since this is
		 * about the display engine and those will be blocked before
		 * we get here.
		 */
		return 128;
	case I915_FORMAT_MOD_Yf_TILED:
		if (bits_per_pixel == 8)
			return 64;
		else
			return 128;
	default:
		MISSING_CASE(fb_modifier);
		return 64;
	}
}

unsigned long intel_plane_obj_offset(struct intel_plane *intel_plane,
				     struct drm_i915_gem_object *obj)
{
	const struct i915_ggtt_view *view = &i915_ggtt_view_normal;

	if (intel_rotation_90_or_270(intel_plane->base.state->rotation))
		view = &i915_ggtt_view_rotated;

	return i915_gem_obj_ggtt_offset_view(obj, view);
}

static void skl_detach_scaler(struct intel_crtc *intel_crtc, int id)
{
	struct drm_device *dev = intel_crtc->base.dev;
	struct drm_i915_private *dev_priv = dev->dev_private;

	I915_WRITE(SKL_PS_CTRL(intel_crtc->pipe, id), 0);
	I915_WRITE(SKL_PS_WIN_POS(intel_crtc->pipe, id), 0);
	I915_WRITE(SKL_PS_WIN_SZ(intel_crtc->pipe, id), 0);
	DRM_DEBUG_KMS("CRTC:%d Disabled scaler id %u.%u\n",
		intel_crtc->base.base.id, intel_crtc->pipe, id);
}

/*
 * This function detaches (aka. unbinds) unused scalers in hardware
 */
static void skl_detach_scalers(struct intel_crtc *intel_crtc)
{
	struct intel_crtc_scaler_state *scaler_state;
	int i;

	scaler_state = &intel_crtc->config->scaler_state;

	/* loop through and disable scalers that aren't in use */
	for (i = 0; i < intel_crtc->num_scalers; i++) {
		if (!scaler_state->scalers[i].in_use)
			skl_detach_scaler(intel_crtc, i);
	}
}

u32 skl_plane_ctl_format(uint32_t pixel_format)
{
	switch (pixel_format) {
	case DRM_FORMAT_C8:
		return PLANE_CTL_FORMAT_INDEXED;
	case DRM_FORMAT_RGB565:
		return PLANE_CTL_FORMAT_RGB_565;
	case DRM_FORMAT_XBGR8888:
		return PLANE_CTL_FORMAT_XRGB_8888 | PLANE_CTL_ORDER_RGBX;
	case DRM_FORMAT_XRGB8888:
		return PLANE_CTL_FORMAT_XRGB_8888;
	/*
	 * XXX: For ARBG/ABGR formats we default to expecting scanout buffers
	 * to be already pre-multiplied. We need to add a knob (or a different
	 * DRM_FORMAT) for user-space to configure that.
	 */
	case DRM_FORMAT_ABGR8888:
		return PLANE_CTL_FORMAT_XRGB_8888 | PLANE_CTL_ORDER_RGBX |
			PLANE_CTL_ALPHA_SW_PREMULTIPLY;
	case DRM_FORMAT_ARGB8888:
		return PLANE_CTL_FORMAT_XRGB_8888 |
			PLANE_CTL_ALPHA_SW_PREMULTIPLY;
	case DRM_FORMAT_XRGB2101010:
		return PLANE_CTL_FORMAT_XRGB_2101010;
	case DRM_FORMAT_XBGR2101010:
		return PLANE_CTL_ORDER_RGBX | PLANE_CTL_FORMAT_XRGB_2101010;
	case DRM_FORMAT_YUYV:
		return PLANE_CTL_FORMAT_YUV422 | PLANE_CTL_YUV422_YUYV;
	case DRM_FORMAT_YVYU:
		return PLANE_CTL_FORMAT_YUV422 | PLANE_CTL_YUV422_YVYU;
	case DRM_FORMAT_UYVY:
		return PLANE_CTL_FORMAT_YUV422 | PLANE_CTL_YUV422_UYVY;
	case DRM_FORMAT_VYUY:
		return PLANE_CTL_FORMAT_YUV422 | PLANE_CTL_YUV422_VYUY;
	default:
		MISSING_CASE(pixel_format);
	}

	return 0;
}

u32 skl_plane_ctl_tiling(uint64_t fb_modifier)
{
	switch (fb_modifier) {
	case DRM_FORMAT_MOD_NONE:
		break;
	case I915_FORMAT_MOD_X_TILED:
		return PLANE_CTL_TILED_X;
	case I915_FORMAT_MOD_Y_TILED:
		return PLANE_CTL_TILED_Y;
	case I915_FORMAT_MOD_Yf_TILED:
		return PLANE_CTL_TILED_YF;
	default:
		MISSING_CASE(fb_modifier);
	}

	return 0;
}

u32 skl_plane_ctl_rotation(unsigned int rotation)
{
	switch (rotation) {
	case BIT(DRM_ROTATE_0):
		break;
	/*
	 * DRM_ROTATE_ is counter clockwise to stay compatible with Xrandr
	 * while i915 HW rotation is clockwise, thats why this swapping.
	 */
	case BIT(DRM_ROTATE_90):
		return PLANE_CTL_ROTATE_270;
	case BIT(DRM_ROTATE_180):
		return PLANE_CTL_ROTATE_180;
	case BIT(DRM_ROTATE_270):
		return PLANE_CTL_ROTATE_90;
	default:
		MISSING_CASE(rotation);
	}

	return 0;
}

static void skylake_update_primary_plane(struct drm_crtc *crtc,
					 struct drm_framebuffer *fb,
					 int x, int y)
{
	struct drm_device *dev = crtc->dev;
	struct drm_i915_private *dev_priv = dev->dev_private;
	struct intel_crtc *intel_crtc = to_intel_crtc(crtc);
	struct drm_plane *plane = crtc->primary;
	bool visible = to_intel_plane_state(plane->state)->visible;
	struct drm_i915_gem_object *obj;
	int pipe = intel_crtc->pipe;
	u32 plane_ctl, stride_div, stride;
	u32 tile_height, plane_offset, plane_size;
	unsigned int rotation;
	int x_offset, y_offset;
	unsigned long surf_addr;
	struct intel_crtc_state *crtc_state = intel_crtc->config;
	struct intel_plane_state *plane_state;
	int src_x = 0, src_y = 0, src_w = 0, src_h = 0;
	int dst_x = 0, dst_y = 0, dst_w = 0, dst_h = 0;
	int scaler_id = -1;

	plane_state = to_intel_plane_state(plane->state);

	if (!visible || !fb) {
		I915_WRITE(PLANE_CTL(pipe, 0), 0);
		I915_WRITE(PLANE_SURF(pipe, 0), 0);
		POSTING_READ(PLANE_CTL(pipe, 0));
		return;
	}

	plane_ctl = PLANE_CTL_ENABLE |
		    PLANE_CTL_PIPE_GAMMA_ENABLE |
		    PLANE_CTL_PIPE_CSC_ENABLE;

	plane_ctl |= skl_plane_ctl_format(fb->pixel_format);
	plane_ctl |= skl_plane_ctl_tiling(fb->modifier[0]);
	plane_ctl |= PLANE_CTL_PLANE_GAMMA_DISABLE;

	rotation = plane->state->rotation;
	plane_ctl |= skl_plane_ctl_rotation(rotation);

	obj = intel_fb_obj(fb);
	stride_div = intel_fb_stride_alignment(dev, fb->modifier[0],
					       fb->pixel_format);
	surf_addr = intel_plane_obj_offset(to_intel_plane(plane), obj);

	/*
	 * FIXME: intel_plane_state->src, dst aren't set when transitional
	 * update_plane helpers are called from legacy paths.
	 * Once full atomic crtc is available, below check can be avoided.
	 */
	if (drm_rect_width(&plane_state->src)) {
		scaler_id = plane_state->scaler_id;
		src_x = plane_state->src.x1 >> 16;
		src_y = plane_state->src.y1 >> 16;
		src_w = drm_rect_width(&plane_state->src) >> 16;
		src_h = drm_rect_height(&plane_state->src) >> 16;
		dst_x = plane_state->dst.x1;
		dst_y = plane_state->dst.y1;
		dst_w = drm_rect_width(&plane_state->dst);
		dst_h = drm_rect_height(&plane_state->dst);

		WARN_ON(x != src_x || y != src_y);
	} else {
		src_w = intel_crtc->config->pipe_src_w;
		src_h = intel_crtc->config->pipe_src_h;
	}

	if (intel_rotation_90_or_270(rotation)) {
		/* stride = Surface height in tiles */
		tile_height = intel_tile_height(dev, fb->pixel_format,
						fb->modifier[0]);
		stride = DIV_ROUND_UP(fb->height, tile_height);
		x_offset = stride * tile_height - y - src_h;
		y_offset = x;
		plane_size = (src_w - 1) << 16 | (src_h - 1);
	} else {
		stride = fb->pitches[0] / stride_div;
		x_offset = x;
		y_offset = y;
		plane_size = (src_h - 1) << 16 | (src_w - 1);
	}
	plane_offset = y_offset << 16 | x_offset;

	I915_WRITE(PLANE_CTL(pipe, 0), plane_ctl);
	I915_WRITE(PLANE_OFFSET(pipe, 0), plane_offset);
	I915_WRITE(PLANE_SIZE(pipe, 0), plane_size);
	I915_WRITE(PLANE_STRIDE(pipe, 0), stride);

	if (scaler_id >= 0) {
		uint32_t ps_ctrl = 0;

		WARN_ON(!dst_w || !dst_h);
		ps_ctrl = PS_SCALER_EN | PS_PLANE_SEL(0) |
			crtc_state->scaler_state.scalers[scaler_id].mode;
		I915_WRITE(SKL_PS_CTRL(pipe, scaler_id), ps_ctrl);
		I915_WRITE(SKL_PS_PWR_GATE(pipe, scaler_id), 0);
		I915_WRITE(SKL_PS_WIN_POS(pipe, scaler_id), (dst_x << 16) | dst_y);
		I915_WRITE(SKL_PS_WIN_SZ(pipe, scaler_id), (dst_w << 16) | dst_h);
		I915_WRITE(PLANE_POS(pipe, 0), 0);
	} else {
		I915_WRITE(PLANE_POS(pipe, 0), (dst_y << 16) | dst_x);
	}

	I915_WRITE(PLANE_SURF(pipe, 0), surf_addr);

	POSTING_READ(PLANE_SURF(pipe, 0));
}

/* Assume fb object is pinned & idle & fenced and just update base pointers */
static int
intel_pipe_set_base_atomic(struct drm_crtc *crtc, struct drm_framebuffer *fb,
			   int x, int y, enum mode_set_atomic state)
{
	struct drm_device *dev = crtc->dev;
	struct drm_i915_private *dev_priv = dev->dev_private;

	if (dev_priv->fbc.disable_fbc)
		dev_priv->fbc.disable_fbc(dev_priv);

	dev_priv->display.update_primary_plane(crtc, fb, x, y);

	return 0;
}

static void intel_complete_page_flips(struct drm_device *dev)
{
	struct drm_crtc *crtc;

	for_each_crtc(dev, crtc) {
		struct intel_crtc *intel_crtc = to_intel_crtc(crtc);
		enum plane plane = intel_crtc->plane;

		intel_prepare_page_flip(dev, plane);
		intel_finish_page_flip_plane(dev, plane);
	}
}

static void intel_update_primary_planes(struct drm_device *dev)
{
	struct drm_i915_private *dev_priv = dev->dev_private;
	struct drm_crtc *crtc;

	for_each_crtc(dev, crtc) {
		struct intel_crtc *intel_crtc = to_intel_crtc(crtc);

		drm_modeset_lock(&crtc->mutex, NULL);
		/*
		 * FIXME: Once we have proper support for primary planes (and
		 * disabling them without disabling the entire crtc) allow again
		 * a NULL crtc->primary->fb.
		 */
		if (intel_crtc->active && crtc->primary->fb)
			dev_priv->display.update_primary_plane(crtc,
							       crtc->primary->fb,
							       crtc->x,
							       crtc->y);
		drm_modeset_unlock(&crtc->mutex);
	}
}

void intel_prepare_reset(struct drm_device *dev)
{
	/* no reset support for gen2 */
	if (IS_GEN2(dev))
		return;

	/* reset doesn't touch the display */
	if (INTEL_INFO(dev)->gen >= 5 || IS_G4X(dev))
		return;

	drm_modeset_lock_all(dev);
	/*
	 * Disabling the crtcs gracefully seems nicer. Also the
	 * g33 docs say we should at least disable all the planes.
	 */
	intel_display_suspend(dev);
}

void intel_finish_reset(struct drm_device *dev)
{
	struct drm_i915_private *dev_priv = to_i915(dev);

	/*
	 * Flips in the rings will be nuked by the reset,
	 * so complete all pending flips so that user space
	 * will get its events and not get stuck.
	 */
	intel_complete_page_flips(dev);

	/* no reset support for gen2 */
	if (IS_GEN2(dev))
		return;

	/* reset doesn't touch the display */
	if (INTEL_INFO(dev)->gen >= 5 || IS_G4X(dev)) {
		/*
		 * Flips in the rings have been nuked by the reset,
		 * so update the base address of all primary
		 * planes to the the last fb to make sure we're
		 * showing the correct fb after a reset.
		 */
		intel_update_primary_planes(dev);
		return;
	}

	/*
	 * The display has been reset as well,
	 * so need a full re-initialization.
	 */
	intel_runtime_pm_disable_interrupts(dev_priv);
	intel_runtime_pm_enable_interrupts(dev_priv);

	intel_modeset_init_hw(dev);

	spin_lock_irq(&dev_priv->irq_lock);
	if (dev_priv->display.hpd_irq_setup)
		dev_priv->display.hpd_irq_setup(dev);
	spin_unlock_irq(&dev_priv->irq_lock);

	intel_display_resume(dev);

	intel_hpd_init(dev_priv);

	drm_modeset_unlock_all(dev);
}

static void
intel_finish_fb(struct drm_framebuffer *old_fb)
{
	struct drm_i915_gem_object *obj = intel_fb_obj(old_fb);
	struct drm_i915_private *dev_priv = to_i915(obj->base.dev);
	bool was_interruptible = dev_priv->mm.interruptible;
	int ret;

	/* Big Hammer, we also need to ensure that any pending
	 * MI_WAIT_FOR_EVENT inside a user batch buffer on the
	 * current scanout is retired before unpinning the old
	 * framebuffer. Note that we rely on userspace rendering
	 * into the buffer attached to the pipe they are waiting
	 * on. If not, userspace generates a GPU hang with IPEHR
	 * point to the MI_WAIT_FOR_EVENT.
	 *
	 * This should only fail upon a hung GPU, in which case we
	 * can safely continue.
	 */
	dev_priv->mm.interruptible = false;
	ret = i915_gem_object_wait_rendering(obj, true);
	dev_priv->mm.interruptible = was_interruptible;

	WARN_ON(ret);
}

static bool intel_crtc_has_pending_flip(struct drm_crtc *crtc)
{
	struct drm_device *dev = crtc->dev;
	struct drm_i915_private *dev_priv = dev->dev_private;
	struct intel_crtc *intel_crtc = to_intel_crtc(crtc);
	bool pending;

	if (i915_reset_in_progress(&dev_priv->gpu_error) ||
	    intel_crtc->reset_counter != atomic_read(&dev_priv->gpu_error.reset_counter))
		return false;

	spin_lock_irq(&dev->event_lock);
	pending = to_intel_crtc(crtc)->unpin_work != NULL;
	spin_unlock_irq(&dev->event_lock);

	return pending;
}

static void intel_update_pipe_size(struct intel_crtc *crtc)
{
	struct drm_device *dev = crtc->base.dev;
	struct drm_i915_private *dev_priv = dev->dev_private;
	const struct drm_display_mode *adjusted_mode;

	if (!i915.fastboot)
		return;

	/*
	 * Update pipe size and adjust fitter if needed: the reason for this is
	 * that in compute_mode_changes we check the native mode (not the pfit
	 * mode) to see if we can flip rather than do a full mode set. In the
	 * fastboot case, we'll flip, but if we don't update the pipesrc and
	 * pfit state, we'll end up with a big fb scanned out into the wrong
	 * sized surface.
	 *
	 * To fix this properly, we need to hoist the checks up into
	 * compute_mode_changes (or above), check the actual pfit state and
	 * whether the platform allows pfit disable with pipe active, and only
	 * then update the pipesrc and pfit state, even on the flip path.
	 */

	adjusted_mode = &crtc->config->base.adjusted_mode;

	I915_WRITE(PIPESRC(crtc->pipe),
		   ((adjusted_mode->crtc_hdisplay - 1) << 16) |
		   (adjusted_mode->crtc_vdisplay - 1));
	if (!crtc->config->pch_pfit.enabled &&
	    (intel_pipe_has_type(crtc, INTEL_OUTPUT_LVDS) ||
	     intel_pipe_has_type(crtc, INTEL_OUTPUT_EDP))) {
		I915_WRITE(PF_CTL(crtc->pipe), 0);
		I915_WRITE(PF_WIN_POS(crtc->pipe), 0);
		I915_WRITE(PF_WIN_SZ(crtc->pipe), 0);
	}
	crtc->config->pipe_src_w = adjusted_mode->crtc_hdisplay;
	crtc->config->pipe_src_h = adjusted_mode->crtc_vdisplay;
}

static void intel_fdi_normal_train(struct drm_crtc *crtc)
{
	struct drm_device *dev = crtc->dev;
	struct drm_i915_private *dev_priv = dev->dev_private;
	struct intel_crtc *intel_crtc = to_intel_crtc(crtc);
	int pipe = intel_crtc->pipe;
	u32 reg, temp;

	/* enable normal train */
	reg = FDI_TX_CTL(pipe);
	temp = I915_READ(reg);
	if (IS_IVYBRIDGE(dev)) {
		temp &= ~FDI_LINK_TRAIN_NONE_IVB;
		temp |= FDI_LINK_TRAIN_NONE_IVB | FDI_TX_ENHANCE_FRAME_ENABLE;
	} else {
		temp &= ~FDI_LINK_TRAIN_NONE;
		temp |= FDI_LINK_TRAIN_NONE | FDI_TX_ENHANCE_FRAME_ENABLE;
	}
	I915_WRITE(reg, temp);

	reg = FDI_RX_CTL(pipe);
	temp = I915_READ(reg);
	if (HAS_PCH_CPT(dev)) {
		temp &= ~FDI_LINK_TRAIN_PATTERN_MASK_CPT;
		temp |= FDI_LINK_TRAIN_NORMAL_CPT;
	} else {
		temp &= ~FDI_LINK_TRAIN_NONE;
		temp |= FDI_LINK_TRAIN_NONE;
	}
	I915_WRITE(reg, temp | FDI_RX_ENHANCE_FRAME_ENABLE);

	/* wait one idle pattern time */
	POSTING_READ(reg);
	udelay(1000);

	/* IVB wants error correction enabled */
	if (IS_IVYBRIDGE(dev))
		I915_WRITE(reg, I915_READ(reg) | FDI_FS_ERRC_ENABLE |
			   FDI_FE_ERRC_ENABLE);
}

/* The FDI link training functions for ILK/Ibexpeak. */
static void ironlake_fdi_link_train(struct drm_crtc *crtc)
{
	struct drm_device *dev = crtc->dev;
	struct drm_i915_private *dev_priv = dev->dev_private;
	struct intel_crtc *intel_crtc = to_intel_crtc(crtc);
	int pipe = intel_crtc->pipe;
	u32 reg, temp, tries;

	/* FDI needs bits from pipe first */
	assert_pipe_enabled(dev_priv, pipe);

	/* Train 1: umask FDI RX Interrupt symbol_lock and bit_lock bit
	   for train result */
	reg = FDI_RX_IMR(pipe);
	temp = I915_READ(reg);
	temp &= ~FDI_RX_SYMBOL_LOCK;
	temp &= ~FDI_RX_BIT_LOCK;
	I915_WRITE(reg, temp);
	I915_READ(reg);
	udelay(150);

	/* enable CPU FDI TX and PCH FDI RX */
	reg = FDI_TX_CTL(pipe);
	temp = I915_READ(reg);
	temp &= ~FDI_DP_PORT_WIDTH_MASK;
	temp |= FDI_DP_PORT_WIDTH(intel_crtc->config->fdi_lanes);
	temp &= ~FDI_LINK_TRAIN_NONE;
	temp |= FDI_LINK_TRAIN_PATTERN_1;
	I915_WRITE(reg, temp | FDI_TX_ENABLE);

	reg = FDI_RX_CTL(pipe);
	temp = I915_READ(reg);
	temp &= ~FDI_LINK_TRAIN_NONE;
	temp |= FDI_LINK_TRAIN_PATTERN_1;
	I915_WRITE(reg, temp | FDI_RX_ENABLE);

	POSTING_READ(reg);
	udelay(150);

	/* Ironlake workaround, enable clock pointer after FDI enable*/
	I915_WRITE(FDI_RX_CHICKEN(pipe), FDI_RX_PHASE_SYNC_POINTER_OVR);
	I915_WRITE(FDI_RX_CHICKEN(pipe), FDI_RX_PHASE_SYNC_POINTER_OVR |
		   FDI_RX_PHASE_SYNC_POINTER_EN);

	reg = FDI_RX_IIR(pipe);
	for (tries = 0; tries < 5; tries++) {
		temp = I915_READ(reg);
		DRM_DEBUG_KMS("FDI_RX_IIR 0x%x\n", temp);

		if ((temp & FDI_RX_BIT_LOCK)) {
			DRM_DEBUG_KMS("FDI train 1 done.\n");
			I915_WRITE(reg, temp | FDI_RX_BIT_LOCK);
			break;
		}
	}
	if (tries == 5)
		DRM_ERROR("FDI train 1 fail!\n");

	/* Train 2 */
	reg = FDI_TX_CTL(pipe);
	temp = I915_READ(reg);
	temp &= ~FDI_LINK_TRAIN_NONE;
	temp |= FDI_LINK_TRAIN_PATTERN_2;
	I915_WRITE(reg, temp);

	reg = FDI_RX_CTL(pipe);
	temp = I915_READ(reg);
	temp &= ~FDI_LINK_TRAIN_NONE;
	temp |= FDI_LINK_TRAIN_PATTERN_2;
	I915_WRITE(reg, temp);

	POSTING_READ(reg);
	udelay(150);

	reg = FDI_RX_IIR(pipe);
	for (tries = 0; tries < 5; tries++) {
		temp = I915_READ(reg);
		DRM_DEBUG_KMS("FDI_RX_IIR 0x%x\n", temp);

		if (temp & FDI_RX_SYMBOL_LOCK) {
			I915_WRITE(reg, temp | FDI_RX_SYMBOL_LOCK);
			DRM_DEBUG_KMS("FDI train 2 done.\n");
			break;
		}
	}
	if (tries == 5)
		DRM_ERROR("FDI train 2 fail!\n");

	DRM_DEBUG_KMS("FDI train done\n");

}

static const int snb_b_fdi_train_param[] = {
	FDI_LINK_TRAIN_400MV_0DB_SNB_B,
	FDI_LINK_TRAIN_400MV_6DB_SNB_B,
	FDI_LINK_TRAIN_600MV_3_5DB_SNB_B,
	FDI_LINK_TRAIN_800MV_0DB_SNB_B,
};

/* The FDI link training functions for SNB/Cougarpoint. */
static void gen6_fdi_link_train(struct drm_crtc *crtc)
{
	struct drm_device *dev = crtc->dev;
	struct drm_i915_private *dev_priv = dev->dev_private;
	struct intel_crtc *intel_crtc = to_intel_crtc(crtc);
	int pipe = intel_crtc->pipe;
	u32 reg, temp, i, retry;

	/* Train 1: umask FDI RX Interrupt symbol_lock and bit_lock bit
	   for train result */
	reg = FDI_RX_IMR(pipe);
	temp = I915_READ(reg);
	temp &= ~FDI_RX_SYMBOL_LOCK;
	temp &= ~FDI_RX_BIT_LOCK;
	I915_WRITE(reg, temp);

	POSTING_READ(reg);
	udelay(150);

	/* enable CPU FDI TX and PCH FDI RX */
	reg = FDI_TX_CTL(pipe);
	temp = I915_READ(reg);
	temp &= ~FDI_DP_PORT_WIDTH_MASK;
	temp |= FDI_DP_PORT_WIDTH(intel_crtc->config->fdi_lanes);
	temp &= ~FDI_LINK_TRAIN_NONE;
	temp |= FDI_LINK_TRAIN_PATTERN_1;
	temp &= ~FDI_LINK_TRAIN_VOL_EMP_MASK;
	/* SNB-B */
	temp |= FDI_LINK_TRAIN_400MV_0DB_SNB_B;
	I915_WRITE(reg, temp | FDI_TX_ENABLE);

	I915_WRITE(FDI_RX_MISC(pipe),
		   FDI_RX_TP1_TO_TP2_48 | FDI_RX_FDI_DELAY_90);

	reg = FDI_RX_CTL(pipe);
	temp = I915_READ(reg);
	if (HAS_PCH_CPT(dev)) {
		temp &= ~FDI_LINK_TRAIN_PATTERN_MASK_CPT;
		temp |= FDI_LINK_TRAIN_PATTERN_1_CPT;
	} else {
		temp &= ~FDI_LINK_TRAIN_NONE;
		temp |= FDI_LINK_TRAIN_PATTERN_1;
	}
	I915_WRITE(reg, temp | FDI_RX_ENABLE);

	POSTING_READ(reg);
	udelay(150);

	for (i = 0; i < 4; i++) {
		reg = FDI_TX_CTL(pipe);
		temp = I915_READ(reg);
		temp &= ~FDI_LINK_TRAIN_VOL_EMP_MASK;
		temp |= snb_b_fdi_train_param[i];
		I915_WRITE(reg, temp);

		POSTING_READ(reg);
		udelay(500);

		for (retry = 0; retry < 5; retry++) {
			reg = FDI_RX_IIR(pipe);
			temp = I915_READ(reg);
			DRM_DEBUG_KMS("FDI_RX_IIR 0x%x\n", temp);
			if (temp & FDI_RX_BIT_LOCK) {
				I915_WRITE(reg, temp | FDI_RX_BIT_LOCK);
				DRM_DEBUG_KMS("FDI train 1 done.\n");
				break;
			}
			udelay(50);
		}
		if (retry < 5)
			break;
	}
	if (i == 4)
		DRM_ERROR("FDI train 1 fail!\n");

	/* Train 2 */
	reg = FDI_TX_CTL(pipe);
	temp = I915_READ(reg);
	temp &= ~FDI_LINK_TRAIN_NONE;
	temp |= FDI_LINK_TRAIN_PATTERN_2;
	if (IS_GEN6(dev)) {
		temp &= ~FDI_LINK_TRAIN_VOL_EMP_MASK;
		/* SNB-B */
		temp |= FDI_LINK_TRAIN_400MV_0DB_SNB_B;
	}
	I915_WRITE(reg, temp);

	reg = FDI_RX_CTL(pipe);
	temp = I915_READ(reg);
	if (HAS_PCH_CPT(dev)) {
		temp &= ~FDI_LINK_TRAIN_PATTERN_MASK_CPT;
		temp |= FDI_LINK_TRAIN_PATTERN_2_CPT;
	} else {
		temp &= ~FDI_LINK_TRAIN_NONE;
		temp |= FDI_LINK_TRAIN_PATTERN_2;
	}
	I915_WRITE(reg, temp);

	POSTING_READ(reg);
	udelay(150);

	for (i = 0; i < 4; i++) {
		reg = FDI_TX_CTL(pipe);
		temp = I915_READ(reg);
		temp &= ~FDI_LINK_TRAIN_VOL_EMP_MASK;
		temp |= snb_b_fdi_train_param[i];
		I915_WRITE(reg, temp);

		POSTING_READ(reg);
		udelay(500);

		for (retry = 0; retry < 5; retry++) {
			reg = FDI_RX_IIR(pipe);
			temp = I915_READ(reg);
			DRM_DEBUG_KMS("FDI_RX_IIR 0x%x\n", temp);
			if (temp & FDI_RX_SYMBOL_LOCK) {
				I915_WRITE(reg, temp | FDI_RX_SYMBOL_LOCK);
				DRM_DEBUG_KMS("FDI train 2 done.\n");
				break;
			}
			udelay(50);
		}
		if (retry < 5)
			break;
	}
	if (i == 4)
		DRM_ERROR("FDI train 2 fail!\n");

	DRM_DEBUG_KMS("FDI train done.\n");
}

/* Manual link training for Ivy Bridge A0 parts */
static void ivb_manual_fdi_link_train(struct drm_crtc *crtc)
{
	struct drm_device *dev = crtc->dev;
	struct drm_i915_private *dev_priv = dev->dev_private;
	struct intel_crtc *intel_crtc = to_intel_crtc(crtc);
	int pipe = intel_crtc->pipe;
	u32 reg, temp, i, j;

	/* Train 1: umask FDI RX Interrupt symbol_lock and bit_lock bit
	   for train result */
	reg = FDI_RX_IMR(pipe);
	temp = I915_READ(reg);
	temp &= ~FDI_RX_SYMBOL_LOCK;
	temp &= ~FDI_RX_BIT_LOCK;
	I915_WRITE(reg, temp);

	POSTING_READ(reg);
	udelay(150);

	DRM_DEBUG_KMS("FDI_RX_IIR before link train 0x%x\n",
		      I915_READ(FDI_RX_IIR(pipe)));

	/* Try each vswing and preemphasis setting twice before moving on */
	for (j = 0; j < ARRAY_SIZE(snb_b_fdi_train_param) * 2; j++) {
		/* disable first in case we need to retry */
		reg = FDI_TX_CTL(pipe);
		temp = I915_READ(reg);
		temp &= ~(FDI_LINK_TRAIN_AUTO | FDI_LINK_TRAIN_NONE_IVB);
		temp &= ~FDI_TX_ENABLE;
		I915_WRITE(reg, temp);

		reg = FDI_RX_CTL(pipe);
		temp = I915_READ(reg);
		temp &= ~FDI_LINK_TRAIN_AUTO;
		temp &= ~FDI_LINK_TRAIN_PATTERN_MASK_CPT;
		temp &= ~FDI_RX_ENABLE;
		I915_WRITE(reg, temp);

		/* enable CPU FDI TX and PCH FDI RX */
		reg = FDI_TX_CTL(pipe);
		temp = I915_READ(reg);
		temp &= ~FDI_DP_PORT_WIDTH_MASK;
		temp |= FDI_DP_PORT_WIDTH(intel_crtc->config->fdi_lanes);
		temp |= FDI_LINK_TRAIN_PATTERN_1_IVB;
		temp &= ~FDI_LINK_TRAIN_VOL_EMP_MASK;
		temp |= snb_b_fdi_train_param[j/2];
		temp |= FDI_COMPOSITE_SYNC;
		I915_WRITE(reg, temp | FDI_TX_ENABLE);

		I915_WRITE(FDI_RX_MISC(pipe),
			   FDI_RX_TP1_TO_TP2_48 | FDI_RX_FDI_DELAY_90);

		reg = FDI_RX_CTL(pipe);
		temp = I915_READ(reg);
		temp |= FDI_LINK_TRAIN_PATTERN_1_CPT;
		temp |= FDI_COMPOSITE_SYNC;
		I915_WRITE(reg, temp | FDI_RX_ENABLE);

		POSTING_READ(reg);
		udelay(1); /* should be 0.5us */

		for (i = 0; i < 4; i++) {
			reg = FDI_RX_IIR(pipe);
			temp = I915_READ(reg);
			DRM_DEBUG_KMS("FDI_RX_IIR 0x%x\n", temp);

			if (temp & FDI_RX_BIT_LOCK ||
			    (I915_READ(reg) & FDI_RX_BIT_LOCK)) {
				I915_WRITE(reg, temp | FDI_RX_BIT_LOCK);
				DRM_DEBUG_KMS("FDI train 1 done, level %i.\n",
					      i);
				break;
			}
			udelay(1); /* should be 0.5us */
		}
		if (i == 4) {
			DRM_DEBUG_KMS("FDI train 1 fail on vswing %d\n", j / 2);
			continue;
		}

		/* Train 2 */
		reg = FDI_TX_CTL(pipe);
		temp = I915_READ(reg);
		temp &= ~FDI_LINK_TRAIN_NONE_IVB;
		temp |= FDI_LINK_TRAIN_PATTERN_2_IVB;
		I915_WRITE(reg, temp);

		reg = FDI_RX_CTL(pipe);
		temp = I915_READ(reg);
		temp &= ~FDI_LINK_TRAIN_PATTERN_MASK_CPT;
		temp |= FDI_LINK_TRAIN_PATTERN_2_CPT;
		I915_WRITE(reg, temp);

		POSTING_READ(reg);
		udelay(2); /* should be 1.5us */

		for (i = 0; i < 4; i++) {
			reg = FDI_RX_IIR(pipe);
			temp = I915_READ(reg);
			DRM_DEBUG_KMS("FDI_RX_IIR 0x%x\n", temp);

			if (temp & FDI_RX_SYMBOL_LOCK ||
			    (I915_READ(reg) & FDI_RX_SYMBOL_LOCK)) {
				I915_WRITE(reg, temp | FDI_RX_SYMBOL_LOCK);
				DRM_DEBUG_KMS("FDI train 2 done, level %i.\n",
					      i);
				goto train_done;
			}
			udelay(2); /* should be 1.5us */
		}
		if (i == 4)
			DRM_DEBUG_KMS("FDI train 2 fail on vswing %d\n", j / 2);
	}

train_done:
	DRM_DEBUG_KMS("FDI train done.\n");
}

static void ironlake_fdi_pll_enable(struct intel_crtc *intel_crtc)
{
	struct drm_device *dev = intel_crtc->base.dev;
	struct drm_i915_private *dev_priv = dev->dev_private;
	int pipe = intel_crtc->pipe;
	u32 reg, temp;


	/* enable PCH FDI RX PLL, wait warmup plus DMI latency */
	reg = FDI_RX_CTL(pipe);
	temp = I915_READ(reg);
	temp &= ~(FDI_DP_PORT_WIDTH_MASK | (0x7 << 16));
	temp |= FDI_DP_PORT_WIDTH(intel_crtc->config->fdi_lanes);
	temp |= (I915_READ(PIPECONF(pipe)) & PIPECONF_BPC_MASK) << 11;
	I915_WRITE(reg, temp | FDI_RX_PLL_ENABLE);

	POSTING_READ(reg);
	udelay(200);

	/* Switch from Rawclk to PCDclk */
	temp = I915_READ(reg);
	I915_WRITE(reg, temp | FDI_PCDCLK);

	POSTING_READ(reg);
	udelay(200);

	/* Enable CPU FDI TX PLL, always on for Ironlake */
	reg = FDI_TX_CTL(pipe);
	temp = I915_READ(reg);
	if ((temp & FDI_TX_PLL_ENABLE) == 0) {
		I915_WRITE(reg, temp | FDI_TX_PLL_ENABLE);

		POSTING_READ(reg);
		udelay(100);
	}
}

static void ironlake_fdi_pll_disable(struct intel_crtc *intel_crtc)
{
	struct drm_device *dev = intel_crtc->base.dev;
	struct drm_i915_private *dev_priv = dev->dev_private;
	int pipe = intel_crtc->pipe;
	u32 reg, temp;

	/* Switch from PCDclk to Rawclk */
	reg = FDI_RX_CTL(pipe);
	temp = I915_READ(reg);
	I915_WRITE(reg, temp & ~FDI_PCDCLK);

	/* Disable CPU FDI TX PLL */
	reg = FDI_TX_CTL(pipe);
	temp = I915_READ(reg);
	I915_WRITE(reg, temp & ~FDI_TX_PLL_ENABLE);

	POSTING_READ(reg);
	udelay(100);

	reg = FDI_RX_CTL(pipe);
	temp = I915_READ(reg);
	I915_WRITE(reg, temp & ~FDI_RX_PLL_ENABLE);

	/* Wait for the clocks to turn off. */
	POSTING_READ(reg);
	udelay(100);
}

static void ironlake_fdi_disable(struct drm_crtc *crtc)
{
	struct drm_device *dev = crtc->dev;
	struct drm_i915_private *dev_priv = dev->dev_private;
	struct intel_crtc *intel_crtc = to_intel_crtc(crtc);
	int pipe = intel_crtc->pipe;
	u32 reg, temp;

	/* disable CPU FDI tx and PCH FDI rx */
	reg = FDI_TX_CTL(pipe);
	temp = I915_READ(reg);
	I915_WRITE(reg, temp & ~FDI_TX_ENABLE);
	POSTING_READ(reg);

	reg = FDI_RX_CTL(pipe);
	temp = I915_READ(reg);
	temp &= ~(0x7 << 16);
	temp |= (I915_READ(PIPECONF(pipe)) & PIPECONF_BPC_MASK) << 11;
	I915_WRITE(reg, temp & ~FDI_RX_ENABLE);

	POSTING_READ(reg);
	udelay(100);

	/* Ironlake workaround, disable clock pointer after downing FDI */
	if (HAS_PCH_IBX(dev))
		I915_WRITE(FDI_RX_CHICKEN(pipe), FDI_RX_PHASE_SYNC_POINTER_OVR);

	/* still set train pattern 1 */
	reg = FDI_TX_CTL(pipe);
	temp = I915_READ(reg);
	temp &= ~FDI_LINK_TRAIN_NONE;
	temp |= FDI_LINK_TRAIN_PATTERN_1;
	I915_WRITE(reg, temp);

	reg = FDI_RX_CTL(pipe);
	temp = I915_READ(reg);
	if (HAS_PCH_CPT(dev)) {
		temp &= ~FDI_LINK_TRAIN_PATTERN_MASK_CPT;
		temp |= FDI_LINK_TRAIN_PATTERN_1_CPT;
	} else {
		temp &= ~FDI_LINK_TRAIN_NONE;
		temp |= FDI_LINK_TRAIN_PATTERN_1;
	}
	/* BPC in FDI rx is consistent with that in PIPECONF */
	temp &= ~(0x07 << 16);
	temp |= (I915_READ(PIPECONF(pipe)) & PIPECONF_BPC_MASK) << 11;
	I915_WRITE(reg, temp);

	POSTING_READ(reg);
	udelay(100);
}

bool intel_has_pending_fb_unpin(struct drm_device *dev)
{
	struct intel_crtc *crtc;

	/* Note that we don't need to be called with mode_config.lock here
	 * as our list of CRTC objects is static for the lifetime of the
	 * device and so cannot disappear as we iterate. Similarly, we can
	 * happily treat the predicates as racy, atomic checks as userspace
	 * cannot claim and pin a new fb without at least acquring the
	 * struct_mutex and so serialising with us.
	 */
	for_each_intel_crtc(dev, crtc) {
		if (atomic_read(&crtc->unpin_work_count) == 0)
			continue;

		if (crtc->unpin_work)
			intel_wait_for_vblank(dev, crtc->pipe);

		return true;
	}

	return false;
}

static void page_flip_completed(struct intel_crtc *intel_crtc)
{
	struct drm_i915_private *dev_priv = to_i915(intel_crtc->base.dev);
	struct intel_unpin_work *work = intel_crtc->unpin_work;

	/* ensure that the unpin work is consistent wrt ->pending. */
	smp_rmb();
	intel_crtc->unpin_work = NULL;

	if (work->event)
		drm_send_vblank_event(intel_crtc->base.dev,
				      intel_crtc->pipe,
				      work->event);

	drm_crtc_vblank_put(&intel_crtc->base);

	wake_up_all(&dev_priv->pending_flip_queue);
	queue_work(dev_priv->wq, &work->work);

	trace_i915_flip_complete(intel_crtc->plane,
				 work->pending_flip_obj);
}

void intel_crtc_wait_for_pending_flips(struct drm_crtc *crtc)
{
	struct drm_device *dev = crtc->dev;
	struct drm_i915_private *dev_priv = dev->dev_private;

	WARN_ON(waitqueue_active(&dev_priv->pending_flip_queue));
	if (WARN_ON(wait_event_timeout(dev_priv->pending_flip_queue,
				       !intel_crtc_has_pending_flip(crtc),
				       60*HZ) == 0)) {
		struct intel_crtc *intel_crtc = to_intel_crtc(crtc);

		spin_lock_irq(&dev->event_lock);
		if (intel_crtc->unpin_work) {
			WARN_ONCE(1, "Removing stuck page flip\n");
			page_flip_completed(intel_crtc);
		}
		spin_unlock_irq(&dev->event_lock);
	}

	if (crtc->primary->fb) {
		mutex_lock(&dev->struct_mutex);
		intel_finish_fb(crtc->primary->fb);
		mutex_unlock(&dev->struct_mutex);
	}
}

/* Program iCLKIP clock to the desired frequency */
static void lpt_program_iclkip(struct drm_crtc *crtc)
{
	struct drm_device *dev = crtc->dev;
	struct drm_i915_private *dev_priv = dev->dev_private;
	int clock = to_intel_crtc(crtc)->config->base.adjusted_mode.crtc_clock;
	u32 divsel, phaseinc, auxdiv, phasedir = 0;
	u32 temp;

	mutex_lock(&dev_priv->sb_lock);

	/* It is necessary to ungate the pixclk gate prior to programming
	 * the divisors, and gate it back when it is done.
	 */
	I915_WRITE(PIXCLK_GATE, PIXCLK_GATE_GATE);

	/* Disable SSCCTL */
	intel_sbi_write(dev_priv, SBI_SSCCTL6,
			intel_sbi_read(dev_priv, SBI_SSCCTL6, SBI_ICLK) |
				SBI_SSCCTL_DISABLE,
			SBI_ICLK);

	/* 20MHz is a corner case which is out of range for the 7-bit divisor */
	if (clock == 20000) {
		auxdiv = 1;
		divsel = 0x41;
		phaseinc = 0x20;
	} else {
		/* The iCLK virtual clock root frequency is in MHz,
		 * but the adjusted_mode->crtc_clock in in KHz. To get the
		 * divisors, it is necessary to divide one by another, so we
		 * convert the virtual clock precision to KHz here for higher
		 * precision.
		 */
		u32 iclk_virtual_root_freq = 172800 * 1000;
		u32 iclk_pi_range = 64;
		u32 desired_divisor, msb_divisor_value, pi_value;

		desired_divisor = (iclk_virtual_root_freq / clock);
		msb_divisor_value = desired_divisor / iclk_pi_range;
		pi_value = desired_divisor % iclk_pi_range;

		auxdiv = 0;
		divsel = msb_divisor_value - 2;
		phaseinc = pi_value;
	}

	/* This should not happen with any sane values */
	WARN_ON(SBI_SSCDIVINTPHASE_DIVSEL(divsel) &
		~SBI_SSCDIVINTPHASE_DIVSEL_MASK);
	WARN_ON(SBI_SSCDIVINTPHASE_DIR(phasedir) &
		~SBI_SSCDIVINTPHASE_INCVAL_MASK);

	DRM_DEBUG_KMS("iCLKIP clock: found settings for %dKHz refresh rate: auxdiv=%x, divsel=%x, phasedir=%x, phaseinc=%x\n",
			clock,
			auxdiv,
			divsel,
			phasedir,
			phaseinc);

	/* Program SSCDIVINTPHASE6 */
	temp = intel_sbi_read(dev_priv, SBI_SSCDIVINTPHASE6, SBI_ICLK);
	temp &= ~SBI_SSCDIVINTPHASE_DIVSEL_MASK;
	temp |= SBI_SSCDIVINTPHASE_DIVSEL(divsel);
	temp &= ~SBI_SSCDIVINTPHASE_INCVAL_MASK;
	temp |= SBI_SSCDIVINTPHASE_INCVAL(phaseinc);
	temp |= SBI_SSCDIVINTPHASE_DIR(phasedir);
	temp |= SBI_SSCDIVINTPHASE_PROPAGATE;
	intel_sbi_write(dev_priv, SBI_SSCDIVINTPHASE6, temp, SBI_ICLK);

	/* Program SSCAUXDIV */
	temp = intel_sbi_read(dev_priv, SBI_SSCAUXDIV6, SBI_ICLK);
	temp &= ~SBI_SSCAUXDIV_FINALDIV2SEL(1);
	temp |= SBI_SSCAUXDIV_FINALDIV2SEL(auxdiv);
	intel_sbi_write(dev_priv, SBI_SSCAUXDIV6, temp, SBI_ICLK);

	/* Enable modulator and associated divider */
	temp = intel_sbi_read(dev_priv, SBI_SSCCTL6, SBI_ICLK);
	temp &= ~SBI_SSCCTL_DISABLE;
	intel_sbi_write(dev_priv, SBI_SSCCTL6, temp, SBI_ICLK);

	/* Wait for initialization time */
	udelay(24);

	I915_WRITE(PIXCLK_GATE, PIXCLK_GATE_UNGATE);

	mutex_unlock(&dev_priv->sb_lock);
}

static void ironlake_pch_transcoder_set_timings(struct intel_crtc *crtc,
						enum pipe pch_transcoder)
{
	struct drm_device *dev = crtc->base.dev;
	struct drm_i915_private *dev_priv = dev->dev_private;
	enum transcoder cpu_transcoder = crtc->config->cpu_transcoder;

	I915_WRITE(PCH_TRANS_HTOTAL(pch_transcoder),
		   I915_READ(HTOTAL(cpu_transcoder)));
	I915_WRITE(PCH_TRANS_HBLANK(pch_transcoder),
		   I915_READ(HBLANK(cpu_transcoder)));
	I915_WRITE(PCH_TRANS_HSYNC(pch_transcoder),
		   I915_READ(HSYNC(cpu_transcoder)));

	I915_WRITE(PCH_TRANS_VTOTAL(pch_transcoder),
		   I915_READ(VTOTAL(cpu_transcoder)));
	I915_WRITE(PCH_TRANS_VBLANK(pch_transcoder),
		   I915_READ(VBLANK(cpu_transcoder)));
	I915_WRITE(PCH_TRANS_VSYNC(pch_transcoder),
		   I915_READ(VSYNC(cpu_transcoder)));
	I915_WRITE(PCH_TRANS_VSYNCSHIFT(pch_transcoder),
		   I915_READ(VSYNCSHIFT(cpu_transcoder)));
}

static void cpt_set_fdi_bc_bifurcation(struct drm_device *dev, bool enable)
{
	struct drm_i915_private *dev_priv = dev->dev_private;
	uint32_t temp;

	temp = I915_READ(SOUTH_CHICKEN1);
	if (!!(temp & FDI_BC_BIFURCATION_SELECT) == enable)
		return;

	WARN_ON(I915_READ(FDI_RX_CTL(PIPE_B)) & FDI_RX_ENABLE);
	WARN_ON(I915_READ(FDI_RX_CTL(PIPE_C)) & FDI_RX_ENABLE);

	temp &= ~FDI_BC_BIFURCATION_SELECT;
	if (enable)
		temp |= FDI_BC_BIFURCATION_SELECT;

	DRM_DEBUG_KMS("%sabling fdi C rx\n", enable ? "en" : "dis");
	I915_WRITE(SOUTH_CHICKEN1, temp);
	POSTING_READ(SOUTH_CHICKEN1);
}

static void ivybridge_update_fdi_bc_bifurcation(struct intel_crtc *intel_crtc)
{
	struct drm_device *dev = intel_crtc->base.dev;

	switch (intel_crtc->pipe) {
	case PIPE_A:
		break;
	case PIPE_B:
		if (intel_crtc->config->fdi_lanes > 2)
			cpt_set_fdi_bc_bifurcation(dev, false);
		else
			cpt_set_fdi_bc_bifurcation(dev, true);

		break;
	case PIPE_C:
		cpt_set_fdi_bc_bifurcation(dev, true);

		break;
	default:
		BUG();
	}
}

/*
 * Enable PCH resources required for PCH ports:
 *   - PCH PLLs
 *   - FDI training & RX/TX
 *   - update transcoder timings
 *   - DP transcoding bits
 *   - transcoder
 */
static void ironlake_pch_enable(struct drm_crtc *crtc)
{
	struct drm_device *dev = crtc->dev;
	struct drm_i915_private *dev_priv = dev->dev_private;
	struct intel_crtc *intel_crtc = to_intel_crtc(crtc);
	int pipe = intel_crtc->pipe;
	u32 reg, temp;

	assert_pch_transcoder_disabled(dev_priv, pipe);

	if (IS_IVYBRIDGE(dev))
		ivybridge_update_fdi_bc_bifurcation(intel_crtc);

	/* Write the TU size bits before fdi link training, so that error
	 * detection works. */
	I915_WRITE(FDI_RX_TUSIZE1(pipe),
		   I915_READ(PIPE_DATA_M1(pipe)) & TU_SIZE_MASK);

	/* For PCH output, training FDI link */
	dev_priv->display.fdi_link_train(crtc);

	/* We need to program the right clock selection before writing the pixel
	 * mutliplier into the DPLL. */
	if (HAS_PCH_CPT(dev)) {
		u32 sel;

		temp = I915_READ(PCH_DPLL_SEL);
		temp |= TRANS_DPLL_ENABLE(pipe);
		sel = TRANS_DPLLB_SEL(pipe);
		if (intel_crtc->config->shared_dpll == DPLL_ID_PCH_PLL_B)
			temp |= sel;
		else
			temp &= ~sel;
		I915_WRITE(PCH_DPLL_SEL, temp);
	}

	/* XXX: pch pll's can be enabled any time before we enable the PCH
	 * transcoder, and we actually should do this to not upset any PCH
	 * transcoder that already use the clock when we share it.
	 *
	 * Note that enable_shared_dpll tries to do the right thing, but
	 * get_shared_dpll unconditionally resets the pll - we need that to have
	 * the right LVDS enable sequence. */
	intel_enable_shared_dpll(intel_crtc);

	/* set transcoder timing, panel must allow it */
	assert_panel_unlocked(dev_priv, pipe);
	ironlake_pch_transcoder_set_timings(intel_crtc, pipe);

	intel_fdi_normal_train(crtc);

	/* For PCH DP, enable TRANS_DP_CTL */
	if (HAS_PCH_CPT(dev) && intel_crtc->config->has_dp_encoder) {
		u32 bpc = (I915_READ(PIPECONF(pipe)) & PIPECONF_BPC_MASK) >> 5;
		reg = TRANS_DP_CTL(pipe);
		temp = I915_READ(reg);
		temp &= ~(TRANS_DP_PORT_SEL_MASK |
			  TRANS_DP_SYNC_MASK |
			  TRANS_DP_BPC_MASK);
		temp |= TRANS_DP_OUTPUT_ENABLE;
		temp |= bpc << 9; /* same format but at 11:9 */

		if (crtc->mode.flags & DRM_MODE_FLAG_PHSYNC)
			temp |= TRANS_DP_HSYNC_ACTIVE_HIGH;
		if (crtc->mode.flags & DRM_MODE_FLAG_PVSYNC)
			temp |= TRANS_DP_VSYNC_ACTIVE_HIGH;

		switch (intel_trans_dp_port_sel(crtc)) {
		case PCH_DP_B:
			temp |= TRANS_DP_PORT_SEL_B;
			break;
		case PCH_DP_C:
			temp |= TRANS_DP_PORT_SEL_C;
			break;
		case PCH_DP_D:
			temp |= TRANS_DP_PORT_SEL_D;
			break;
		default:
			BUG();
		}

		I915_WRITE(reg, temp);
	}

	ironlake_enable_pch_transcoder(dev_priv, pipe);
}

static void lpt_pch_enable(struct drm_crtc *crtc)
{
	struct drm_device *dev = crtc->dev;
	struct drm_i915_private *dev_priv = dev->dev_private;
	struct intel_crtc *intel_crtc = to_intel_crtc(crtc);
	enum transcoder cpu_transcoder = intel_crtc->config->cpu_transcoder;

	assert_pch_transcoder_disabled(dev_priv, TRANSCODER_A);

	lpt_program_iclkip(crtc);

	/* Set transcoder timing. */
	ironlake_pch_transcoder_set_timings(intel_crtc, PIPE_A);

	lpt_enable_pch_transcoder(dev_priv, cpu_transcoder);
}

struct intel_shared_dpll *intel_get_shared_dpll(struct intel_crtc *crtc,
						struct intel_crtc_state *crtc_state)
{
	struct drm_i915_private *dev_priv = crtc->base.dev->dev_private;
	struct intel_shared_dpll *pll;
	struct intel_shared_dpll_config *shared_dpll;
	enum intel_dpll_id i;

	shared_dpll = intel_atomic_get_shared_dpll_state(crtc_state->base.state);

	if (HAS_PCH_IBX(dev_priv->dev)) {
		/* Ironlake PCH has a fixed PLL->PCH pipe mapping. */
		i = (enum intel_dpll_id) crtc->pipe;
		pll = &dev_priv->shared_dplls[i];

		DRM_DEBUG_KMS("CRTC:%d using pre-allocated %s\n",
			      crtc->base.base.id, pll->name);

		WARN_ON(shared_dpll[i].crtc_mask);

		goto found;
	}

	if (IS_BROXTON(dev_priv->dev)) {
		/* PLL is attached to port in bxt */
		struct intel_encoder *encoder;
		struct intel_digital_port *intel_dig_port;

		encoder = intel_ddi_get_crtc_new_encoder(crtc_state);
		if (WARN_ON(!encoder))
			return NULL;

		intel_dig_port = enc_to_dig_port(&encoder->base);
		/* 1:1 mapping between ports and PLLs */
		i = (enum intel_dpll_id)intel_dig_port->port;
		pll = &dev_priv->shared_dplls[i];
		DRM_DEBUG_KMS("CRTC:%d using pre-allocated %s\n",
			crtc->base.base.id, pll->name);
		WARN_ON(shared_dpll[i].crtc_mask);

		goto found;
	}

	for (i = 0; i < dev_priv->num_shared_dpll; i++) {
		pll = &dev_priv->shared_dplls[i];

		/* Only want to check enabled timings first */
		if (shared_dpll[i].crtc_mask == 0)
			continue;

		if (memcmp(&crtc_state->dpll_hw_state,
			   &shared_dpll[i].hw_state,
			   sizeof(crtc_state->dpll_hw_state)) == 0) {
			DRM_DEBUG_KMS("CRTC:%d sharing existing %s (crtc mask 0x%08x, ative %d)\n",
				      crtc->base.base.id, pll->name,
				      shared_dpll[i].crtc_mask,
				      pll->active);
			goto found;
		}
	}

	/* Ok no matching timings, maybe there's a free one? */
	for (i = 0; i < dev_priv->num_shared_dpll; i++) {
		pll = &dev_priv->shared_dplls[i];
		if (shared_dpll[i].crtc_mask == 0) {
			DRM_DEBUG_KMS("CRTC:%d allocated %s\n",
				      crtc->base.base.id, pll->name);
			goto found;
		}
	}

	return NULL;

found:
	if (shared_dpll[i].crtc_mask == 0)
		shared_dpll[i].hw_state =
			crtc_state->dpll_hw_state;

	crtc_state->shared_dpll = i;
	DRM_DEBUG_DRIVER("using %s for pipe %c\n", pll->name,
			 pipe_name(crtc->pipe));

	shared_dpll[i].crtc_mask |= 1 << crtc->pipe;

	return pll;
}

static void intel_shared_dpll_commit(struct drm_atomic_state *state)
{
	struct drm_i915_private *dev_priv = to_i915(state->dev);
	struct intel_shared_dpll_config *shared_dpll;
	struct intel_shared_dpll *pll;
	enum intel_dpll_id i;

	if (!to_intel_atomic_state(state)->dpll_set)
		return;

	shared_dpll = to_intel_atomic_state(state)->shared_dpll;
	for (i = 0; i < dev_priv->num_shared_dpll; i++) {
		pll = &dev_priv->shared_dplls[i];
		pll->config = shared_dpll[i];
	}
}

static void cpt_verify_modeset(struct drm_device *dev, int pipe)
{
	struct drm_i915_private *dev_priv = dev->dev_private;
	int dslreg = PIPEDSL(pipe);
	u32 temp;

	temp = I915_READ(dslreg);
	udelay(500);
	if (wait_for(I915_READ(dslreg) != temp, 5)) {
		if (wait_for(I915_READ(dslreg) != temp, 5))
			DRM_ERROR("mode set failed: pipe %c stuck\n", pipe_name(pipe));
	}
}

static int
skl_update_scaler(struct intel_crtc_state *crtc_state, bool force_detach,
		  unsigned scaler_user, int *scaler_id, unsigned int rotation,
		  int src_w, int src_h, int dst_w, int dst_h)
{
	struct intel_crtc_scaler_state *scaler_state =
		&crtc_state->scaler_state;
	struct intel_crtc *intel_crtc =
		to_intel_crtc(crtc_state->base.crtc);
	int need_scaling;

	need_scaling = intel_rotation_90_or_270(rotation) ?
		(src_h != dst_w || src_w != dst_h):
		(src_w != dst_w || src_h != dst_h);

	/*
	 * if plane is being disabled or scaler is no more required or force detach
	 *  - free scaler binded to this plane/crtc
	 *  - in order to do this, update crtc->scaler_usage
	 *
	 * Here scaler state in crtc_state is set free so that
	 * scaler can be assigned to other user. Actual register
	 * update to free the scaler is done in plane/panel-fit programming.
	 * For this purpose crtc/plane_state->scaler_id isn't reset here.
	 */
	if (force_detach || !need_scaling) {
		if (*scaler_id >= 0) {
			scaler_state->scaler_users &= ~(1 << scaler_user);
			scaler_state->scalers[*scaler_id].in_use = 0;

			DRM_DEBUG_KMS("scaler_user index %u.%u: "
				"Staged freeing scaler id %d scaler_users = 0x%x\n",
				intel_crtc->pipe, scaler_user, *scaler_id,
				scaler_state->scaler_users);
			*scaler_id = -1;
		}
		return 0;
	}

	/* range checks */
	if (src_w < SKL_MIN_SRC_W || src_h < SKL_MIN_SRC_H ||
		dst_w < SKL_MIN_DST_W || dst_h < SKL_MIN_DST_H ||

		src_w > SKL_MAX_SRC_W || src_h > SKL_MAX_SRC_H ||
		dst_w > SKL_MAX_DST_W || dst_h > SKL_MAX_DST_H) {
		DRM_DEBUG_KMS("scaler_user index %u.%u: src %ux%u dst %ux%u "
			"size is out of scaler range\n",
			intel_crtc->pipe, scaler_user, src_w, src_h, dst_w, dst_h);
		return -EINVAL;
	}

	/* mark this plane as a scaler user in crtc_state */
	scaler_state->scaler_users |= (1 << scaler_user);
	DRM_DEBUG_KMS("scaler_user index %u.%u: "
		"staged scaling request for %ux%u->%ux%u scaler_users = 0x%x\n",
		intel_crtc->pipe, scaler_user, src_w, src_h, dst_w, dst_h,
		scaler_state->scaler_users);

	return 0;
}

/**
 * skl_update_scaler_crtc - Stages update to scaler state for a given crtc.
 *
 * @state: crtc's scaler state
 *
 * Return
 *     0 - scaler_usage updated successfully
 *    error - requested scaling cannot be supported or other error condition
 */
int skl_update_scaler_crtc(struct intel_crtc_state *state)
{
	struct intel_crtc *intel_crtc = to_intel_crtc(state->base.crtc);
	struct drm_display_mode *adjusted_mode =
		&state->base.adjusted_mode;

	DRM_DEBUG_KMS("Updating scaler for [CRTC:%i] scaler_user index %u.%u\n",
		      intel_crtc->base.base.id, intel_crtc->pipe, SKL_CRTC_INDEX);

	return skl_update_scaler(state, !state->base.active, SKL_CRTC_INDEX,
		&state->scaler_state.scaler_id, DRM_ROTATE_0,
		state->pipe_src_w, state->pipe_src_h,
		adjusted_mode->hdisplay, adjusted_mode->vdisplay);
}

/**
 * skl_update_scaler_plane - Stages update to scaler state for a given plane.
 *
 * @state: crtc's scaler state
 * @plane_state: atomic plane state to update
 *
 * Return
 *     0 - scaler_usage updated successfully
 *    error - requested scaling cannot be supported or other error condition
 */
static int skl_update_scaler_plane(struct intel_crtc_state *crtc_state,
				   struct intel_plane_state *plane_state)
{

	struct intel_crtc *intel_crtc = to_intel_crtc(crtc_state->base.crtc);
	struct intel_plane *intel_plane =
		to_intel_plane(plane_state->base.plane);
	struct drm_framebuffer *fb = plane_state->base.fb;
	int ret;

	bool force_detach = !fb || !plane_state->visible;

	DRM_DEBUG_KMS("Updating scaler for [PLANE:%d] scaler_user index %u.%u\n",
		      intel_plane->base.base.id, intel_crtc->pipe,
		      drm_plane_index(&intel_plane->base));

	ret = skl_update_scaler(crtc_state, force_detach,
				drm_plane_index(&intel_plane->base),
				&plane_state->scaler_id,
				plane_state->base.rotation,
				drm_rect_width(&plane_state->src) >> 16,
				drm_rect_height(&plane_state->src) >> 16,
				drm_rect_width(&plane_state->dst),
				drm_rect_height(&plane_state->dst));

	if (ret || plane_state->scaler_id < 0)
		return ret;

	/* check colorkey */
	if (plane_state->ckey.flags != I915_SET_COLORKEY_NONE) {
		DRM_DEBUG_KMS("[PLANE:%d] scaling with color key not allowed",
			      intel_plane->base.base.id);
		return -EINVAL;
	}

	/* Check src format */
	switch (fb->pixel_format) {
	case DRM_FORMAT_RGB565:
	case DRM_FORMAT_XBGR8888:
	case DRM_FORMAT_XRGB8888:
	case DRM_FORMAT_ABGR8888:
	case DRM_FORMAT_ARGB8888:
	case DRM_FORMAT_XRGB2101010:
	case DRM_FORMAT_XBGR2101010:
	case DRM_FORMAT_YUYV:
	case DRM_FORMAT_YVYU:
	case DRM_FORMAT_UYVY:
	case DRM_FORMAT_VYUY:
		break;
	default:
		DRM_DEBUG_KMS("[PLANE:%d] FB:%d unsupported scaling format 0x%x\n",
			intel_plane->base.base.id, fb->base.id, fb->pixel_format);
		return -EINVAL;
	}

	return 0;
}

static void skylake_scaler_disable(struct intel_crtc *crtc)
{
	int i;

	for (i = 0; i < crtc->num_scalers; i++)
		skl_detach_scaler(crtc, i);
}

static void skylake_pfit_enable(struct intel_crtc *crtc)
{
	struct drm_device *dev = crtc->base.dev;
	struct drm_i915_private *dev_priv = dev->dev_private;
	int pipe = crtc->pipe;
	struct intel_crtc_scaler_state *scaler_state =
		&crtc->config->scaler_state;

	DRM_DEBUG_KMS("for crtc_state = %p\n", crtc->config);

	if (crtc->config->pch_pfit.enabled) {
		int id;

		if (WARN_ON(crtc->config->scaler_state.scaler_id < 0)) {
			DRM_ERROR("Requesting pfit without getting a scaler first\n");
			return;
		}

		id = scaler_state->scaler_id;
		I915_WRITE(SKL_PS_CTRL(pipe, id), PS_SCALER_EN |
			PS_FILTER_MEDIUM | scaler_state->scalers[id].mode);
		I915_WRITE(SKL_PS_WIN_POS(pipe, id), crtc->config->pch_pfit.pos);
		I915_WRITE(SKL_PS_WIN_SZ(pipe, id), crtc->config->pch_pfit.size);

		DRM_DEBUG_KMS("for crtc_state = %p scaler_id = %d\n", crtc->config, id);
	}
}

static void ironlake_pfit_enable(struct intel_crtc *crtc)
{
	struct drm_device *dev = crtc->base.dev;
	struct drm_i915_private *dev_priv = dev->dev_private;
	int pipe = crtc->pipe;

	if (crtc->config->pch_pfit.enabled) {
		/* Force use of hard-coded filter coefficients
		 * as some pre-programmed values are broken,
		 * e.g. x201.
		 */
		if (IS_IVYBRIDGE(dev) || IS_HASWELL(dev))
			I915_WRITE(PF_CTL(pipe), PF_ENABLE | PF_FILTER_MED_3x3 |
						 PF_PIPE_SEL_IVB(pipe));
		else
			I915_WRITE(PF_CTL(pipe), PF_ENABLE | PF_FILTER_MED_3x3);
		I915_WRITE(PF_WIN_POS(pipe), crtc->config->pch_pfit.pos);
		I915_WRITE(PF_WIN_SZ(pipe), crtc->config->pch_pfit.size);
	}
}

void hsw_enable_ips(struct intel_crtc *crtc)
{
	struct drm_device *dev = crtc->base.dev;
	struct drm_i915_private *dev_priv = dev->dev_private;

	if (!crtc->config->ips_enabled)
		return;

	/* We can only enable IPS after we enable a plane and wait for a vblank */
	intel_wait_for_vblank(dev, crtc->pipe);

	assert_plane_enabled(dev_priv, crtc->plane);
	if (IS_BROADWELL(dev)) {
		mutex_lock(&dev_priv->rps.hw_lock);
		WARN_ON(sandybridge_pcode_write(dev_priv, DISPLAY_IPS_CONTROL, 0xc0000000));
		mutex_unlock(&dev_priv->rps.hw_lock);
		/* Quoting Art Runyan: "its not safe to expect any particular
		 * value in IPS_CTL bit 31 after enabling IPS through the
		 * mailbox." Moreover, the mailbox may return a bogus state,
		 * so we need to just enable it and continue on.
		 */
	} else {
		I915_WRITE(IPS_CTL, IPS_ENABLE);
		/* The bit only becomes 1 in the next vblank, so this wait here
		 * is essentially intel_wait_for_vblank. If we don't have this
		 * and don't wait for vblanks until the end of crtc_enable, then
		 * the HW state readout code will complain that the expected
		 * IPS_CTL value is not the one we read. */
		if (wait_for(I915_READ_NOTRACE(IPS_CTL) & IPS_ENABLE, 50))
			DRM_ERROR("Timed out waiting for IPS enable\n");
	}
}

void hsw_disable_ips(struct intel_crtc *crtc)
{
	struct drm_device *dev = crtc->base.dev;
	struct drm_i915_private *dev_priv = dev->dev_private;

	if (!crtc->config->ips_enabled)
		return;

	assert_plane_enabled(dev_priv, crtc->plane);
	if (IS_BROADWELL(dev)) {
		mutex_lock(&dev_priv->rps.hw_lock);
		WARN_ON(sandybridge_pcode_write(dev_priv, DISPLAY_IPS_CONTROL, 0));
		mutex_unlock(&dev_priv->rps.hw_lock);
		/* wait for pcode to finish disabling IPS, which may take up to 42ms */
		if (wait_for((I915_READ(IPS_CTL) & IPS_ENABLE) == 0, 42))
			DRM_ERROR("Timed out waiting for IPS disable\n");
	} else {
		I915_WRITE(IPS_CTL, 0);
		POSTING_READ(IPS_CTL);
	}

	/* We need to wait for a vblank before we can disable the plane. */
	intel_wait_for_vblank(dev, crtc->pipe);
}

/** Loads the palette/gamma unit for the CRTC with the prepared values */
static void intel_crtc_load_lut(struct drm_crtc *crtc)
{
	struct drm_device *dev = crtc->dev;
	struct drm_i915_private *dev_priv = dev->dev_private;
	struct intel_crtc *intel_crtc = to_intel_crtc(crtc);
	enum pipe pipe = intel_crtc->pipe;
	int palreg = PALETTE(pipe);
	int i;
	bool reenable_ips = false;

	/* The clocks have to be on to load the palette. */
	if (!crtc->state->active)
		return;

	if (HAS_GMCH_DISPLAY(dev_priv->dev)) {
		if (intel_pipe_has_type(intel_crtc, INTEL_OUTPUT_DSI))
			assert_dsi_pll_enabled(dev_priv);
		else
			assert_pll_enabled(dev_priv, pipe);
	}

	/* use legacy palette for Ironlake */
	if (!HAS_GMCH_DISPLAY(dev))
		palreg = LGC_PALETTE(pipe);

	/* Workaround : Do not read or write the pipe palette/gamma data while
	 * GAMMA_MODE is configured for split gamma and IPS_CTL has IPS enabled.
	 */
	if (IS_HASWELL(dev) && intel_crtc->config->ips_enabled &&
	    ((I915_READ(GAMMA_MODE(pipe)) & GAMMA_MODE_MODE_MASK) ==
	     GAMMA_MODE_MODE_SPLIT)) {
		hsw_disable_ips(intel_crtc);
		reenable_ips = true;
	}

	for (i = 0; i < 256; i++) {
		I915_WRITE(palreg + 4 * i,
			   (intel_crtc->lut_r[i] << 16) |
			   (intel_crtc->lut_g[i] << 8) |
			   intel_crtc->lut_b[i]);
	}

	if (reenable_ips)
		hsw_enable_ips(intel_crtc);
}

static void intel_crtc_dpms_overlay_disable(struct intel_crtc *intel_crtc)
{
	if (intel_crtc->overlay) {
		struct drm_device *dev = intel_crtc->base.dev;
		struct drm_i915_private *dev_priv = dev->dev_private;

		mutex_lock(&dev->struct_mutex);
		dev_priv->mm.interruptible = false;
		(void) intel_overlay_switch_off(intel_crtc->overlay);
		dev_priv->mm.interruptible = true;
		mutex_unlock(&dev->struct_mutex);
	}

	/* Let userspace switch the overlay on again. In most cases userspace
	 * has to recompute where to put it anyway.
	 */
}

/**
 * intel_post_enable_primary - Perform operations after enabling primary plane
 * @crtc: the CRTC whose primary plane was just enabled
 *
 * Performs potentially sleeping operations that must be done after the primary
 * plane is enabled, such as updating FBC and IPS.  Note that this may be
 * called due to an explicit primary plane update, or due to an implicit
 * re-enable that is caused when a sprite plane is updated to no longer
 * completely hide the primary plane.
 */
static void
intel_post_enable_primary(struct drm_crtc *crtc)
{
	struct drm_device *dev = crtc->dev;
	struct drm_i915_private *dev_priv = dev->dev_private;
	struct intel_crtc *intel_crtc = to_intel_crtc(crtc);
	int pipe = intel_crtc->pipe;

	/*
	 * BDW signals flip done immediately if the plane
	 * is disabled, even if the plane enable is already
	 * armed to occur at the next vblank :(
	 */
	if (IS_BROADWELL(dev))
		intel_wait_for_vblank(dev, pipe);

	/*
	 * FIXME IPS should be fine as long as one plane is
	 * enabled, but in practice it seems to have problems
	 * when going from primary only to sprite only and vice
	 * versa.
	 */
	hsw_enable_ips(intel_crtc);

	/*
	 * Gen2 reports pipe underruns whenever all planes are disabled.
	 * So don't enable underrun reporting before at least some planes
	 * are enabled.
	 * FIXME: Need to fix the logic to work when we turn off all planes
	 * but leave the pipe running.
	 */
	if (IS_GEN2(dev))
		intel_set_cpu_fifo_underrun_reporting(dev_priv, pipe, true);

	/* Underruns don't raise interrupts, so check manually. */
	if (HAS_GMCH_DISPLAY(dev))
		i9xx_check_fifo_underruns(dev_priv);
}

/**
 * intel_pre_disable_primary - Perform operations before disabling primary plane
 * @crtc: the CRTC whose primary plane is to be disabled
 *
 * Performs potentially sleeping operations that must be done before the
 * primary plane is disabled, such as updating FBC and IPS.  Note that this may
 * be called due to an explicit primary plane update, or due to an implicit
 * disable that is caused when a sprite plane completely hides the primary
 * plane.
 */
static void
intel_pre_disable_primary(struct drm_crtc *crtc)
{
	struct drm_device *dev = crtc->dev;
	struct drm_i915_private *dev_priv = dev->dev_private;
	struct intel_crtc *intel_crtc = to_intel_crtc(crtc);
	int pipe = intel_crtc->pipe;

	/*
	 * Gen2 reports pipe underruns whenever all planes are disabled.
	 * So diasble underrun reporting before all the planes get disabled.
	 * FIXME: Need to fix the logic to work when we turn off all planes
	 * but leave the pipe running.
	 */
	if (IS_GEN2(dev))
		intel_set_cpu_fifo_underrun_reporting(dev_priv, pipe, false);

	/*
	 * Vblank time updates from the shadow to live plane control register
	 * are blocked if the memory self-refresh mode is active at that
	 * moment. So to make sure the plane gets truly disabled, disable
	 * first the self-refresh mode. The self-refresh enable bit in turn
	 * will be checked/applied by the HW only at the next frame start
	 * event which is after the vblank start event, so we need to have a
	 * wait-for-vblank between disabling the plane and the pipe.
	 */
	if (HAS_GMCH_DISPLAY(dev)) {
		intel_set_memory_cxsr(dev_priv, false);
		dev_priv->wm.vlv.cxsr = false;
		intel_wait_for_vblank(dev, pipe);
	}

	/*
	 * FIXME IPS should be fine as long as one plane is
	 * enabled, but in practice it seems to have problems
	 * when going from primary only to sprite only and vice
	 * versa.
	 */
	hsw_disable_ips(intel_crtc);
}

static void intel_post_plane_update(struct intel_crtc *crtc)
{
	struct intel_crtc_atomic_commit *atomic = &crtc->atomic;
	struct drm_device *dev = crtc->base.dev;
	struct drm_i915_private *dev_priv = dev->dev_private;
	struct drm_plane *plane;

	if (atomic->wait_vblank)
		intel_wait_for_vblank(dev, crtc->pipe);

	intel_frontbuffer_flip(dev, atomic->fb_bits);

	if (atomic->disable_cxsr)
		crtc->wm.cxsr_allowed = true;

	if (crtc->atomic.update_wm_post)
		intel_update_watermarks(&crtc->base);

	if (atomic->update_fbc)
		intel_fbc_update(dev_priv);

	if (atomic->post_enable_primary)
		intel_post_enable_primary(&crtc->base);

	drm_for_each_plane_mask(plane, dev, atomic->update_sprite_watermarks)
		intel_update_sprite_watermarks(plane, &crtc->base,
					       0, 0, 0, false, false);

	memset(atomic, 0, sizeof(*atomic));
}

static void intel_pre_plane_update(struct intel_crtc *crtc)
{
	struct drm_device *dev = crtc->base.dev;
	struct drm_i915_private *dev_priv = dev->dev_private;
	struct intel_crtc_atomic_commit *atomic = &crtc->atomic;
	struct drm_plane *p;

	/* Track fb's for any planes being disabled */
	drm_for_each_plane_mask(p, dev, atomic->disabled_planes) {
		struct intel_plane *plane = to_intel_plane(p);

		mutex_lock(&dev->struct_mutex);
		i915_gem_track_fb(intel_fb_obj(plane->base.fb), NULL,
				  plane->frontbuffer_bit);
		mutex_unlock(&dev->struct_mutex);
	}

	if (atomic->wait_for_flips)
		intel_crtc_wait_for_pending_flips(&crtc->base);

	if (atomic->disable_fbc)
		intel_fbc_disable_crtc(crtc);

	if (crtc->atomic.disable_ips)
		hsw_disable_ips(crtc);

	if (atomic->pre_disable_primary)
		intel_pre_disable_primary(&crtc->base);

	if (atomic->disable_cxsr) {
		crtc->wm.cxsr_allowed = false;
		intel_set_memory_cxsr(dev_priv, false);
	}
}

static void intel_crtc_disable_planes(struct drm_crtc *crtc, unsigned plane_mask)
{
	struct drm_device *dev = crtc->dev;
	struct intel_crtc *intel_crtc = to_intel_crtc(crtc);
	struct drm_plane *p;
	int pipe = intel_crtc->pipe;

	intel_crtc_dpms_overlay_disable(intel_crtc);

	drm_for_each_plane_mask(p, dev, plane_mask)
		to_intel_plane(p)->disable_plane(p, crtc);

	/*
	 * FIXME: Once we grow proper nuclear flip support out of this we need
	 * to compute the mask of flip planes precisely. For the time being
	 * consider this a flip to a NULL plane.
	 */
	intel_frontbuffer_flip(dev, INTEL_FRONTBUFFER_ALL_MASK(pipe));
}

static void ironlake_crtc_enable(struct drm_crtc *crtc)
{
	struct drm_device *dev = crtc->dev;
	struct drm_i915_private *dev_priv = dev->dev_private;
	struct intel_crtc *intel_crtc = to_intel_crtc(crtc);
	struct intel_encoder *encoder;
	int pipe = intel_crtc->pipe;

	if (WARN_ON(intel_crtc->active))
		return;

	if (intel_crtc->config->has_pch_encoder)
		intel_prepare_shared_dpll(intel_crtc);

	if (intel_crtc->config->has_dp_encoder)
		intel_dp_set_m_n(intel_crtc, M1_N1);

	intel_set_pipe_timings(intel_crtc);

	if (intel_crtc->config->has_pch_encoder) {
		intel_cpu_transcoder_set_m_n(intel_crtc,
				     &intel_crtc->config->fdi_m_n, NULL);
	}

	ironlake_set_pipeconf(crtc);

	intel_crtc->active = true;

	intel_set_cpu_fifo_underrun_reporting(dev_priv, pipe, true);
	intel_set_pch_fifo_underrun_reporting(dev_priv, pipe, true);

	for_each_encoder_on_crtc(dev, crtc, encoder)
		if (encoder->pre_enable)
			encoder->pre_enable(encoder);

	if (intel_crtc->config->has_pch_encoder) {
		/* Note: FDI PLL enabling _must_ be done before we enable the
		 * cpu pipes, hence this is separate from all the other fdi/pch
		 * enabling. */
		ironlake_fdi_pll_enable(intel_crtc);
	} else {
		assert_fdi_tx_disabled(dev_priv, pipe);
		assert_fdi_rx_disabled(dev_priv, pipe);
	}

	ironlake_pfit_enable(intel_crtc);

	/*
	 * On ILK+ LUT must be loaded before the pipe is running but with
	 * clocks enabled
	 */
	intel_crtc_load_lut(crtc);

	intel_update_watermarks(crtc);
	intel_enable_pipe(intel_crtc);

	if (intel_crtc->config->has_pch_encoder)
		ironlake_pch_enable(crtc);

	assert_vblank_disabled(crtc);
	drm_crtc_vblank_on(crtc);

	for_each_encoder_on_crtc(dev, crtc, encoder)
		encoder->enable(encoder);

	if (HAS_PCH_CPT(dev))
		cpt_verify_modeset(dev, intel_crtc->pipe);
}

/* IPS only exists on ULT machines and is tied to pipe A. */
static bool hsw_crtc_supports_ips(struct intel_crtc *crtc)
{
	return HAS_IPS(crtc->base.dev) && crtc->pipe == PIPE_A;
}

static void haswell_crtc_enable(struct drm_crtc *crtc)
{
	struct drm_device *dev = crtc->dev;
	struct drm_i915_private *dev_priv = dev->dev_private;
	struct intel_crtc *intel_crtc = to_intel_crtc(crtc);
	struct intel_encoder *encoder;
	int pipe = intel_crtc->pipe, hsw_workaround_pipe;
	struct intel_crtc_state *pipe_config =
		to_intel_crtc_state(crtc->state);

	if (WARN_ON(intel_crtc->active))
		return;

	if (intel_crtc_to_shared_dpll(intel_crtc))
		intel_enable_shared_dpll(intel_crtc);

	if (intel_crtc->config->has_dp_encoder)
		intel_dp_set_m_n(intel_crtc, M1_N1);

	intel_set_pipe_timings(intel_crtc);

	if (intel_crtc->config->cpu_transcoder != TRANSCODER_EDP) {
		I915_WRITE(PIPE_MULT(intel_crtc->config->cpu_transcoder),
			   intel_crtc->config->pixel_multiplier - 1);
	}

	if (intel_crtc->config->has_pch_encoder) {
		intel_cpu_transcoder_set_m_n(intel_crtc,
				     &intel_crtc->config->fdi_m_n, NULL);
	}

	haswell_set_pipeconf(crtc);

	intel_set_pipe_csc(crtc);

	intel_crtc->active = true;

	intel_set_cpu_fifo_underrun_reporting(dev_priv, pipe, true);
	for_each_encoder_on_crtc(dev, crtc, encoder)
		if (encoder->pre_enable)
			encoder->pre_enable(encoder);

	if (intel_crtc->config->has_pch_encoder) {
		intel_set_pch_fifo_underrun_reporting(dev_priv, TRANSCODER_A,
						      true);
		dev_priv->display.fdi_link_train(crtc);
	}

	intel_ddi_enable_pipe_clock(intel_crtc);

	if (INTEL_INFO(dev)->gen == 9)
		skylake_pfit_enable(intel_crtc);
	else if (INTEL_INFO(dev)->gen < 9)
		ironlake_pfit_enable(intel_crtc);
	else
		MISSING_CASE(INTEL_INFO(dev)->gen);

	/*
	 * On ILK+ LUT must be loaded before the pipe is running but with
	 * clocks enabled
	 */
	intel_crtc_load_lut(crtc);

	intel_ddi_set_pipe_settings(crtc);
	intel_ddi_enable_transcoder_func(crtc);

	intel_update_watermarks(crtc);
	intel_enable_pipe(intel_crtc);

	if (intel_crtc->config->has_pch_encoder)
		lpt_pch_enable(crtc);

	if (intel_crtc->config->dp_encoder_is_mst)
		intel_ddi_set_vc_payload_alloc(crtc, true);

	assert_vblank_disabled(crtc);
	drm_crtc_vblank_on(crtc);

	for_each_encoder_on_crtc(dev, crtc, encoder) {
		encoder->enable(encoder);
		intel_opregion_notify_encoder(encoder, true);
	}

	/* If we change the relative order between pipe/planes enabling, we need
	 * to change the workaround. */
	hsw_workaround_pipe = pipe_config->hsw_workaround_pipe;
	if (IS_HASWELL(dev) && hsw_workaround_pipe != INVALID_PIPE) {
		intel_wait_for_vblank(dev, hsw_workaround_pipe);
		intel_wait_for_vblank(dev, hsw_workaround_pipe);
	}
}

static void ironlake_pfit_disable(struct intel_crtc *crtc)
{
	struct drm_device *dev = crtc->base.dev;
	struct drm_i915_private *dev_priv = dev->dev_private;
	int pipe = crtc->pipe;

	/* To avoid upsetting the power well on haswell only disable the pfit if
	 * it's in use. The hw state code will make sure we get this right. */
	if (crtc->config->pch_pfit.enabled) {
		I915_WRITE(PF_CTL(pipe), 0);
		I915_WRITE(PF_WIN_POS(pipe), 0);
		I915_WRITE(PF_WIN_SZ(pipe), 0);
	}
}

static void ironlake_crtc_disable(struct drm_crtc *crtc)
{
	struct drm_device *dev = crtc->dev;
	struct drm_i915_private *dev_priv = dev->dev_private;
	struct intel_crtc *intel_crtc = to_intel_crtc(crtc);
	struct intel_encoder *encoder;
	int pipe = intel_crtc->pipe;
	u32 reg, temp;

	for_each_encoder_on_crtc(dev, crtc, encoder)
		encoder->disable(encoder);

	drm_crtc_vblank_off(crtc);
	assert_vblank_disabled(crtc);

	if (intel_crtc->config->has_pch_encoder)
		intel_set_pch_fifo_underrun_reporting(dev_priv, pipe, false);

	intel_disable_pipe(intel_crtc);

	ironlake_pfit_disable(intel_crtc);

	if (intel_crtc->config->has_pch_encoder)
		ironlake_fdi_disable(crtc);

	for_each_encoder_on_crtc(dev, crtc, encoder)
		if (encoder->post_disable)
			encoder->post_disable(encoder);

	if (intel_crtc->config->has_pch_encoder) {
		ironlake_disable_pch_transcoder(dev_priv, pipe);

		if (HAS_PCH_CPT(dev)) {
			/* disable TRANS_DP_CTL */
			reg = TRANS_DP_CTL(pipe);
			temp = I915_READ(reg);
			temp &= ~(TRANS_DP_OUTPUT_ENABLE |
				  TRANS_DP_PORT_SEL_MASK);
			temp |= TRANS_DP_PORT_SEL_NONE;
			I915_WRITE(reg, temp);

			/* disable DPLL_SEL */
			temp = I915_READ(PCH_DPLL_SEL);
			temp &= ~(TRANS_DPLL_ENABLE(pipe) | TRANS_DPLLB_SEL(pipe));
			I915_WRITE(PCH_DPLL_SEL, temp);
		}

		ironlake_fdi_pll_disable(intel_crtc);
	}

	intel_crtc->active = false;
	intel_update_watermarks(crtc);
}

static void haswell_crtc_disable(struct drm_crtc *crtc)
{
	struct drm_device *dev = crtc->dev;
	struct drm_i915_private *dev_priv = dev->dev_private;
	struct intel_crtc *intel_crtc = to_intel_crtc(crtc);
	struct intel_encoder *encoder;
	enum transcoder cpu_transcoder = intel_crtc->config->cpu_transcoder;

	for_each_encoder_on_crtc(dev, crtc, encoder) {
		intel_opregion_notify_encoder(encoder, false);
		encoder->disable(encoder);
	}

	drm_crtc_vblank_off(crtc);
	assert_vblank_disabled(crtc);

	if (intel_crtc->config->has_pch_encoder)
		intel_set_pch_fifo_underrun_reporting(dev_priv, TRANSCODER_A,
						      false);
	intel_disable_pipe(intel_crtc);

	if (intel_crtc->config->dp_encoder_is_mst)
		intel_ddi_set_vc_payload_alloc(crtc, false);

	intel_ddi_disable_transcoder_func(dev_priv, cpu_transcoder);

	if (INTEL_INFO(dev)->gen == 9)
		skylake_scaler_disable(intel_crtc);
	else if (INTEL_INFO(dev)->gen < 9)
		ironlake_pfit_disable(intel_crtc);
	else
		MISSING_CASE(INTEL_INFO(dev)->gen);

	intel_ddi_disable_pipe_clock(intel_crtc);

	if (intel_crtc->config->has_pch_encoder) {
		lpt_disable_pch_transcoder(dev_priv);
		intel_ddi_fdi_disable(crtc);
	}

	for_each_encoder_on_crtc(dev, crtc, encoder)
		if (encoder->post_disable)
			encoder->post_disable(encoder);

	intel_crtc->active = false;
	intel_update_watermarks(crtc);
}

static void i9xx_pfit_enable(struct intel_crtc *crtc)
{
	struct drm_device *dev = crtc->base.dev;
	struct drm_i915_private *dev_priv = dev->dev_private;
	struct intel_crtc_state *pipe_config = crtc->config;

	if (!pipe_config->gmch_pfit.control)
		return;

	/*
	 * The panel fitter should only be adjusted whilst the pipe is disabled,
	 * according to register description and PRM.
	 */
	WARN_ON(I915_READ(PFIT_CONTROL) & PFIT_ENABLE);
	assert_pipe_disabled(dev_priv, crtc->pipe);

	I915_WRITE(PFIT_PGM_RATIOS, pipe_config->gmch_pfit.pgm_ratios);
	I915_WRITE(PFIT_CONTROL, pipe_config->gmch_pfit.control);

	/* Border color in case we don't scale up to the full screen. Black by
	 * default, change to something else for debugging. */
	I915_WRITE(BCLRPAT(crtc->pipe), 0);
}

static enum intel_display_power_domain port_to_power_domain(enum port port)
{
	switch (port) {
	case PORT_A:
	case PORT_E:
		return POWER_DOMAIN_PORT_DDI_A_4_LANES;
	case PORT_B:
		return POWER_DOMAIN_PORT_DDI_B_4_LANES;
	case PORT_C:
		return POWER_DOMAIN_PORT_DDI_C_4_LANES;
	case PORT_D:
		return POWER_DOMAIN_PORT_DDI_D_4_LANES;
	default:
		WARN_ON_ONCE(1);
		return POWER_DOMAIN_PORT_OTHER;
	}
}

#define for_each_power_domain(domain, mask)				\
	for ((domain) = 0; (domain) < POWER_DOMAIN_NUM; (domain)++)	\
		if ((1 << (domain)) & (mask))

enum intel_display_power_domain
intel_display_port_power_domain(struct intel_encoder *intel_encoder)
{
	struct drm_device *dev = intel_encoder->base.dev;
	struct intel_digital_port *intel_dig_port;

	switch (intel_encoder->type) {
	case INTEL_OUTPUT_UNKNOWN:
		/* Only DDI platforms should ever use this output type */
		WARN_ON_ONCE(!HAS_DDI(dev));
	case INTEL_OUTPUT_DISPLAYPORT:
	case INTEL_OUTPUT_HDMI:
	case INTEL_OUTPUT_EDP:
		intel_dig_port = enc_to_dig_port(&intel_encoder->base);
		return port_to_power_domain(intel_dig_port->port);
	case INTEL_OUTPUT_DP_MST:
		intel_dig_port = enc_to_mst(&intel_encoder->base)->primary;
		return port_to_power_domain(intel_dig_port->port);
	case INTEL_OUTPUT_ANALOG:
		return POWER_DOMAIN_PORT_CRT;
	case INTEL_OUTPUT_DSI:
		return POWER_DOMAIN_PORT_DSI;
	default:
		return POWER_DOMAIN_PORT_OTHER;
	}
}

static unsigned long get_crtc_power_domains(struct drm_crtc *crtc)
{
	struct drm_device *dev = crtc->dev;
	struct intel_encoder *intel_encoder;
	struct intel_crtc *intel_crtc = to_intel_crtc(crtc);
	enum pipe pipe = intel_crtc->pipe;
	unsigned long mask;
	enum transcoder transcoder;

	if (!crtc->state->active)
		return 0;

	transcoder = intel_pipe_to_cpu_transcoder(dev->dev_private, pipe);

	mask = BIT(POWER_DOMAIN_PIPE(pipe));
	mask |= BIT(POWER_DOMAIN_TRANSCODER(transcoder));
	if (intel_crtc->config->pch_pfit.enabled ||
	    intel_crtc->config->pch_pfit.force_thru)
		mask |= BIT(POWER_DOMAIN_PIPE_PANEL_FITTER(pipe));

	for_each_encoder_on_crtc(dev, crtc, intel_encoder)
		mask |= BIT(intel_display_port_power_domain(intel_encoder));

	return mask;
}

static unsigned long modeset_get_crtc_power_domains(struct drm_crtc *crtc)
{
	struct drm_i915_private *dev_priv = crtc->dev->dev_private;
	struct intel_crtc *intel_crtc = to_intel_crtc(crtc);
	enum intel_display_power_domain domain;
	unsigned long domains, new_domains, old_domains;

	old_domains = intel_crtc->enabled_power_domains;
	intel_crtc->enabled_power_domains = new_domains = get_crtc_power_domains(crtc);

	domains = new_domains & ~old_domains;

	for_each_power_domain(domain, domains)
		intel_display_power_get(dev_priv, domain);

	return old_domains & ~new_domains;
}

static void modeset_put_power_domains(struct drm_i915_private *dev_priv,
				      unsigned long domains)
{
	enum intel_display_power_domain domain;

	for_each_power_domain(domain, domains)
		intel_display_power_put(dev_priv, domain);
}

static void modeset_update_crtc_power_domains(struct drm_atomic_state *state)
{
	struct drm_device *dev = state->dev;
	struct drm_i915_private *dev_priv = dev->dev_private;
	unsigned long put_domains[I915_MAX_PIPES] = {};
	struct drm_crtc_state *crtc_state;
	struct drm_crtc *crtc;
	int i;

	for_each_crtc_in_state(state, crtc, crtc_state, i) {
		if (needs_modeset(crtc->state))
			put_domains[to_intel_crtc(crtc)->pipe] =
				modeset_get_crtc_power_domains(crtc);
	}

	if (dev_priv->display.modeset_commit_cdclk) {
		unsigned int cdclk = to_intel_atomic_state(state)->cdclk;

		if (cdclk != dev_priv->cdclk_freq &&
		    !WARN_ON(!state->allow_modeset))
			dev_priv->display.modeset_commit_cdclk(state);
	}

	for (i = 0; i < I915_MAX_PIPES; i++)
		if (put_domains[i])
			modeset_put_power_domains(dev_priv, put_domains[i]);
}

static void intel_update_max_cdclk(struct drm_device *dev)
{
	struct drm_i915_private *dev_priv = dev->dev_private;

	if (IS_SKYLAKE(dev)) {
		u32 limit = I915_READ(SKL_DFSM) & SKL_DFSM_CDCLK_LIMIT_MASK;

		if (limit == SKL_DFSM_CDCLK_LIMIT_675)
			dev_priv->max_cdclk_freq = 675000;
		else if (limit == SKL_DFSM_CDCLK_LIMIT_540)
			dev_priv->max_cdclk_freq = 540000;
		else if (limit == SKL_DFSM_CDCLK_LIMIT_450)
			dev_priv->max_cdclk_freq = 450000;
		else
			dev_priv->max_cdclk_freq = 337500;
	} else if (IS_BROADWELL(dev))  {
		/*
		 * FIXME with extra cooling we can allow
		 * 540 MHz for ULX and 675 Mhz for ULT.
		 * How can we know if extra cooling is
		 * available? PCI ID, VTB, something else?
		 */
		if (I915_READ(FUSE_STRAP) & HSW_CDCLK_LIMIT)
			dev_priv->max_cdclk_freq = 450000;
		else if (IS_BDW_ULX(dev))
			dev_priv->max_cdclk_freq = 450000;
		else if (IS_BDW_ULT(dev))
			dev_priv->max_cdclk_freq = 540000;
		else
			dev_priv->max_cdclk_freq = 675000;
	} else if (IS_CHERRYVIEW(dev)) {
		dev_priv->max_cdclk_freq = 320000;
	} else if (IS_VALLEYVIEW(dev)) {
		dev_priv->max_cdclk_freq = 400000;
	} else {
		/* otherwise assume cdclk is fixed */
		dev_priv->max_cdclk_freq = dev_priv->cdclk_freq;
	}

	DRM_DEBUG_DRIVER("Max CD clock rate: %d kHz\n",
			 dev_priv->max_cdclk_freq);
}

static void intel_update_cdclk(struct drm_device *dev)
{
	struct drm_i915_private *dev_priv = dev->dev_private;

	dev_priv->cdclk_freq = dev_priv->display.get_display_clock_speed(dev);
	DRM_DEBUG_DRIVER("Current CD clock rate: %d kHz\n",
			 dev_priv->cdclk_freq);

	/*
	 * Program the gmbus_freq based on the cdclk frequency.
	 * BSpec erroneously claims we should aim for 4MHz, but
	 * in fact 1MHz is the correct frequency.
	 */
	if (IS_VALLEYVIEW(dev)) {
		/*
		 * Program the gmbus_freq based on the cdclk frequency.
		 * BSpec erroneously claims we should aim for 4MHz, but
		 * in fact 1MHz is the correct frequency.
		 */
		I915_WRITE(GMBUSFREQ_VLV, DIV_ROUND_UP(dev_priv->cdclk_freq, 1000));
	}

	if (dev_priv->max_cdclk_freq == 0)
		intel_update_max_cdclk(dev);
}

static void broxton_set_cdclk(struct drm_device *dev, int frequency)
{
	struct drm_i915_private *dev_priv = dev->dev_private;
	uint32_t divider;
	uint32_t ratio;
	uint32_t current_freq;
	int ret;

	/* frequency = 19.2MHz * ratio / 2 / div{1,1.5,2,4} */
	switch (frequency) {
	case 144000:
		divider = BXT_CDCLK_CD2X_DIV_SEL_4;
		ratio = BXT_DE_PLL_RATIO(60);
		break;
	case 288000:
		divider = BXT_CDCLK_CD2X_DIV_SEL_2;
		ratio = BXT_DE_PLL_RATIO(60);
		break;
	case 384000:
		divider = BXT_CDCLK_CD2X_DIV_SEL_1_5;
		ratio = BXT_DE_PLL_RATIO(60);
		break;
	case 576000:
		divider = BXT_CDCLK_CD2X_DIV_SEL_1;
		ratio = BXT_DE_PLL_RATIO(60);
		break;
	case 624000:
		divider = BXT_CDCLK_CD2X_DIV_SEL_1;
		ratio = BXT_DE_PLL_RATIO(65);
		break;
	case 19200:
		/*
		 * Bypass frequency with DE PLL disabled. Init ratio, divider
		 * to suppress GCC warning.
		 */
		ratio = 0;
		divider = 0;
		break;
	default:
		DRM_ERROR("unsupported CDCLK freq %d", frequency);

		return;
	}

	mutex_lock(&dev_priv->rps.hw_lock);
	/* Inform power controller of upcoming frequency change */
	ret = sandybridge_pcode_write(dev_priv, HSW_PCODE_DE_WRITE_FREQ_REQ,
				      0x80000000);
	mutex_unlock(&dev_priv->rps.hw_lock);

	if (ret) {
		DRM_ERROR("PCode CDCLK freq change notify failed (err %d, freq %d)\n",
			  ret, frequency);
		return;
	}

	current_freq = I915_READ(CDCLK_CTL) & CDCLK_FREQ_DECIMAL_MASK;
	/* convert from .1 fixpoint MHz with -1MHz offset to kHz */
	current_freq = current_freq * 500 + 1000;

	/*
	 * DE PLL has to be disabled when
	 * - setting to 19.2MHz (bypass, PLL isn't used)
	 * - before setting to 624MHz (PLL needs toggling)
	 * - before setting to any frequency from 624MHz (PLL needs toggling)
	 */
	if (frequency == 19200 || frequency == 624000 ||
	    current_freq == 624000) {
		I915_WRITE(BXT_DE_PLL_ENABLE, ~BXT_DE_PLL_PLL_ENABLE);
		/* Timeout 200us */
		if (wait_for(!(I915_READ(BXT_DE_PLL_ENABLE) & BXT_DE_PLL_LOCK),
			     1))
			DRM_ERROR("timout waiting for DE PLL unlock\n");
	}

	if (frequency != 19200) {
		uint32_t val;

		val = I915_READ(BXT_DE_PLL_CTL);
		val &= ~BXT_DE_PLL_RATIO_MASK;
		val |= ratio;
		I915_WRITE(BXT_DE_PLL_CTL, val);

		I915_WRITE(BXT_DE_PLL_ENABLE, BXT_DE_PLL_PLL_ENABLE);
		/* Timeout 200us */
		if (wait_for(I915_READ(BXT_DE_PLL_ENABLE) & BXT_DE_PLL_LOCK, 1))
			DRM_ERROR("timeout waiting for DE PLL lock\n");

		val = I915_READ(CDCLK_CTL);
		val &= ~BXT_CDCLK_CD2X_DIV_SEL_MASK;
		val |= divider;
		/*
		 * Disable SSA Precharge when CD clock frequency < 500 MHz,
		 * enable otherwise.
		 */
		val &= ~BXT_CDCLK_SSA_PRECHARGE_ENABLE;
		if (frequency >= 500000)
			val |= BXT_CDCLK_SSA_PRECHARGE_ENABLE;

		val &= ~CDCLK_FREQ_DECIMAL_MASK;
		/* convert from kHz to .1 fixpoint MHz with -1MHz offset */
		val |= (frequency - 1000) / 500;
		I915_WRITE(CDCLK_CTL, val);
	}

	mutex_lock(&dev_priv->rps.hw_lock);
	ret = sandybridge_pcode_write(dev_priv, HSW_PCODE_DE_WRITE_FREQ_REQ,
				      DIV_ROUND_UP(frequency, 25000));
	mutex_unlock(&dev_priv->rps.hw_lock);

	if (ret) {
		DRM_ERROR("PCode CDCLK freq set failed, (err %d, freq %d)\n",
			  ret, frequency);
		return;
	}

	intel_update_cdclk(dev);
}

void broxton_init_cdclk(struct drm_device *dev)
{
	struct drm_i915_private *dev_priv = dev->dev_private;
	uint32_t val;

	/*
	 * NDE_RSTWRN_OPT RST PCH Handshake En must always be 0b on BXT
	 * or else the reset will hang because there is no PCH to respond.
	 * Move the handshake programming to initialization sequence.
	 * Previously was left up to BIOS.
	 */
	val = I915_READ(HSW_NDE_RSTWRN_OPT);
	val &= ~RESET_PCH_HANDSHAKE_ENABLE;
	I915_WRITE(HSW_NDE_RSTWRN_OPT, val);

	/* Enable PG1 for cdclk */
	intel_display_power_get(dev_priv, POWER_DOMAIN_PLLS);

	/* check if cd clock is enabled */
	if (I915_READ(BXT_DE_PLL_ENABLE) & BXT_DE_PLL_PLL_ENABLE) {
		DRM_DEBUG_KMS("Display already initialized\n");
		return;
	}

	/*
	 * FIXME:
	 * - The initial CDCLK needs to be read from VBT.
	 *   Need to make this change after VBT has changes for BXT.
	 * - check if setting the max (or any) cdclk freq is really necessary
	 *   here, it belongs to modeset time
	 */
	broxton_set_cdclk(dev, 624000);

	I915_WRITE(DBUF_CTL, I915_READ(DBUF_CTL) | DBUF_POWER_REQUEST);
	POSTING_READ(DBUF_CTL);

	udelay(10);

	if (!(I915_READ(DBUF_CTL) & DBUF_POWER_STATE))
		DRM_ERROR("DBuf power enable timeout!\n");
}

void broxton_uninit_cdclk(struct drm_device *dev)
{
	struct drm_i915_private *dev_priv = dev->dev_private;

	I915_WRITE(DBUF_CTL, I915_READ(DBUF_CTL) & ~DBUF_POWER_REQUEST);
	POSTING_READ(DBUF_CTL);

	udelay(10);

	if (I915_READ(DBUF_CTL) & DBUF_POWER_STATE)
		DRM_ERROR("DBuf power disable timeout!\n");

	/* Set minimum (bypass) frequency, in effect turning off the DE PLL */
	broxton_set_cdclk(dev, 19200);

	intel_display_power_put(dev_priv, POWER_DOMAIN_PLLS);
}

static const struct skl_cdclk_entry {
	unsigned int freq;
	unsigned int vco;
} skl_cdclk_frequencies[] = {
	{ .freq = 308570, .vco = 8640 },
	{ .freq = 337500, .vco = 8100 },
	{ .freq = 432000, .vco = 8640 },
	{ .freq = 450000, .vco = 8100 },
	{ .freq = 540000, .vco = 8100 },
	{ .freq = 617140, .vco = 8640 },
	{ .freq = 675000, .vco = 8100 },
};

static unsigned int skl_cdclk_decimal(unsigned int freq)
{
	return (freq - 1000) / 500;
}

static unsigned int skl_cdclk_get_vco(unsigned int freq)
{
	unsigned int i;

	for (i = 0; i < ARRAY_SIZE(skl_cdclk_frequencies); i++) {
		const struct skl_cdclk_entry *e = &skl_cdclk_frequencies[i];

		if (e->freq == freq)
			return e->vco;
	}

	return 8100;
}

static void
skl_dpll0_enable(struct drm_i915_private *dev_priv, unsigned int required_vco)
{
	unsigned int min_freq;
	u32 val;

	/* select the minimum CDCLK before enabling DPLL 0 */
	val = I915_READ(CDCLK_CTL);
	val &= ~CDCLK_FREQ_SEL_MASK | ~CDCLK_FREQ_DECIMAL_MASK;
	val |= CDCLK_FREQ_337_308;

	if (required_vco == 8640)
		min_freq = 308570;
	else
		min_freq = 337500;

	val = CDCLK_FREQ_337_308 | skl_cdclk_decimal(min_freq);

	I915_WRITE(CDCLK_CTL, val);
	POSTING_READ(CDCLK_CTL);

	/*
	 * We always enable DPLL0 with the lowest link rate possible, but still
	 * taking into account the VCO required to operate the eDP panel at the
	 * desired frequency. The usual DP link rates operate with a VCO of
	 * 8100 while the eDP 1.4 alternate link rates need a VCO of 8640.
	 * The modeset code is responsible for the selection of the exact link
	 * rate later on, with the constraint of choosing a frequency that
	 * works with required_vco.
	 */
	val = I915_READ(DPLL_CTRL1);

	val &= ~(DPLL_CTRL1_HDMI_MODE(SKL_DPLL0) | DPLL_CTRL1_SSC(SKL_DPLL0) |
		 DPLL_CTRL1_LINK_RATE_MASK(SKL_DPLL0));
	val |= DPLL_CTRL1_OVERRIDE(SKL_DPLL0);
	if (required_vco == 8640)
		val |= DPLL_CTRL1_LINK_RATE(DPLL_CTRL1_LINK_RATE_1080,
					    SKL_DPLL0);
	else
		val |= DPLL_CTRL1_LINK_RATE(DPLL_CTRL1_LINK_RATE_810,
					    SKL_DPLL0);

	I915_WRITE(DPLL_CTRL1, val);
	POSTING_READ(DPLL_CTRL1);

	I915_WRITE(LCPLL1_CTL, I915_READ(LCPLL1_CTL) | LCPLL_PLL_ENABLE);

	if (wait_for(I915_READ(LCPLL1_CTL) & LCPLL_PLL_LOCK, 5))
		DRM_ERROR("DPLL0 not locked\n");
}

static bool skl_cdclk_pcu_ready(struct drm_i915_private *dev_priv)
{
	int ret;
	u32 val;

	/* inform PCU we want to change CDCLK */
	val = SKL_CDCLK_PREPARE_FOR_CHANGE;
	mutex_lock(&dev_priv->rps.hw_lock);
	ret = sandybridge_pcode_read(dev_priv, SKL_PCODE_CDCLK_CONTROL, &val);
	mutex_unlock(&dev_priv->rps.hw_lock);

	return ret == 0 && (val & SKL_CDCLK_READY_FOR_CHANGE);
}

static bool skl_cdclk_wait_for_pcu_ready(struct drm_i915_private *dev_priv)
{
	unsigned int i;

	for (i = 0; i < 15; i++) {
		if (skl_cdclk_pcu_ready(dev_priv))
			return true;
		udelay(10);
	}

	return false;
}

static void skl_set_cdclk(struct drm_i915_private *dev_priv, unsigned int freq)
{
	struct drm_device *dev = dev_priv->dev;
	u32 freq_select, pcu_ack;

	DRM_DEBUG_DRIVER("Changing CDCLK to %dKHz\n", freq);

	if (!skl_cdclk_wait_for_pcu_ready(dev_priv)) {
		DRM_ERROR("failed to inform PCU about cdclk change\n");
		return;
	}

	/* set CDCLK_CTL */
	switch(freq) {
	case 450000:
	case 432000:
		freq_select = CDCLK_FREQ_450_432;
		pcu_ack = 1;
		break;
	case 540000:
		freq_select = CDCLK_FREQ_540;
		pcu_ack = 2;
		break;
	case 308570:
	case 337500:
	default:
		freq_select = CDCLK_FREQ_337_308;
		pcu_ack = 0;
		break;
	case 617140:
	case 675000:
		freq_select = CDCLK_FREQ_675_617;
		pcu_ack = 3;
		break;
	}

	I915_WRITE(CDCLK_CTL, freq_select | skl_cdclk_decimal(freq));
	POSTING_READ(CDCLK_CTL);

	/* inform PCU of the change */
	mutex_lock(&dev_priv->rps.hw_lock);
	sandybridge_pcode_write(dev_priv, SKL_PCODE_CDCLK_CONTROL, pcu_ack);
	mutex_unlock(&dev_priv->rps.hw_lock);

	intel_update_cdclk(dev);
}

void skl_uninit_cdclk(struct drm_i915_private *dev_priv)
{
	/* disable DBUF power */
	I915_WRITE(DBUF_CTL, I915_READ(DBUF_CTL) & ~DBUF_POWER_REQUEST);
	POSTING_READ(DBUF_CTL);

	udelay(10);

	if (I915_READ(DBUF_CTL) & DBUF_POWER_STATE)
		DRM_ERROR("DBuf power disable timeout\n");

	/* disable DPLL0 */
	I915_WRITE(LCPLL1_CTL, I915_READ(LCPLL1_CTL) & ~LCPLL_PLL_ENABLE);
	if (wait_for(!(I915_READ(LCPLL1_CTL) & LCPLL_PLL_LOCK), 1))
		DRM_ERROR("Couldn't disable DPLL0\n");

	intel_display_power_put(dev_priv, POWER_DOMAIN_PLLS);
}

void skl_init_cdclk(struct drm_i915_private *dev_priv)
{
	u32 val;
	unsigned int required_vco;

	/* enable PCH reset handshake */
	val = I915_READ(HSW_NDE_RSTWRN_OPT);
	I915_WRITE(HSW_NDE_RSTWRN_OPT, val | RESET_PCH_HANDSHAKE_ENABLE);

	/* enable PG1 and Misc I/O */
	intel_display_power_get(dev_priv, POWER_DOMAIN_PLLS);

	/* DPLL0 already enabed !? */
	if (I915_READ(LCPLL1_CTL) & LCPLL_PLL_ENABLE) {
		DRM_DEBUG_DRIVER("DPLL0 already running\n");
		return;
	}

	/* enable DPLL0 */
	required_vco = skl_cdclk_get_vco(dev_priv->skl_boot_cdclk);
	skl_dpll0_enable(dev_priv, required_vco);

	/* set CDCLK to the frequency the BIOS chose */
	skl_set_cdclk(dev_priv, dev_priv->skl_boot_cdclk);

	/* enable DBUF power */
	I915_WRITE(DBUF_CTL, I915_READ(DBUF_CTL) | DBUF_POWER_REQUEST);
	POSTING_READ(DBUF_CTL);

	udelay(10);

	if (!(I915_READ(DBUF_CTL) & DBUF_POWER_STATE))
		DRM_ERROR("DBuf power enable timeout\n");
}

/* returns HPLL frequency in kHz */
static int valleyview_get_vco(struct drm_i915_private *dev_priv)
{
	int hpll_freq, vco_freq[] = { 800, 1600, 2000, 2400 };

	/* Obtain SKU information */
	mutex_lock(&dev_priv->sb_lock);
	hpll_freq = vlv_cck_read(dev_priv, CCK_FUSE_REG) &
		CCK_FUSE_HPLL_FREQ_MASK;
	mutex_unlock(&dev_priv->sb_lock);

	return vco_freq[hpll_freq] * 1000;
}

/* Adjust CDclk dividers to allow high res or save power if possible */
static void valleyview_set_cdclk(struct drm_device *dev, int cdclk)
{
	struct drm_i915_private *dev_priv = dev->dev_private;
	u32 val, cmd;

	WARN_ON(dev_priv->display.get_display_clock_speed(dev)
					!= dev_priv->cdclk_freq);

	if (cdclk >= 320000) /* jump to highest voltage for 400MHz too */
		cmd = 2;
	else if (cdclk == 266667)
		cmd = 1;
	else
		cmd = 0;

	mutex_lock(&dev_priv->rps.hw_lock);
	val = vlv_punit_read(dev_priv, PUNIT_REG_DSPFREQ);
	val &= ~DSPFREQGUAR_MASK;
	val |= (cmd << DSPFREQGUAR_SHIFT);
	vlv_punit_write(dev_priv, PUNIT_REG_DSPFREQ, val);
	if (wait_for((vlv_punit_read(dev_priv, PUNIT_REG_DSPFREQ) &
		      DSPFREQSTAT_MASK) == (cmd << DSPFREQSTAT_SHIFT),
		     50)) {
		DRM_ERROR("timed out waiting for CDclk change\n");
	}
	mutex_unlock(&dev_priv->rps.hw_lock);

	mutex_lock(&dev_priv->sb_lock);

	if (cdclk == 400000) {
		u32 divider;

		divider = DIV_ROUND_CLOSEST(dev_priv->hpll_freq << 1, cdclk) - 1;

		/* adjust cdclk divider */
		val = vlv_cck_read(dev_priv, CCK_DISPLAY_CLOCK_CONTROL);
		val &= ~DISPLAY_FREQUENCY_VALUES;
		val |= divider;
		vlv_cck_write(dev_priv, CCK_DISPLAY_CLOCK_CONTROL, val);

		if (wait_for((vlv_cck_read(dev_priv, CCK_DISPLAY_CLOCK_CONTROL) &
			      DISPLAY_FREQUENCY_STATUS) == (divider << DISPLAY_FREQUENCY_STATUS_SHIFT),
			     50))
			DRM_ERROR("timed out waiting for CDclk change\n");
	}

	/* adjust self-refresh exit latency value */
	val = vlv_bunit_read(dev_priv, BUNIT_REG_BISOC);
	val &= ~0x7f;

	/*
	 * For high bandwidth configs, we set a higher latency in the bunit
	 * so that the core display fetch happens in time to avoid underruns.
	 */
	if (cdclk == 400000)
		val |= 4500 / 250; /* 4.5 usec */
	else
		val |= 3000 / 250; /* 3.0 usec */
	vlv_bunit_write(dev_priv, BUNIT_REG_BISOC, val);

	mutex_unlock(&dev_priv->sb_lock);

	intel_update_cdclk(dev);
}

static void cherryview_set_cdclk(struct drm_device *dev, int cdclk)
{
	struct drm_i915_private *dev_priv = dev->dev_private;
	u32 val, cmd;

	WARN_ON(dev_priv->display.get_display_clock_speed(dev)
						!= dev_priv->cdclk_freq);

	switch (cdclk) {
	case 333333:
	case 320000:
	case 266667:
	case 200000:
		break;
	default:
		MISSING_CASE(cdclk);
		return;
	}

	/*
	 * Specs are full of misinformation, but testing on actual
	 * hardware has shown that we just need to write the desired
	 * CCK divider into the Punit register.
	 */
	cmd = DIV_ROUND_CLOSEST(dev_priv->hpll_freq << 1, cdclk) - 1;

	mutex_lock(&dev_priv->rps.hw_lock);
	val = vlv_punit_read(dev_priv, PUNIT_REG_DSPFREQ);
	val &= ~DSPFREQGUAR_MASK_CHV;
	val |= (cmd << DSPFREQGUAR_SHIFT_CHV);
	vlv_punit_write(dev_priv, PUNIT_REG_DSPFREQ, val);
	if (wait_for((vlv_punit_read(dev_priv, PUNIT_REG_DSPFREQ) &
		      DSPFREQSTAT_MASK_CHV) == (cmd << DSPFREQSTAT_SHIFT_CHV),
		     50)) {
		DRM_ERROR("timed out waiting for CDclk change\n");
	}
	mutex_unlock(&dev_priv->rps.hw_lock);

	intel_update_cdclk(dev);
}

static int valleyview_calc_cdclk(struct drm_i915_private *dev_priv,
				 int max_pixclk)
{
	int freq_320 = (dev_priv->hpll_freq <<  1) % 320000 != 0 ? 333333 : 320000;
	int limit = IS_CHERRYVIEW(dev_priv) ? 95 : 90;

	/*
	 * Really only a few cases to deal with, as only 4 CDclks are supported:
	 *   200MHz
	 *   267MHz
	 *   320/333MHz (depends on HPLL freq)
	 *   400MHz (VLV only)
	 * So we check to see whether we're above 90% (VLV) or 95% (CHV)
	 * of the lower bin and adjust if needed.
	 *
	 * We seem to get an unstable or solid color picture at 200MHz.
	 * Not sure what's wrong. For now use 200MHz only when all pipes
	 * are off.
	 */
	if (!IS_CHERRYVIEW(dev_priv) &&
	    max_pixclk > freq_320*limit/100)
		return 400000;
	else if (max_pixclk > 266667*limit/100)
		return freq_320;
	else if (max_pixclk > 0)
		return 266667;
	else
		return 200000;
}

static int broxton_calc_cdclk(struct drm_i915_private *dev_priv,
			      int max_pixclk)
{
	/*
	 * FIXME:
	 * - remove the guardband, it's not needed on BXT
	 * - set 19.2MHz bypass frequency if there are no active pipes
	 */
	if (max_pixclk > 576000*9/10)
		return 624000;
	else if (max_pixclk > 384000*9/10)
		return 576000;
	else if (max_pixclk > 288000*9/10)
		return 384000;
	else if (max_pixclk > 144000*9/10)
		return 288000;
	else
		return 144000;
}

/* Compute the max pixel clock for new configuration. Uses atomic state if
 * that's non-NULL, look at current state otherwise. */
static int intel_mode_max_pixclk(struct drm_device *dev,
				 struct drm_atomic_state *state)
{
	struct intel_crtc *intel_crtc;
	struct intel_crtc_state *crtc_state;
	int max_pixclk = 0;

	for_each_intel_crtc(dev, intel_crtc) {
		crtc_state = intel_atomic_get_crtc_state(state, intel_crtc);
		if (IS_ERR(crtc_state))
			return PTR_ERR(crtc_state);

		if (!crtc_state->base.enable)
			continue;

		max_pixclk = max(max_pixclk,
				 crtc_state->base.adjusted_mode.crtc_clock);
	}

	return max_pixclk;
}

static int valleyview_modeset_calc_cdclk(struct drm_atomic_state *state)
{
	struct drm_device *dev = state->dev;
	struct drm_i915_private *dev_priv = dev->dev_private;
	int max_pixclk = intel_mode_max_pixclk(dev, state);

	if (max_pixclk < 0)
		return max_pixclk;

	to_intel_atomic_state(state)->cdclk =
		valleyview_calc_cdclk(dev_priv, max_pixclk);

	return 0;
}

static int broxton_modeset_calc_cdclk(struct drm_atomic_state *state)
{
	struct drm_device *dev = state->dev;
	struct drm_i915_private *dev_priv = dev->dev_private;
	int max_pixclk = intel_mode_max_pixclk(dev, state);

	if (max_pixclk < 0)
		return max_pixclk;

	to_intel_atomic_state(state)->cdclk =
		broxton_calc_cdclk(dev_priv, max_pixclk);

	return 0;
}

static void vlv_program_pfi_credits(struct drm_i915_private *dev_priv)
{
	unsigned int credits, default_credits;

	if (IS_CHERRYVIEW(dev_priv))
		default_credits = PFI_CREDIT(12);
	else
		default_credits = PFI_CREDIT(8);

	if (DIV_ROUND_CLOSEST(dev_priv->cdclk_freq, 1000) >= dev_priv->rps.cz_freq) {
		/* CHV suggested value is 31 or 63 */
		if (IS_CHERRYVIEW(dev_priv))
			credits = PFI_CREDIT_63;
		else
			credits = PFI_CREDIT(15);
	} else {
		credits = default_credits;
	}

	/*
	 * WA - write default credits before re-programming
	 * FIXME: should we also set the resend bit here?
	 */
	I915_WRITE(GCI_CONTROL, VGA_FAST_MODE_DISABLE |
		   default_credits);

	I915_WRITE(GCI_CONTROL, VGA_FAST_MODE_DISABLE |
		   credits | PFI_CREDIT_RESEND);

	/*
	 * FIXME is this guaranteed to clear
	 * immediately or should we poll for it?
	 */
	WARN_ON(I915_READ(GCI_CONTROL) & PFI_CREDIT_RESEND);
}

static void valleyview_modeset_commit_cdclk(struct drm_atomic_state *old_state)
{
	struct drm_device *dev = old_state->dev;
	unsigned int req_cdclk = to_intel_atomic_state(old_state)->cdclk;
	struct drm_i915_private *dev_priv = dev->dev_private;

	/*
	 * FIXME: We can end up here with all power domains off, yet
	 * with a CDCLK frequency other than the minimum. To account
	 * for this take the PIPE-A power domain, which covers the HW
	 * blocks needed for the following programming. This can be
	 * removed once it's guaranteed that we get here either with
	 * the minimum CDCLK set, or the required power domains
	 * enabled.
	 */
	intel_display_power_get(dev_priv, POWER_DOMAIN_PIPE_A);

	if (IS_CHERRYVIEW(dev))
		cherryview_set_cdclk(dev, req_cdclk);
	else
		valleyview_set_cdclk(dev, req_cdclk);

	vlv_program_pfi_credits(dev_priv);

	intel_display_power_put(dev_priv, POWER_DOMAIN_PIPE_A);
}

static void valleyview_crtc_enable(struct drm_crtc *crtc)
{
	struct drm_device *dev = crtc->dev;
	struct drm_i915_private *dev_priv = to_i915(dev);
	struct intel_crtc *intel_crtc = to_intel_crtc(crtc);
	struct intel_encoder *encoder;
	int pipe = intel_crtc->pipe;
	bool is_dsi;

	if (WARN_ON(intel_crtc->active))
		return;

	is_dsi = intel_pipe_has_type(intel_crtc, INTEL_OUTPUT_DSI);

	if (!is_dsi) {
		if (IS_CHERRYVIEW(dev))
			chv_prepare_pll(intel_crtc, intel_crtc->config);
		else
			vlv_prepare_pll(intel_crtc, intel_crtc->config);
	}

	if (intel_crtc->config->has_dp_encoder)
		intel_dp_set_m_n(intel_crtc, M1_N1);

	intel_set_pipe_timings(intel_crtc);

	if (IS_CHERRYVIEW(dev) && pipe == PIPE_B) {
		struct drm_i915_private *dev_priv = dev->dev_private;

		I915_WRITE(CHV_BLEND(pipe), CHV_BLEND_LEGACY);
		I915_WRITE(CHV_CANVAS(pipe), 0);
	}

	i9xx_set_pipeconf(intel_crtc);

	intel_crtc->active = true;

	intel_set_cpu_fifo_underrun_reporting(dev_priv, pipe, true);

	for_each_encoder_on_crtc(dev, crtc, encoder)
		if (encoder->pre_pll_enable)
			encoder->pre_pll_enable(encoder);

	if (!is_dsi) {
		if (IS_CHERRYVIEW(dev))
			chv_enable_pll(intel_crtc, intel_crtc->config);
		else
			vlv_enable_pll(intel_crtc, intel_crtc->config);
	}

	for_each_encoder_on_crtc(dev, crtc, encoder)
		if (encoder->pre_enable)
			encoder->pre_enable(encoder);

	i9xx_pfit_enable(intel_crtc);

	intel_crtc_load_lut(crtc);

	intel_enable_pipe(intel_crtc);

	assert_vblank_disabled(crtc);
	drm_crtc_vblank_on(crtc);

	for_each_encoder_on_crtc(dev, crtc, encoder)
		encoder->enable(encoder);
}

static void i9xx_set_pll_dividers(struct intel_crtc *crtc)
{
	struct drm_device *dev = crtc->base.dev;
	struct drm_i915_private *dev_priv = dev->dev_private;

	I915_WRITE(FP0(crtc->pipe), crtc->config->dpll_hw_state.fp0);
	I915_WRITE(FP1(crtc->pipe), crtc->config->dpll_hw_state.fp1);
}

static void i9xx_crtc_enable(struct drm_crtc *crtc)
{
	struct drm_device *dev = crtc->dev;
	struct drm_i915_private *dev_priv = to_i915(dev);
	struct intel_crtc *intel_crtc = to_intel_crtc(crtc);
	struct intel_encoder *encoder;
	int pipe = intel_crtc->pipe;

	if (WARN_ON(intel_crtc->active))
		return;

	i9xx_set_pll_dividers(intel_crtc);

	if (intel_crtc->config->has_dp_encoder)
		intel_dp_set_m_n(intel_crtc, M1_N1);

	intel_set_pipe_timings(intel_crtc);

	i9xx_set_pipeconf(intel_crtc);

	intel_crtc->active = true;

	if (!IS_GEN2(dev))
		intel_set_cpu_fifo_underrun_reporting(dev_priv, pipe, true);

	for_each_encoder_on_crtc(dev, crtc, encoder)
		if (encoder->pre_enable)
			encoder->pre_enable(encoder);

	i9xx_enable_pll(intel_crtc);

	i9xx_pfit_enable(intel_crtc);

	intel_crtc_load_lut(crtc);

	intel_update_watermarks(crtc);
	intel_enable_pipe(intel_crtc);

	assert_vblank_disabled(crtc);
	drm_crtc_vblank_on(crtc);

	for_each_encoder_on_crtc(dev, crtc, encoder)
		encoder->enable(encoder);
}

static void i9xx_pfit_disable(struct intel_crtc *crtc)
{
	struct drm_device *dev = crtc->base.dev;
	struct drm_i915_private *dev_priv = dev->dev_private;

	if (!crtc->config->gmch_pfit.control)
		return;

	assert_pipe_disabled(dev_priv, crtc->pipe);

	DRM_DEBUG_DRIVER("disabling pfit, current: 0x%08x\n",
			 I915_READ(PFIT_CONTROL));
	I915_WRITE(PFIT_CONTROL, 0);
}

static void i9xx_crtc_disable(struct drm_crtc *crtc)
{
	struct drm_device *dev = crtc->dev;
	struct drm_i915_private *dev_priv = dev->dev_private;
	struct intel_crtc *intel_crtc = to_intel_crtc(crtc);
	struct intel_encoder *encoder;
	int pipe = intel_crtc->pipe;

	/*
	 * On gen2 planes are double buffered but the pipe isn't, so we must
	 * wait for planes to fully turn off before disabling the pipe.
	 * We also need to wait on all gmch platforms because of the
	 * self-refresh mode constraint explained above.
	 */
	intel_wait_for_vblank(dev, pipe);

	for_each_encoder_on_crtc(dev, crtc, encoder)
		encoder->disable(encoder);

	drm_crtc_vblank_off(crtc);
	assert_vblank_disabled(crtc);

	intel_disable_pipe(intel_crtc);

	i9xx_pfit_disable(intel_crtc);

	for_each_encoder_on_crtc(dev, crtc, encoder)
		if (encoder->post_disable)
			encoder->post_disable(encoder);

	if (!intel_pipe_has_type(intel_crtc, INTEL_OUTPUT_DSI)) {
		if (IS_CHERRYVIEW(dev))
			chv_disable_pll(dev_priv, pipe);
		else if (IS_VALLEYVIEW(dev))
			vlv_disable_pll(dev_priv, pipe);
		else
			i9xx_disable_pll(intel_crtc);
	}

	if (!IS_GEN2(dev))
		intel_set_cpu_fifo_underrun_reporting(dev_priv, pipe, false);

	intel_crtc->active = false;
	intel_update_watermarks(crtc);
}

static void intel_crtc_disable_noatomic(struct drm_crtc *crtc)
{
	struct intel_crtc *intel_crtc = to_intel_crtc(crtc);
	struct drm_i915_private *dev_priv = to_i915(crtc->dev);
	enum intel_display_power_domain domain;
	unsigned long domains;

	if (!intel_crtc->active)
		return;

	if (to_intel_plane_state(crtc->primary->state)->visible) {
		intel_crtc_wait_for_pending_flips(crtc);
		intel_pre_disable_primary(crtc);
	}

	intel_crtc_disable_planes(crtc, crtc->state->plane_mask);
	dev_priv->display.crtc_disable(crtc);
	intel_disable_shared_dpll(intel_crtc);

	domains = intel_crtc->enabled_power_domains;
	for_each_power_domain(domain, domains)
		intel_display_power_put(dev_priv, domain);
	intel_crtc->enabled_power_domains = 0;
}

/*
 * turn all crtc's off, but do not adjust state
 * This has to be paired with a call to intel_modeset_setup_hw_state.
 */
int intel_display_suspend(struct drm_device *dev)
{
	struct drm_mode_config *config = &dev->mode_config;
	struct drm_modeset_acquire_ctx *ctx = config->acquire_ctx;
	struct drm_atomic_state *state;
	struct drm_crtc *crtc;
	unsigned crtc_mask = 0;
	int ret = 0;

	if (WARN_ON(!ctx))
		return 0;

	lockdep_assert_held(&ctx->ww_ctx);
	state = drm_atomic_state_alloc(dev);
	if (WARN_ON(!state))
		return -ENOMEM;

	state->acquire_ctx = ctx;
	state->allow_modeset = true;

	for_each_crtc(dev, crtc) {
		struct drm_crtc_state *crtc_state =
			drm_atomic_get_crtc_state(state, crtc);

		ret = PTR_ERR_OR_ZERO(crtc_state);
		if (ret)
			goto free;

		if (!crtc_state->active)
			continue;

		crtc_state->active = false;
		crtc_mask |= 1 << drm_crtc_index(crtc);
	}

	if (crtc_mask) {
		ret = drm_atomic_commit(state);

		if (!ret) {
			for_each_crtc(dev, crtc)
				if (crtc_mask & (1 << drm_crtc_index(crtc)))
					crtc->state->active = true;

			return ret;
		}
	}

free:
	if (ret)
		DRM_ERROR("Suspending crtc's failed with %i\n", ret);
	drm_atomic_state_free(state);
	return ret;
}

void intel_encoder_destroy(struct drm_encoder *encoder)
{
	struct intel_encoder *intel_encoder = to_intel_encoder(encoder);

	drm_encoder_cleanup(encoder);
	kfree(intel_encoder);
}

/* Cross check the actual hw state with our own modeset state tracking (and it's
 * internal consistency). */
static void intel_connector_check_state(struct intel_connector *connector)
{
	struct drm_crtc *crtc = connector->base.state->crtc;

	DRM_DEBUG_KMS("[CONNECTOR:%d:%s]\n",
		      connector->base.base.id,
		      connector->base.name);

	if (connector->get_hw_state(connector)) {
		struct drm_encoder *encoder = &connector->encoder->base;
		struct drm_connector_state *conn_state = connector->base.state;

		I915_STATE_WARN(!crtc,
			 "connector enabled without attached crtc\n");

		if (!crtc)
			return;

		I915_STATE_WARN(!crtc->state->active,
		      "connector is active, but attached crtc isn't\n");

		if (!encoder)
			return;

		I915_STATE_WARN(conn_state->best_encoder != encoder,
			"atomic encoder doesn't match attached encoder\n");

		I915_STATE_WARN(conn_state->crtc != encoder->crtc,
			"attached encoder crtc differs from connector crtc\n");
	} else {
		I915_STATE_WARN(crtc && crtc->state->active,
			"attached crtc is active, but connector isn't\n");
		I915_STATE_WARN(!crtc && connector->base.state->best_encoder,
			"best encoder set without crtc!\n");
	}
}

int intel_connector_init(struct intel_connector *connector)
{
	struct drm_connector_state *connector_state;

	connector_state = kzalloc(sizeof *connector_state, GFP_KERNEL);
	if (!connector_state)
		return -ENOMEM;

	connector->base.state = connector_state;
	return 0;
}

struct intel_connector *intel_connector_alloc(void)
{
	struct intel_connector *connector;

	connector = kzalloc(sizeof *connector, GFP_KERNEL);
	if (!connector)
		return NULL;

	if (intel_connector_init(connector) < 0) {
		kfree(connector);
		return NULL;
	}

	return connector;
}

/* Simple connector->get_hw_state implementation for encoders that support only
 * one connector and no cloning and hence the encoder state determines the state
 * of the connector. */
bool intel_connector_get_hw_state(struct intel_connector *connector)
{
	enum pipe pipe = 0;
	struct intel_encoder *encoder = connector->encoder;

	return encoder->get_hw_state(encoder, &pipe);
}

static int pipe_required_fdi_lanes(struct intel_crtc_state *crtc_state)
{
	if (crtc_state->base.enable && crtc_state->has_pch_encoder)
		return crtc_state->fdi_lanes;

	return 0;
}

static int ironlake_check_fdi_lanes(struct drm_device *dev, enum pipe pipe,
				     struct intel_crtc_state *pipe_config)
{
	struct drm_atomic_state *state = pipe_config->base.state;
	struct intel_crtc *other_crtc;
	struct intel_crtc_state *other_crtc_state;

	DRM_DEBUG_KMS("checking fdi config on pipe %c, lanes %i\n",
		      pipe_name(pipe), pipe_config->fdi_lanes);
	if (pipe_config->fdi_lanes > 4) {
		DRM_DEBUG_KMS("invalid fdi lane config on pipe %c: %i lanes\n",
			      pipe_name(pipe), pipe_config->fdi_lanes);
		return -EINVAL;
	}

	if (IS_HASWELL(dev) || IS_BROADWELL(dev)) {
		if (pipe_config->fdi_lanes > 2) {
			DRM_DEBUG_KMS("only 2 lanes on haswell, required: %i lanes\n",
				      pipe_config->fdi_lanes);
			return -EINVAL;
		} else {
			return 0;
		}
	}

	if (INTEL_INFO(dev)->num_pipes == 2)
		return 0;

	/* Ivybridge 3 pipe is really complicated */
	switch (pipe) {
	case PIPE_A:
		return 0;
	case PIPE_B:
		if (pipe_config->fdi_lanes <= 2)
			return 0;

		other_crtc = to_intel_crtc(intel_get_crtc_for_pipe(dev, PIPE_C));
		other_crtc_state =
			intel_atomic_get_crtc_state(state, other_crtc);
		if (IS_ERR(other_crtc_state))
			return PTR_ERR(other_crtc_state);

		if (pipe_required_fdi_lanes(other_crtc_state) > 0) {
			DRM_DEBUG_KMS("invalid shared fdi lane config on pipe %c: %i lanes\n",
				      pipe_name(pipe), pipe_config->fdi_lanes);
			return -EINVAL;
		}
		return 0;
	case PIPE_C:
		if (pipe_config->fdi_lanes > 2) {
			DRM_DEBUG_KMS("only 2 lanes on pipe %c: required %i lanes\n",
				      pipe_name(pipe), pipe_config->fdi_lanes);
			return -EINVAL;
		}

		other_crtc = to_intel_crtc(intel_get_crtc_for_pipe(dev, PIPE_B));
		other_crtc_state =
			intel_atomic_get_crtc_state(state, other_crtc);
		if (IS_ERR(other_crtc_state))
			return PTR_ERR(other_crtc_state);

		if (pipe_required_fdi_lanes(other_crtc_state) > 2) {
			DRM_DEBUG_KMS("fdi link B uses too many lanes to enable link C\n");
			return -EINVAL;
		}
		return 0;
	default:
		BUG();
	}
}

#define RETRY 1
static int ironlake_fdi_compute_config(struct intel_crtc *intel_crtc,
				       struct intel_crtc_state *pipe_config)
{
	struct drm_device *dev = intel_crtc->base.dev;
	struct drm_display_mode *adjusted_mode = &pipe_config->base.adjusted_mode;
	int lane, link_bw, fdi_dotclock, ret;
	bool needs_recompute = false;

retry:
	/* FDI is a binary signal running at ~2.7GHz, encoding
	 * each output octet as 10 bits. The actual frequency
	 * is stored as a divider into a 100MHz clock, and the
	 * mode pixel clock is stored in units of 1KHz.
	 * Hence the bw of each lane in terms of the mode signal
	 * is:
	 */
	link_bw = intel_fdi_link_freq(dev) * MHz(100)/KHz(1)/10;

	fdi_dotclock = adjusted_mode->crtc_clock;

	lane = ironlake_get_lanes_required(fdi_dotclock, link_bw,
					   pipe_config->pipe_bpp);

	pipe_config->fdi_lanes = lane;

	intel_link_compute_m_n(pipe_config->pipe_bpp, lane, fdi_dotclock,
			       link_bw, &pipe_config->fdi_m_n);

	ret = ironlake_check_fdi_lanes(intel_crtc->base.dev,
				       intel_crtc->pipe, pipe_config);
	if (ret == -EINVAL && pipe_config->pipe_bpp > 6*3) {
		pipe_config->pipe_bpp -= 2*3;
		DRM_DEBUG_KMS("fdi link bw constraint, reducing pipe bpp to %i\n",
			      pipe_config->pipe_bpp);
		needs_recompute = true;
		pipe_config->bw_constrained = true;

		goto retry;
	}

	if (needs_recompute)
		return RETRY;

	return ret;
}

static bool pipe_config_supports_ips(struct drm_i915_private *dev_priv,
				     struct intel_crtc_state *pipe_config)
{
	if (pipe_config->pipe_bpp > 24)
		return false;

	/* HSW can handle pixel rate up to cdclk? */
	if (IS_HASWELL(dev_priv->dev))
		return true;

	/*
	 * We compare against max which means we must take
	 * the increased cdclk requirement into account when
	 * calculating the new cdclk.
	 *
	 * Should measure whether using a lower cdclk w/o IPS
	 */
	return ilk_pipe_pixel_rate(pipe_config) <=
		dev_priv->max_cdclk_freq * 95 / 100;
}

static void hsw_compute_ips_config(struct intel_crtc *crtc,
				   struct intel_crtc_state *pipe_config)
{
	struct drm_device *dev = crtc->base.dev;
	struct drm_i915_private *dev_priv = dev->dev_private;

	pipe_config->ips_enabled = i915.enable_ips &&
		hsw_crtc_supports_ips(crtc) &&
		pipe_config_supports_ips(dev_priv, pipe_config);
}

static int intel_crtc_compute_config(struct intel_crtc *crtc,
				     struct intel_crtc_state *pipe_config)
{
	struct drm_device *dev = crtc->base.dev;
	struct drm_i915_private *dev_priv = dev->dev_private;
	struct drm_display_mode *adjusted_mode = &pipe_config->base.adjusted_mode;

	/* FIXME should check pixel clock limits on all platforms */
	if (INTEL_INFO(dev)->gen < 4) {
		int clock_limit = dev_priv->max_cdclk_freq;

		/*
		 * Enable pixel doubling when the dot clock
		 * is > 90% of the (display) core speed.
		 *
		 * GDG double wide on either pipe,
		 * otherwise pipe A only.
		 */
		if ((crtc->pipe == PIPE_A || IS_I915G(dev)) &&
		    adjusted_mode->crtc_clock > clock_limit * 9 / 10) {
			clock_limit *= 2;
			pipe_config->double_wide = true;
		}

		if (adjusted_mode->crtc_clock > clock_limit * 9 / 10)
			return -EINVAL;
	}

	/*
	 * Pipe horizontal size must be even in:
	 * - DVO ganged mode
	 * - LVDS dual channel mode
	 * - Double wide pipe
	 */
	if ((intel_pipe_will_have_type(pipe_config, INTEL_OUTPUT_LVDS) &&
	     intel_is_dual_link_lvds(dev)) || pipe_config->double_wide)
		pipe_config->pipe_src_w &= ~1;

	/* Cantiga+ cannot handle modes with a hsync front porch of 0.
	 * WaPruneModeWithIncorrectHsyncOffset:ctg,elk,ilk,snb,ivb,vlv,hsw.
	 */
	if ((INTEL_INFO(dev)->gen > 4 || IS_G4X(dev)) &&
		adjusted_mode->hsync_start == adjusted_mode->hdisplay)
		return -EINVAL;

	if (HAS_IPS(dev))
		hsw_compute_ips_config(crtc, pipe_config);

	if (pipe_config->has_pch_encoder)
		return ironlake_fdi_compute_config(crtc, pipe_config);

	return 0;
}

static int skylake_get_display_clock_speed(struct drm_device *dev)
{
	struct drm_i915_private *dev_priv = to_i915(dev);
	uint32_t lcpll1 = I915_READ(LCPLL1_CTL);
	uint32_t cdctl = I915_READ(CDCLK_CTL);
	uint32_t linkrate;

	if (!(lcpll1 & LCPLL_PLL_ENABLE))
		return 24000; /* 24MHz is the cd freq with NSSC ref */

	if ((cdctl & CDCLK_FREQ_SEL_MASK) == CDCLK_FREQ_540)
		return 540000;

	linkrate = (I915_READ(DPLL_CTRL1) &
		    DPLL_CTRL1_LINK_RATE_MASK(SKL_DPLL0)) >> 1;

	if (linkrate == DPLL_CTRL1_LINK_RATE_2160 ||
	    linkrate == DPLL_CTRL1_LINK_RATE_1080) {
		/* vco 8640 */
		switch (cdctl & CDCLK_FREQ_SEL_MASK) {
		case CDCLK_FREQ_450_432:
			return 432000;
		case CDCLK_FREQ_337_308:
			return 308570;
		case CDCLK_FREQ_675_617:
			return 617140;
		default:
			WARN(1, "Unknown cd freq selection\n");
		}
	} else {
		/* vco 8100 */
		switch (cdctl & CDCLK_FREQ_SEL_MASK) {
		case CDCLK_FREQ_450_432:
			return 450000;
		case CDCLK_FREQ_337_308:
			return 337500;
		case CDCLK_FREQ_675_617:
			return 675000;
		default:
			WARN(1, "Unknown cd freq selection\n");
		}
	}

	/* error case, do as if DPLL0 isn't enabled */
	return 24000;
}

static int broxton_get_display_clock_speed(struct drm_device *dev)
{
	struct drm_i915_private *dev_priv = to_i915(dev);
	uint32_t cdctl = I915_READ(CDCLK_CTL);
	uint32_t pll_ratio = I915_READ(BXT_DE_PLL_CTL) & BXT_DE_PLL_RATIO_MASK;
	uint32_t pll_enab = I915_READ(BXT_DE_PLL_ENABLE);
	int cdclk;

	if (!(pll_enab & BXT_DE_PLL_PLL_ENABLE))
		return 19200;

	cdclk = 19200 * pll_ratio / 2;

	switch (cdctl & BXT_CDCLK_CD2X_DIV_SEL_MASK) {
	case BXT_CDCLK_CD2X_DIV_SEL_1:
		return cdclk;  /* 576MHz or 624MHz */
	case BXT_CDCLK_CD2X_DIV_SEL_1_5:
		return cdclk * 2 / 3; /* 384MHz */
	case BXT_CDCLK_CD2X_DIV_SEL_2:
		return cdclk / 2; /* 288MHz */
	case BXT_CDCLK_CD2X_DIV_SEL_4:
		return cdclk / 4; /* 144MHz */
	}

	/* error case, do as if DE PLL isn't enabled */
	return 19200;
}

static int broadwell_get_display_clock_speed(struct drm_device *dev)
{
	struct drm_i915_private *dev_priv = dev->dev_private;
	uint32_t lcpll = I915_READ(LCPLL_CTL);
	uint32_t freq = lcpll & LCPLL_CLK_FREQ_MASK;

	if (lcpll & LCPLL_CD_SOURCE_FCLK)
		return 800000;
	else if (I915_READ(FUSE_STRAP) & HSW_CDCLK_LIMIT)
		return 450000;
	else if (freq == LCPLL_CLK_FREQ_450)
		return 450000;
	else if (freq == LCPLL_CLK_FREQ_54O_BDW)
		return 540000;
	else if (freq == LCPLL_CLK_FREQ_337_5_BDW)
		return 337500;
	else
		return 675000;
}

static int haswell_get_display_clock_speed(struct drm_device *dev)
{
	struct drm_i915_private *dev_priv = dev->dev_private;
	uint32_t lcpll = I915_READ(LCPLL_CTL);
	uint32_t freq = lcpll & LCPLL_CLK_FREQ_MASK;

	if (lcpll & LCPLL_CD_SOURCE_FCLK)
		return 800000;
	else if (I915_READ(FUSE_STRAP) & HSW_CDCLK_LIMIT)
		return 450000;
	else if (freq == LCPLL_CLK_FREQ_450)
		return 450000;
	else if (IS_HSW_ULT(dev))
		return 337500;
	else
		return 540000;
}

static int valleyview_get_display_clock_speed(struct drm_device *dev)
{
	struct drm_i915_private *dev_priv = dev->dev_private;
	u32 val;
	int divider;

	if (dev_priv->hpll_freq == 0)
		dev_priv->hpll_freq = valleyview_get_vco(dev_priv);

	mutex_lock(&dev_priv->sb_lock);
	val = vlv_cck_read(dev_priv, CCK_DISPLAY_CLOCK_CONTROL);
	mutex_unlock(&dev_priv->sb_lock);

	divider = val & DISPLAY_FREQUENCY_VALUES;

	WARN((val & DISPLAY_FREQUENCY_STATUS) !=
	     (divider << DISPLAY_FREQUENCY_STATUS_SHIFT),
	     "cdclk change in progress\n");

	return DIV_ROUND_CLOSEST(dev_priv->hpll_freq << 1, divider + 1);
}

static int ilk_get_display_clock_speed(struct drm_device *dev)
{
	return 450000;
}

static int i945_get_display_clock_speed(struct drm_device *dev)
{
	return 400000;
}

static int i915_get_display_clock_speed(struct drm_device *dev)
{
	return 333333;
}

static int i9xx_misc_get_display_clock_speed(struct drm_device *dev)
{
	return 200000;
}

static int pnv_get_display_clock_speed(struct drm_device *dev)
{
	u16 gcfgc = 0;

	pci_read_config_word(dev->pdev, GCFGC, &gcfgc);

	switch (gcfgc & GC_DISPLAY_CLOCK_MASK) {
	case GC_DISPLAY_CLOCK_267_MHZ_PNV:
		return 266667;
	case GC_DISPLAY_CLOCK_333_MHZ_PNV:
		return 333333;
	case GC_DISPLAY_CLOCK_444_MHZ_PNV:
		return 444444;
	case GC_DISPLAY_CLOCK_200_MHZ_PNV:
		return 200000;
	default:
		DRM_ERROR("Unknown pnv display core clock 0x%04x\n", gcfgc);
	case GC_DISPLAY_CLOCK_133_MHZ_PNV:
		return 133333;
	case GC_DISPLAY_CLOCK_167_MHZ_PNV:
		return 166667;
	}
}

static int i915gm_get_display_clock_speed(struct drm_device *dev)
{
	u16 gcfgc = 0;

	pci_read_config_word(dev->pdev, GCFGC, &gcfgc);

	if (gcfgc & GC_LOW_FREQUENCY_ENABLE)
		return 133333;
	else {
		switch (gcfgc & GC_DISPLAY_CLOCK_MASK) {
		case GC_DISPLAY_CLOCK_333_MHZ:
			return 333333;
		default:
		case GC_DISPLAY_CLOCK_190_200_MHZ:
			return 190000;
		}
	}
}

static int i865_get_display_clock_speed(struct drm_device *dev)
{
	return 266667;
}

static int i85x_get_display_clock_speed(struct drm_device *dev)
{
	u16 hpllcc = 0;

	/*
	 * 852GM/852GMV only supports 133 MHz and the HPLLCC
	 * encoding is different :(
	 * FIXME is this the right way to detect 852GM/852GMV?
	 */
	if (dev->pdev->revision == 0x1)
		return 133333;

	pci_bus_read_config_word(dev->pdev->bus,
				 PCI_DEVFN(0, 3), HPLLCC, &hpllcc);

	/* Assume that the hardware is in the high speed state.  This
	 * should be the default.
	 */
	switch (hpllcc & GC_CLOCK_CONTROL_MASK) {
	case GC_CLOCK_133_200:
	case GC_CLOCK_133_200_2:
	case GC_CLOCK_100_200:
		return 200000;
	case GC_CLOCK_166_250:
		return 250000;
	case GC_CLOCK_100_133:
		return 133333;
	case GC_CLOCK_133_266:
	case GC_CLOCK_133_266_2:
	case GC_CLOCK_166_266:
		return 266667;
	}

	/* Shouldn't happen */
	return 0;
}

static int i830_get_display_clock_speed(struct drm_device *dev)
{
	return 133333;
}

static unsigned int intel_hpll_vco(struct drm_device *dev)
{
	struct drm_i915_private *dev_priv = dev->dev_private;
	static const unsigned int blb_vco[8] = {
		[0] = 3200000,
		[1] = 4000000,
		[2] = 5333333,
		[3] = 4800000,
		[4] = 6400000,
	};
	static const unsigned int pnv_vco[8] = {
		[0] = 3200000,
		[1] = 4000000,
		[2] = 5333333,
		[3] = 4800000,
		[4] = 2666667,
	};
	static const unsigned int cl_vco[8] = {
		[0] = 3200000,
		[1] = 4000000,
		[2] = 5333333,
		[3] = 6400000,
		[4] = 3333333,
		[5] = 3566667,
		[6] = 4266667,
	};
	static const unsigned int elk_vco[8] = {
		[0] = 3200000,
		[1] = 4000000,
		[2] = 5333333,
		[3] = 4800000,
	};
	static const unsigned int ctg_vco[8] = {
		[0] = 3200000,
		[1] = 4000000,
		[2] = 5333333,
		[3] = 6400000,
		[4] = 2666667,
		[5] = 4266667,
	};
	const unsigned int *vco_table;
	unsigned int vco;
	uint8_t tmp = 0;

	/* FIXME other chipsets? */
	if (IS_GM45(dev))
		vco_table = ctg_vco;
	else if (IS_G4X(dev))
		vco_table = elk_vco;
	else if (IS_CRESTLINE(dev))
		vco_table = cl_vco;
	else if (IS_PINEVIEW(dev))
		vco_table = pnv_vco;
	else if (IS_G33(dev))
		vco_table = blb_vco;
	else
		return 0;

	tmp = I915_READ(IS_MOBILE(dev) ? HPLLVCO_MOBILE : HPLLVCO);

	vco = vco_table[tmp & 0x7];
	if (vco == 0)
		DRM_ERROR("Bad HPLL VCO (HPLLVCO=0x%02x)\n", tmp);
	else
		DRM_DEBUG_KMS("HPLL VCO %u kHz\n", vco);

	return vco;
}

static int gm45_get_display_clock_speed(struct drm_device *dev)
{
	unsigned int cdclk_sel, vco = intel_hpll_vco(dev);
	uint16_t tmp = 0;

	pci_read_config_word(dev->pdev, GCFGC, &tmp);

	cdclk_sel = (tmp >> 12) & 0x1;

	switch (vco) {
	case 2666667:
	case 4000000:
	case 5333333:
		return cdclk_sel ? 333333 : 222222;
	case 3200000:
		return cdclk_sel ? 320000 : 228571;
	default:
		DRM_ERROR("Unable to determine CDCLK. HPLL VCO=%u, CFGC=0x%04x\n", vco, tmp);
		return 222222;
	}
}

static int i965gm_get_display_clock_speed(struct drm_device *dev)
{
	static const uint8_t div_3200[] = { 16, 10,  8 };
	static const uint8_t div_4000[] = { 20, 12, 10 };
	static const uint8_t div_5333[] = { 24, 16, 14 };
	const uint8_t *div_table;
	unsigned int cdclk_sel, vco = intel_hpll_vco(dev);
	uint16_t tmp = 0;

	pci_read_config_word(dev->pdev, GCFGC, &tmp);

	cdclk_sel = ((tmp >> 8) & 0x1f) - 1;

	if (cdclk_sel >= ARRAY_SIZE(div_3200))
		goto fail;

	switch (vco) {
	case 3200000:
		div_table = div_3200;
		break;
	case 4000000:
		div_table = div_4000;
		break;
	case 5333333:
		div_table = div_5333;
		break;
	default:
		goto fail;
	}

	return DIV_ROUND_CLOSEST(vco, div_table[cdclk_sel]);

fail:
	DRM_ERROR("Unable to determine CDCLK. HPLL VCO=%u kHz, CFGC=0x%04x\n", vco, tmp);
	return 200000;
}

static int g33_get_display_clock_speed(struct drm_device *dev)
{
	static const uint8_t div_3200[] = { 12, 10,  8,  7, 5, 16 };
	static const uint8_t div_4000[] = { 14, 12, 10,  8, 6, 20 };
	static const uint8_t div_4800[] = { 20, 14, 12, 10, 8, 24 };
	static const uint8_t div_5333[] = { 20, 16, 12, 12, 8, 28 };
	const uint8_t *div_table;
	unsigned int cdclk_sel, vco = intel_hpll_vco(dev);
	uint16_t tmp = 0;

	pci_read_config_word(dev->pdev, GCFGC, &tmp);

	cdclk_sel = (tmp >> 4) & 0x7;

	if (cdclk_sel >= ARRAY_SIZE(div_3200))
		goto fail;

	switch (vco) {
	case 3200000:
		div_table = div_3200;
		break;
	case 4000000:
		div_table = div_4000;
		break;
	case 4800000:
		div_table = div_4800;
		break;
	case 5333333:
		div_table = div_5333;
		break;
	default:
		goto fail;
	}

	return DIV_ROUND_CLOSEST(vco, div_table[cdclk_sel]);

fail:
	DRM_ERROR("Unable to determine CDCLK. HPLL VCO=%u kHz, CFGC=0x%08x\n", vco, tmp);
	return 190476;
}

static void
intel_reduce_m_n_ratio(uint32_t *num, uint32_t *den)
{
	while (*num > DATA_LINK_M_N_MASK ||
	       *den > DATA_LINK_M_N_MASK) {
		*num >>= 1;
		*den >>= 1;
	}
}

static void compute_m_n(unsigned int m, unsigned int n,
			uint32_t *ret_m, uint32_t *ret_n)
{
	*ret_n = min_t(unsigned int, roundup_pow_of_two(n), DATA_LINK_N_MAX);
	*ret_m = div_u64((uint64_t) m * *ret_n, n);
	intel_reduce_m_n_ratio(ret_m, ret_n);
}

void
intel_link_compute_m_n(int bits_per_pixel, int nlanes,
		       int pixel_clock, int link_clock,
		       struct intel_link_m_n *m_n)
{
	m_n->tu = 64;

	compute_m_n(bits_per_pixel * pixel_clock,
		    link_clock * nlanes * 8,
		    &m_n->gmch_m, &m_n->gmch_n);

	compute_m_n(pixel_clock, link_clock,
		    &m_n->link_m, &m_n->link_n);
}

static inline bool intel_panel_use_ssc(struct drm_i915_private *dev_priv)
{
	if (i915.panel_use_ssc >= 0)
		return i915.panel_use_ssc != 0;
	return dev_priv->vbt.lvds_use_ssc
		&& !(dev_priv->quirks & QUIRK_LVDS_SSC_DISABLE);
}

static int i9xx_get_refclk(const struct intel_crtc_state *crtc_state,
			   int num_connectors)
{
	struct drm_device *dev = crtc_state->base.crtc->dev;
	struct drm_i915_private *dev_priv = dev->dev_private;
	int refclk;

	WARN_ON(!crtc_state->base.state);

	if (IS_VALLEYVIEW(dev) || IS_BROXTON(dev)) {
		refclk = 100000;
	} else if (intel_pipe_will_have_type(crtc_state, INTEL_OUTPUT_LVDS) &&
	    intel_panel_use_ssc(dev_priv) && num_connectors < 2) {
		refclk = dev_priv->vbt.lvds_ssc_freq;
		DRM_DEBUG_KMS("using SSC reference clock of %d kHz\n", refclk);
	} else if (!IS_GEN2(dev)) {
		refclk = 96000;
	} else {
		refclk = 48000;
	}

	return refclk;
}

static uint32_t pnv_dpll_compute_fp(struct dpll *dpll)
{
	return (1 << dpll->n) << 16 | dpll->m2;
}

static uint32_t i9xx_dpll_compute_fp(struct dpll *dpll)
{
	return dpll->n << 16 | dpll->m1 << 8 | dpll->m2;
}

static void i9xx_update_pll_dividers(struct intel_crtc *crtc,
				     struct intel_crtc_state *crtc_state,
				     intel_clock_t *reduced_clock)
{
	struct drm_device *dev = crtc->base.dev;
	u32 fp, fp2 = 0;

	if (IS_PINEVIEW(dev)) {
		fp = pnv_dpll_compute_fp(&crtc_state->dpll);
		if (reduced_clock)
			fp2 = pnv_dpll_compute_fp(reduced_clock);
	} else {
		fp = i9xx_dpll_compute_fp(&crtc_state->dpll);
		if (reduced_clock)
			fp2 = i9xx_dpll_compute_fp(reduced_clock);
	}

	crtc_state->dpll_hw_state.fp0 = fp;

	crtc->lowfreq_avail = false;
	if (intel_pipe_will_have_type(crtc_state, INTEL_OUTPUT_LVDS) &&
	    reduced_clock) {
		crtc_state->dpll_hw_state.fp1 = fp2;
		crtc->lowfreq_avail = true;
	} else {
		crtc_state->dpll_hw_state.fp1 = fp;
	}
}

static void vlv_pllb_recal_opamp(struct drm_i915_private *dev_priv, enum pipe
		pipe)
{
	u32 reg_val;

	/*
	 * PLLB opamp always calibrates to max value of 0x3f, force enable it
	 * and set it to a reasonable value instead.
	 */
	reg_val = vlv_dpio_read(dev_priv, pipe, VLV_PLL_DW9(1));
	reg_val &= 0xffffff00;
	reg_val |= 0x00000030;
	vlv_dpio_write(dev_priv, pipe, VLV_PLL_DW9(1), reg_val);

	reg_val = vlv_dpio_read(dev_priv, pipe, VLV_REF_DW13);
	reg_val &= 0x8cffffff;
	reg_val = 0x8c000000;
	vlv_dpio_write(dev_priv, pipe, VLV_REF_DW13, reg_val);

	reg_val = vlv_dpio_read(dev_priv, pipe, VLV_PLL_DW9(1));
	reg_val &= 0xffffff00;
	vlv_dpio_write(dev_priv, pipe, VLV_PLL_DW9(1), reg_val);

	reg_val = vlv_dpio_read(dev_priv, pipe, VLV_REF_DW13);
	reg_val &= 0x00ffffff;
	reg_val |= 0xb0000000;
	vlv_dpio_write(dev_priv, pipe, VLV_REF_DW13, reg_val);
}

static void intel_pch_transcoder_set_m_n(struct intel_crtc *crtc,
					 struct intel_link_m_n *m_n)
{
	struct drm_device *dev = crtc->base.dev;
	struct drm_i915_private *dev_priv = dev->dev_private;
	int pipe = crtc->pipe;

	I915_WRITE(PCH_TRANS_DATA_M1(pipe), TU_SIZE(m_n->tu) | m_n->gmch_m);
	I915_WRITE(PCH_TRANS_DATA_N1(pipe), m_n->gmch_n);
	I915_WRITE(PCH_TRANS_LINK_M1(pipe), m_n->link_m);
	I915_WRITE(PCH_TRANS_LINK_N1(pipe), m_n->link_n);
}

static void intel_cpu_transcoder_set_m_n(struct intel_crtc *crtc,
					 struct intel_link_m_n *m_n,
					 struct intel_link_m_n *m2_n2)
{
	struct drm_device *dev = crtc->base.dev;
	struct drm_i915_private *dev_priv = dev->dev_private;
	int pipe = crtc->pipe;
	enum transcoder transcoder = crtc->config->cpu_transcoder;

	if (INTEL_INFO(dev)->gen >= 5) {
		I915_WRITE(PIPE_DATA_M1(transcoder), TU_SIZE(m_n->tu) | m_n->gmch_m);
		I915_WRITE(PIPE_DATA_N1(transcoder), m_n->gmch_n);
		I915_WRITE(PIPE_LINK_M1(transcoder), m_n->link_m);
		I915_WRITE(PIPE_LINK_N1(transcoder), m_n->link_n);
		/* M2_N2 registers to be set only for gen < 8 (M2_N2 available
		 * for gen < 8) and if DRRS is supported (to make sure the
		 * registers are not unnecessarily accessed).
		 */
		if (m2_n2 && (IS_CHERRYVIEW(dev) || INTEL_INFO(dev)->gen < 8) &&
			crtc->config->has_drrs) {
			I915_WRITE(PIPE_DATA_M2(transcoder),
					TU_SIZE(m2_n2->tu) | m2_n2->gmch_m);
			I915_WRITE(PIPE_DATA_N2(transcoder), m2_n2->gmch_n);
			I915_WRITE(PIPE_LINK_M2(transcoder), m2_n2->link_m);
			I915_WRITE(PIPE_LINK_N2(transcoder), m2_n2->link_n);
		}
	} else {
		I915_WRITE(PIPE_DATA_M_G4X(pipe), TU_SIZE(m_n->tu) | m_n->gmch_m);
		I915_WRITE(PIPE_DATA_N_G4X(pipe), m_n->gmch_n);
		I915_WRITE(PIPE_LINK_M_G4X(pipe), m_n->link_m);
		I915_WRITE(PIPE_LINK_N_G4X(pipe), m_n->link_n);
	}
}

void intel_dp_set_m_n(struct intel_crtc *crtc, enum link_m_n_set m_n)
{
	struct intel_link_m_n *dp_m_n, *dp_m2_n2 = NULL;

	if (m_n == M1_N1) {
		dp_m_n = &crtc->config->dp_m_n;
		dp_m2_n2 = &crtc->config->dp_m2_n2;
	} else if (m_n == M2_N2) {

		/*
		 * M2_N2 registers are not supported. Hence m2_n2 divider value
		 * needs to be programmed into M1_N1.
		 */
		dp_m_n = &crtc->config->dp_m2_n2;
	} else {
		DRM_ERROR("Unsupported divider value\n");
		return;
	}

	if (crtc->config->has_pch_encoder)
		intel_pch_transcoder_set_m_n(crtc, &crtc->config->dp_m_n);
	else
		intel_cpu_transcoder_set_m_n(crtc, dp_m_n, dp_m2_n2);
}

static void vlv_compute_dpll(struct intel_crtc *crtc,
			     struct intel_crtc_state *pipe_config)
{
	u32 dpll, dpll_md;

	/*
	 * Enable DPIO clock input. We should never disable the reference
	 * clock for pipe B, since VGA hotplug / manual detection depends
	 * on it.
	 */
	dpll = DPLL_EXT_BUFFER_ENABLE_VLV | DPLL_REF_CLK_ENABLE_VLV |
		DPLL_VGA_MODE_DIS | DPLL_INTEGRATED_REF_CLK_VLV;
	/* We should never disable this, set it here for state tracking */
	if (crtc->pipe == PIPE_B)
		dpll |= DPLL_INTEGRATED_CRI_CLK_VLV;
	dpll |= DPLL_VCO_ENABLE;
	pipe_config->dpll_hw_state.dpll = dpll;

	dpll_md = (pipe_config->pixel_multiplier - 1)
		<< DPLL_MD_UDI_MULTIPLIER_SHIFT;
	pipe_config->dpll_hw_state.dpll_md = dpll_md;
}

static void vlv_prepare_pll(struct intel_crtc *crtc,
			    const struct intel_crtc_state *pipe_config)
{
	struct drm_device *dev = crtc->base.dev;
	struct drm_i915_private *dev_priv = dev->dev_private;
	int pipe = crtc->pipe;
	u32 mdiv;
	u32 bestn, bestm1, bestm2, bestp1, bestp2;
	u32 coreclk, reg_val;

	mutex_lock(&dev_priv->sb_lock);

	bestn = pipe_config->dpll.n;
	bestm1 = pipe_config->dpll.m1;
	bestm2 = pipe_config->dpll.m2;
	bestp1 = pipe_config->dpll.p1;
	bestp2 = pipe_config->dpll.p2;

	/* See eDP HDMI DPIO driver vbios notes doc */

	/* PLL B needs special handling */
	if (pipe == PIPE_B)
		vlv_pllb_recal_opamp(dev_priv, pipe);

	/* Set up Tx target for periodic Rcomp update */
	vlv_dpio_write(dev_priv, pipe, VLV_PLL_DW9_BCAST, 0x0100000f);

	/* Disable target IRef on PLL */
	reg_val = vlv_dpio_read(dev_priv, pipe, VLV_PLL_DW8(pipe));
	reg_val &= 0x00ffffff;
	vlv_dpio_write(dev_priv, pipe, VLV_PLL_DW8(pipe), reg_val);

	/* Disable fast lock */
	vlv_dpio_write(dev_priv, pipe, VLV_CMN_DW0, 0x610);

	/* Set idtafcrecal before PLL is enabled */
	mdiv = ((bestm1 << DPIO_M1DIV_SHIFT) | (bestm2 & DPIO_M2DIV_MASK));
	mdiv |= ((bestp1 << DPIO_P1_SHIFT) | (bestp2 << DPIO_P2_SHIFT));
	mdiv |= ((bestn << DPIO_N_SHIFT));
	mdiv |= (1 << DPIO_K_SHIFT);

	/*
	 * Post divider depends on pixel clock rate, DAC vs digital (and LVDS,
	 * but we don't support that).
	 * Note: don't use the DAC post divider as it seems unstable.
	 */
	mdiv |= (DPIO_POST_DIV_HDMIDP << DPIO_POST_DIV_SHIFT);
	vlv_dpio_write(dev_priv, pipe, VLV_PLL_DW3(pipe), mdiv);

	mdiv |= DPIO_ENABLE_CALIBRATION;
	vlv_dpio_write(dev_priv, pipe, VLV_PLL_DW3(pipe), mdiv);

	/* Set HBR and RBR LPF coefficients */
	if (pipe_config->port_clock == 162000 ||
	    intel_pipe_has_type(crtc, INTEL_OUTPUT_ANALOG) ||
	    intel_pipe_has_type(crtc, INTEL_OUTPUT_HDMI))
		vlv_dpio_write(dev_priv, pipe, VLV_PLL_DW10(pipe),
				 0x009f0003);
	else
		vlv_dpio_write(dev_priv, pipe, VLV_PLL_DW10(pipe),
				 0x00d0000f);

	if (pipe_config->has_dp_encoder) {
		/* Use SSC source */
		if (pipe == PIPE_A)
			vlv_dpio_write(dev_priv, pipe, VLV_PLL_DW5(pipe),
					 0x0df40000);
		else
			vlv_dpio_write(dev_priv, pipe, VLV_PLL_DW5(pipe),
					 0x0df70000);
	} else { /* HDMI or VGA */
		/* Use bend source */
		if (pipe == PIPE_A)
			vlv_dpio_write(dev_priv, pipe, VLV_PLL_DW5(pipe),
					 0x0df70000);
		else
			vlv_dpio_write(dev_priv, pipe, VLV_PLL_DW5(pipe),
					 0x0df40000);
	}

	coreclk = vlv_dpio_read(dev_priv, pipe, VLV_PLL_DW7(pipe));
	coreclk = (coreclk & 0x0000ff00) | 0x01c00000;
	if (intel_pipe_has_type(crtc, INTEL_OUTPUT_DISPLAYPORT) ||
	    intel_pipe_has_type(crtc, INTEL_OUTPUT_EDP))
		coreclk |= 0x01000000;
	vlv_dpio_write(dev_priv, pipe, VLV_PLL_DW7(pipe), coreclk);

	vlv_dpio_write(dev_priv, pipe, VLV_PLL_DW11(pipe), 0x87871000);
	mutex_unlock(&dev_priv->sb_lock);
}

static void chv_compute_dpll(struct intel_crtc *crtc,
			     struct intel_crtc_state *pipe_config)
{
	pipe_config->dpll_hw_state.dpll = DPLL_SSC_REF_CLK_CHV |
		DPLL_REF_CLK_ENABLE_VLV | DPLL_VGA_MODE_DIS |
		DPLL_VCO_ENABLE;
	if (crtc->pipe != PIPE_A)
		pipe_config->dpll_hw_state.dpll |= DPLL_INTEGRATED_CRI_CLK_VLV;

	pipe_config->dpll_hw_state.dpll_md =
		(pipe_config->pixel_multiplier - 1) << DPLL_MD_UDI_MULTIPLIER_SHIFT;
}

static void chv_prepare_pll(struct intel_crtc *crtc,
			    const struct intel_crtc_state *pipe_config)
{
	struct drm_device *dev = crtc->base.dev;
	struct drm_i915_private *dev_priv = dev->dev_private;
	int pipe = crtc->pipe;
	int dpll_reg = DPLL(crtc->pipe);
	enum dpio_channel port = vlv_pipe_to_channel(pipe);
	u32 loopfilter, tribuf_calcntr;
	u32 bestn, bestm1, bestm2, bestp1, bestp2, bestm2_frac;
	u32 dpio_val;
	int vco;

	bestn = pipe_config->dpll.n;
	bestm2_frac = pipe_config->dpll.m2 & 0x3fffff;
	bestm1 = pipe_config->dpll.m1;
	bestm2 = pipe_config->dpll.m2 >> 22;
	bestp1 = pipe_config->dpll.p1;
	bestp2 = pipe_config->dpll.p2;
	vco = pipe_config->dpll.vco;
	dpio_val = 0;
	loopfilter = 0;

	/*
	 * Enable Refclk and SSC
	 */
	I915_WRITE(dpll_reg,
		   pipe_config->dpll_hw_state.dpll & ~DPLL_VCO_ENABLE);

	mutex_lock(&dev_priv->sb_lock);

	/* p1 and p2 divider */
	vlv_dpio_write(dev_priv, pipe, CHV_CMN_DW13(port),
			5 << DPIO_CHV_S1_DIV_SHIFT |
			bestp1 << DPIO_CHV_P1_DIV_SHIFT |
			bestp2 << DPIO_CHV_P2_DIV_SHIFT |
			1 << DPIO_CHV_K_DIV_SHIFT);

	/* Feedback post-divider - m2 */
	vlv_dpio_write(dev_priv, pipe, CHV_PLL_DW0(port), bestm2);

	/* Feedback refclk divider - n and m1 */
	vlv_dpio_write(dev_priv, pipe, CHV_PLL_DW1(port),
			DPIO_CHV_M1_DIV_BY_2 |
			1 << DPIO_CHV_N_DIV_SHIFT);

	/* M2 fraction division */
	if (bestm2_frac)
		vlv_dpio_write(dev_priv, pipe, CHV_PLL_DW2(port), bestm2_frac);

	/* M2 fraction division enable */
	dpio_val = vlv_dpio_read(dev_priv, pipe, CHV_PLL_DW3(port));
	dpio_val &= ~(DPIO_CHV_FEEDFWD_GAIN_MASK | DPIO_CHV_FRAC_DIV_EN);
	dpio_val |= (2 << DPIO_CHV_FEEDFWD_GAIN_SHIFT);
	if (bestm2_frac)
		dpio_val |= DPIO_CHV_FRAC_DIV_EN;
	vlv_dpio_write(dev_priv, pipe, CHV_PLL_DW3(port), dpio_val);

	/* Program digital lock detect threshold */
	dpio_val = vlv_dpio_read(dev_priv, pipe, CHV_PLL_DW9(port));
	dpio_val &= ~(DPIO_CHV_INT_LOCK_THRESHOLD_MASK |
					DPIO_CHV_INT_LOCK_THRESHOLD_SEL_COARSE);
	dpio_val |= (0x5 << DPIO_CHV_INT_LOCK_THRESHOLD_SHIFT);
	if (!bestm2_frac)
		dpio_val |= DPIO_CHV_INT_LOCK_THRESHOLD_SEL_COARSE;
	vlv_dpio_write(dev_priv, pipe, CHV_PLL_DW9(port), dpio_val);

	/* Loop filter */
	if (vco == 5400000) {
		loopfilter |= (0x3 << DPIO_CHV_PROP_COEFF_SHIFT);
		loopfilter |= (0x8 << DPIO_CHV_INT_COEFF_SHIFT);
		loopfilter |= (0x1 << DPIO_CHV_GAIN_CTRL_SHIFT);
		tribuf_calcntr = 0x9;
	} else if (vco <= 6200000) {
		loopfilter |= (0x5 << DPIO_CHV_PROP_COEFF_SHIFT);
		loopfilter |= (0xB << DPIO_CHV_INT_COEFF_SHIFT);
		loopfilter |= (0x3 << DPIO_CHV_GAIN_CTRL_SHIFT);
		tribuf_calcntr = 0x9;
	} else if (vco <= 6480000) {
		loopfilter |= (0x4 << DPIO_CHV_PROP_COEFF_SHIFT);
		loopfilter |= (0x9 << DPIO_CHV_INT_COEFF_SHIFT);
		loopfilter |= (0x3 << DPIO_CHV_GAIN_CTRL_SHIFT);
		tribuf_calcntr = 0x8;
	} else {
		/* Not supported. Apply the same limits as in the max case */
		loopfilter |= (0x4 << DPIO_CHV_PROP_COEFF_SHIFT);
		loopfilter |= (0x9 << DPIO_CHV_INT_COEFF_SHIFT);
		loopfilter |= (0x3 << DPIO_CHV_GAIN_CTRL_SHIFT);
		tribuf_calcntr = 0;
	}
	vlv_dpio_write(dev_priv, pipe, CHV_PLL_DW6(port), loopfilter);

	dpio_val = vlv_dpio_read(dev_priv, pipe, CHV_PLL_DW8(port));
	dpio_val &= ~DPIO_CHV_TDC_TARGET_CNT_MASK;
	dpio_val |= (tribuf_calcntr << DPIO_CHV_TDC_TARGET_CNT_SHIFT);
	vlv_dpio_write(dev_priv, pipe, CHV_PLL_DW8(port), dpio_val);

	/* AFC Recal */
	vlv_dpio_write(dev_priv, pipe, CHV_CMN_DW14(port),
			vlv_dpio_read(dev_priv, pipe, CHV_CMN_DW14(port)) |
			DPIO_AFC_RECAL);

	mutex_unlock(&dev_priv->sb_lock);
}

/**
 * vlv_force_pll_on - forcibly enable just the PLL
 * @dev_priv: i915 private structure
 * @pipe: pipe PLL to enable
 * @dpll: PLL configuration
 *
 * Enable the PLL for @pipe using the supplied @dpll config. To be used
 * in cases where we need the PLL enabled even when @pipe is not going to
 * be enabled.
 */
void vlv_force_pll_on(struct drm_device *dev, enum pipe pipe,
		      const struct dpll *dpll)
{
	struct intel_crtc *crtc =
		to_intel_crtc(intel_get_crtc_for_pipe(dev, pipe));
	struct intel_crtc_state pipe_config = {
		.base.crtc = &crtc->base,
		.pixel_multiplier = 1,
		.dpll = *dpll,
	};

	if (IS_CHERRYVIEW(dev)) {
		chv_compute_dpll(crtc, &pipe_config);
		chv_prepare_pll(crtc, &pipe_config);
		chv_enable_pll(crtc, &pipe_config);
	} else {
		vlv_compute_dpll(crtc, &pipe_config);
		vlv_prepare_pll(crtc, &pipe_config);
		vlv_enable_pll(crtc, &pipe_config);
	}
}

/**
 * vlv_force_pll_off - forcibly disable just the PLL
 * @dev_priv: i915 private structure
 * @pipe: pipe PLL to disable
 *
 * Disable the PLL for @pipe. To be used in cases where we need
 * the PLL enabled even when @pipe is not going to be enabled.
 */
void vlv_force_pll_off(struct drm_device *dev, enum pipe pipe)
{
	if (IS_CHERRYVIEW(dev))
		chv_disable_pll(to_i915(dev), pipe);
	else
		vlv_disable_pll(to_i915(dev), pipe);
}

static void i9xx_compute_dpll(struct intel_crtc *crtc,
			      struct intel_crtc_state *crtc_state,
			      intel_clock_t *reduced_clock,
			      int num_connectors)
{
	struct drm_device *dev = crtc->base.dev;
	struct drm_i915_private *dev_priv = dev->dev_private;
	u32 dpll;
	bool is_sdvo;
	struct dpll *clock = &crtc_state->dpll;

	i9xx_update_pll_dividers(crtc, crtc_state, reduced_clock);

	is_sdvo = intel_pipe_will_have_type(crtc_state, INTEL_OUTPUT_SDVO) ||
		intel_pipe_will_have_type(crtc_state, INTEL_OUTPUT_HDMI);

	dpll = DPLL_VGA_MODE_DIS;

	if (intel_pipe_will_have_type(crtc_state, INTEL_OUTPUT_LVDS))
		dpll |= DPLLB_MODE_LVDS;
	else
		dpll |= DPLLB_MODE_DAC_SERIAL;

	if (IS_I945G(dev) || IS_I945GM(dev) || IS_G33(dev)) {
		dpll |= (crtc_state->pixel_multiplier - 1)
			<< SDVO_MULTIPLIER_SHIFT_HIRES;
	}

	if (is_sdvo)
		dpll |= DPLL_SDVO_HIGH_SPEED;

	if (crtc_state->has_dp_encoder)
		dpll |= DPLL_SDVO_HIGH_SPEED;

	/* compute bitmask from p1 value */
	if (IS_PINEVIEW(dev))
		dpll |= (1 << (clock->p1 - 1)) << DPLL_FPA01_P1_POST_DIV_SHIFT_PINEVIEW;
	else {
		dpll |= (1 << (clock->p1 - 1)) << DPLL_FPA01_P1_POST_DIV_SHIFT;
		if (IS_G4X(dev) && reduced_clock)
			dpll |= (1 << (reduced_clock->p1 - 1)) << DPLL_FPA1_P1_POST_DIV_SHIFT;
	}
	switch (clock->p2) {
	case 5:
		dpll |= DPLL_DAC_SERIAL_P2_CLOCK_DIV_5;
		break;
	case 7:
		dpll |= DPLLB_LVDS_P2_CLOCK_DIV_7;
		break;
	case 10:
		dpll |= DPLL_DAC_SERIAL_P2_CLOCK_DIV_10;
		break;
	case 14:
		dpll |= DPLLB_LVDS_P2_CLOCK_DIV_14;
		break;
	}
	if (INTEL_INFO(dev)->gen >= 4)
		dpll |= (6 << PLL_LOAD_PULSE_PHASE_SHIFT);

	if (crtc_state->sdvo_tv_clock)
		dpll |= PLL_REF_INPUT_TVCLKINBC;
	else if (intel_pipe_will_have_type(crtc_state, INTEL_OUTPUT_LVDS) &&
		 intel_panel_use_ssc(dev_priv) && num_connectors < 2)
		dpll |= PLLB_REF_INPUT_SPREADSPECTRUMIN;
	else
		dpll |= PLL_REF_INPUT_DREFCLK;

	dpll |= DPLL_VCO_ENABLE;
	crtc_state->dpll_hw_state.dpll = dpll;

	if (INTEL_INFO(dev)->gen >= 4) {
		u32 dpll_md = (crtc_state->pixel_multiplier - 1)
			<< DPLL_MD_UDI_MULTIPLIER_SHIFT;
		crtc_state->dpll_hw_state.dpll_md = dpll_md;
	}
}

static void i8xx_compute_dpll(struct intel_crtc *crtc,
			      struct intel_crtc_state *crtc_state,
			      intel_clock_t *reduced_clock,
			      int num_connectors)
{
	struct drm_device *dev = crtc->base.dev;
	struct drm_i915_private *dev_priv = dev->dev_private;
	u32 dpll;
	struct dpll *clock = &crtc_state->dpll;

	i9xx_update_pll_dividers(crtc, crtc_state, reduced_clock);

	dpll = DPLL_VGA_MODE_DIS;

	if (intel_pipe_will_have_type(crtc_state, INTEL_OUTPUT_LVDS)) {
		dpll |= (1 << (clock->p1 - 1)) << DPLL_FPA01_P1_POST_DIV_SHIFT;
	} else {
		if (clock->p1 == 2)
			dpll |= PLL_P1_DIVIDE_BY_TWO;
		else
			dpll |= (clock->p1 - 2) << DPLL_FPA01_P1_POST_DIV_SHIFT;
		if (clock->p2 == 4)
			dpll |= PLL_P2_DIVIDE_BY_4;
	}

	if (!IS_I830(dev) && intel_pipe_will_have_type(crtc_state, INTEL_OUTPUT_DVO))
		dpll |= DPLL_DVO_2X_MODE;

	if (intel_pipe_will_have_type(crtc_state, INTEL_OUTPUT_LVDS) &&
		 intel_panel_use_ssc(dev_priv) && num_connectors < 2)
		dpll |= PLLB_REF_INPUT_SPREADSPECTRUMIN;
	else
		dpll |= PLL_REF_INPUT_DREFCLK;

	dpll |= DPLL_VCO_ENABLE;
	crtc_state->dpll_hw_state.dpll = dpll;
}

static void intel_set_pipe_timings(struct intel_crtc *intel_crtc)
{
	struct drm_device *dev = intel_crtc->base.dev;
	struct drm_i915_private *dev_priv = dev->dev_private;
	enum pipe pipe = intel_crtc->pipe;
	enum transcoder cpu_transcoder = intel_crtc->config->cpu_transcoder;
	struct drm_display_mode *adjusted_mode =
		&intel_crtc->config->base.adjusted_mode;
	uint32_t crtc_vtotal, crtc_vblank_end;
	int vsyncshift = 0;

	/* We need to be careful not to changed the adjusted mode, for otherwise
	 * the hw state checker will get angry at the mismatch. */
	crtc_vtotal = adjusted_mode->crtc_vtotal;
	crtc_vblank_end = adjusted_mode->crtc_vblank_end;

	if (adjusted_mode->flags & DRM_MODE_FLAG_INTERLACE) {
		/* the chip adds 2 halflines automatically */
		crtc_vtotal -= 1;
		crtc_vblank_end -= 1;

		if (intel_pipe_has_type(intel_crtc, INTEL_OUTPUT_SDVO))
			vsyncshift = (adjusted_mode->crtc_htotal - 1) / 2;
		else
			vsyncshift = adjusted_mode->crtc_hsync_start -
				adjusted_mode->crtc_htotal / 2;
		if (vsyncshift < 0)
			vsyncshift += adjusted_mode->crtc_htotal;
	}

	if (INTEL_INFO(dev)->gen > 3)
		I915_WRITE(VSYNCSHIFT(cpu_transcoder), vsyncshift);

	I915_WRITE(HTOTAL(cpu_transcoder),
		   (adjusted_mode->crtc_hdisplay - 1) |
		   ((adjusted_mode->crtc_htotal - 1) << 16));
	I915_WRITE(HBLANK(cpu_transcoder),
		   (adjusted_mode->crtc_hblank_start - 1) |
		   ((adjusted_mode->crtc_hblank_end - 1) << 16));
	I915_WRITE(HSYNC(cpu_transcoder),
		   (adjusted_mode->crtc_hsync_start - 1) |
		   ((adjusted_mode->crtc_hsync_end - 1) << 16));

	I915_WRITE(VTOTAL(cpu_transcoder),
		   (adjusted_mode->crtc_vdisplay - 1) |
		   ((crtc_vtotal - 1) << 16));
	I915_WRITE(VBLANK(cpu_transcoder),
		   (adjusted_mode->crtc_vblank_start - 1) |
		   ((crtc_vblank_end - 1) << 16));
	I915_WRITE(VSYNC(cpu_transcoder),
		   (adjusted_mode->crtc_vsync_start - 1) |
		   ((adjusted_mode->crtc_vsync_end - 1) << 16));

	/* Workaround: when the EDP input selection is B, the VTOTAL_B must be
	 * programmed with the VTOTAL_EDP value. Same for VTOTAL_C. This is
	 * documented on the DDI_FUNC_CTL register description, EDP Input Select
	 * bits. */
	if (IS_HASWELL(dev) && cpu_transcoder == TRANSCODER_EDP &&
	    (pipe == PIPE_B || pipe == PIPE_C))
		I915_WRITE(VTOTAL(pipe), I915_READ(VTOTAL(cpu_transcoder)));

	/* pipesrc controls the size that is scaled from, which should
	 * always be the user's requested size.
	 */
	I915_WRITE(PIPESRC(pipe),
		   ((intel_crtc->config->pipe_src_w - 1) << 16) |
		   (intel_crtc->config->pipe_src_h - 1));
}

static void intel_get_pipe_timings(struct intel_crtc *crtc,
				   struct intel_crtc_state *pipe_config)
{
	struct drm_device *dev = crtc->base.dev;
	struct drm_i915_private *dev_priv = dev->dev_private;
	enum transcoder cpu_transcoder = pipe_config->cpu_transcoder;
	uint32_t tmp;

	tmp = I915_READ(HTOTAL(cpu_transcoder));
	pipe_config->base.adjusted_mode.crtc_hdisplay = (tmp & 0xffff) + 1;
	pipe_config->base.adjusted_mode.crtc_htotal = ((tmp >> 16) & 0xffff) + 1;
	tmp = I915_READ(HBLANK(cpu_transcoder));
	pipe_config->base.adjusted_mode.crtc_hblank_start = (tmp & 0xffff) + 1;
	pipe_config->base.adjusted_mode.crtc_hblank_end = ((tmp >> 16) & 0xffff) + 1;
	tmp = I915_READ(HSYNC(cpu_transcoder));
	pipe_config->base.adjusted_mode.crtc_hsync_start = (tmp & 0xffff) + 1;
	pipe_config->base.adjusted_mode.crtc_hsync_end = ((tmp >> 16) & 0xffff) + 1;

	tmp = I915_READ(VTOTAL(cpu_transcoder));
	pipe_config->base.adjusted_mode.crtc_vdisplay = (tmp & 0xffff) + 1;
	pipe_config->base.adjusted_mode.crtc_vtotal = ((tmp >> 16) & 0xffff) + 1;
	tmp = I915_READ(VBLANK(cpu_transcoder));
	pipe_config->base.adjusted_mode.crtc_vblank_start = (tmp & 0xffff) + 1;
	pipe_config->base.adjusted_mode.crtc_vblank_end = ((tmp >> 16) & 0xffff) + 1;
	tmp = I915_READ(VSYNC(cpu_transcoder));
	pipe_config->base.adjusted_mode.crtc_vsync_start = (tmp & 0xffff) + 1;
	pipe_config->base.adjusted_mode.crtc_vsync_end = ((tmp >> 16) & 0xffff) + 1;

	if (I915_READ(PIPECONF(cpu_transcoder)) & PIPECONF_INTERLACE_MASK) {
		pipe_config->base.adjusted_mode.flags |= DRM_MODE_FLAG_INTERLACE;
		pipe_config->base.adjusted_mode.crtc_vtotal += 1;
		pipe_config->base.adjusted_mode.crtc_vblank_end += 1;
	}

	tmp = I915_READ(PIPESRC(crtc->pipe));
	pipe_config->pipe_src_h = (tmp & 0xffff) + 1;
	pipe_config->pipe_src_w = ((tmp >> 16) & 0xffff) + 1;

	pipe_config->base.mode.vdisplay = pipe_config->pipe_src_h;
	pipe_config->base.mode.hdisplay = pipe_config->pipe_src_w;
}

void intel_mode_from_pipe_config(struct drm_display_mode *mode,
				 struct intel_crtc_state *pipe_config)
{
	mode->hdisplay = pipe_config->base.adjusted_mode.crtc_hdisplay;
	mode->htotal = pipe_config->base.adjusted_mode.crtc_htotal;
	mode->hsync_start = pipe_config->base.adjusted_mode.crtc_hsync_start;
	mode->hsync_end = pipe_config->base.adjusted_mode.crtc_hsync_end;

	mode->vdisplay = pipe_config->base.adjusted_mode.crtc_vdisplay;
	mode->vtotal = pipe_config->base.adjusted_mode.crtc_vtotal;
	mode->vsync_start = pipe_config->base.adjusted_mode.crtc_vsync_start;
	mode->vsync_end = pipe_config->base.adjusted_mode.crtc_vsync_end;

	mode->flags = pipe_config->base.adjusted_mode.flags;
	mode->type = DRM_MODE_TYPE_DRIVER;

	mode->clock = pipe_config->base.adjusted_mode.crtc_clock;
	mode->flags |= pipe_config->base.adjusted_mode.flags;

	mode->hsync = drm_mode_hsync(mode);
	mode->vrefresh = drm_mode_vrefresh(mode);
	drm_mode_set_name(mode);
}

static void i9xx_set_pipeconf(struct intel_crtc *intel_crtc)
{
	struct drm_device *dev = intel_crtc->base.dev;
	struct drm_i915_private *dev_priv = dev->dev_private;
	uint32_t pipeconf;

	pipeconf = 0;

	if ((intel_crtc->pipe == PIPE_A && dev_priv->quirks & QUIRK_PIPEA_FORCE) ||
	    (intel_crtc->pipe == PIPE_B && dev_priv->quirks & QUIRK_PIPEB_FORCE))
		pipeconf |= I915_READ(PIPECONF(intel_crtc->pipe)) & PIPECONF_ENABLE;

	if (intel_crtc->config->double_wide)
		pipeconf |= PIPECONF_DOUBLE_WIDE;

	/* only g4x and later have fancy bpc/dither controls */
	if (IS_G4X(dev) || IS_VALLEYVIEW(dev)) {
		/* Bspec claims that we can't use dithering for 30bpp pipes. */
		if (intel_crtc->config->dither && intel_crtc->config->pipe_bpp != 30)
			pipeconf |= PIPECONF_DITHER_EN |
				    PIPECONF_DITHER_TYPE_SP;

		switch (intel_crtc->config->pipe_bpp) {
		case 18:
			pipeconf |= PIPECONF_6BPC;
			break;
		case 24:
			pipeconf |= PIPECONF_8BPC;
			break;
		case 30:
			pipeconf |= PIPECONF_10BPC;
			break;
		default:
			/* Case prevented by intel_choose_pipe_bpp_dither. */
			BUG();
		}
	}

	if (HAS_PIPE_CXSR(dev)) {
		if (intel_crtc->lowfreq_avail) {
			DRM_DEBUG_KMS("enabling CxSR downclocking\n");
			pipeconf |= PIPECONF_CXSR_DOWNCLOCK;
		} else {
			DRM_DEBUG_KMS("disabling CxSR downclocking\n");
		}
	}

	if (intel_crtc->config->base.adjusted_mode.flags & DRM_MODE_FLAG_INTERLACE) {
		if (INTEL_INFO(dev)->gen < 4 ||
		    intel_pipe_has_type(intel_crtc, INTEL_OUTPUT_SDVO))
			pipeconf |= PIPECONF_INTERLACE_W_FIELD_INDICATION;
		else
			pipeconf |= PIPECONF_INTERLACE_W_SYNC_SHIFT;
	} else
		pipeconf |= PIPECONF_PROGRESSIVE;

	if (IS_VALLEYVIEW(dev) && intel_crtc->config->limited_color_range)
		pipeconf |= PIPECONF_COLOR_RANGE_SELECT;

	I915_WRITE(PIPECONF(intel_crtc->pipe), pipeconf);
	POSTING_READ(PIPECONF(intel_crtc->pipe));
}

static int i9xx_crtc_compute_clock(struct intel_crtc *crtc,
				   struct intel_crtc_state *crtc_state)
{
	struct drm_device *dev = crtc->base.dev;
	struct drm_i915_private *dev_priv = dev->dev_private;
	int refclk, num_connectors = 0;
	intel_clock_t clock;
	bool ok;
	bool is_dsi = false;
	struct intel_encoder *encoder;
	const intel_limit_t *limit;
	struct drm_atomic_state *state = crtc_state->base.state;
	struct drm_connector *connector;
	struct drm_connector_state *connector_state;
	int i;

	memset(&crtc_state->dpll_hw_state, 0,
	       sizeof(crtc_state->dpll_hw_state));

	for_each_connector_in_state(state, connector, connector_state, i) {
		if (connector_state->crtc != &crtc->base)
			continue;

		encoder = to_intel_encoder(connector_state->best_encoder);

		switch (encoder->type) {
		case INTEL_OUTPUT_DSI:
			is_dsi = true;
			break;
		default:
			break;
		}

		num_connectors++;
	}

	if (is_dsi)
		return 0;

	if (!crtc_state->clock_set) {
		refclk = i9xx_get_refclk(crtc_state, num_connectors);

		/*
		 * Returns a set of divisors for the desired target clock with
		 * the given refclk, or FALSE.  The returned values represent
		 * the clock equation: reflck * (5 * (m1 + 2) + (m2 + 2)) / (n +
		 * 2) / p1 / p2.
		 */
		limit = intel_limit(crtc_state, refclk);
		ok = dev_priv->display.find_dpll(limit, crtc_state,
						 crtc_state->port_clock,
						 refclk, NULL, &clock);
		if (!ok) {
			DRM_ERROR("Couldn't find PLL settings for mode!\n");
			return -EINVAL;
		}

		/* Compat-code for transition, will disappear. */
		crtc_state->dpll.n = clock.n;
		crtc_state->dpll.m1 = clock.m1;
		crtc_state->dpll.m2 = clock.m2;
		crtc_state->dpll.p1 = clock.p1;
		crtc_state->dpll.p2 = clock.p2;
	}

	if (IS_GEN2(dev)) {
		i8xx_compute_dpll(crtc, crtc_state, NULL,
				  num_connectors);
	} else if (IS_CHERRYVIEW(dev)) {
		chv_compute_dpll(crtc, crtc_state);
	} else if (IS_VALLEYVIEW(dev)) {
		vlv_compute_dpll(crtc, crtc_state);
	} else {
		i9xx_compute_dpll(crtc, crtc_state, NULL,
				  num_connectors);
	}

	return 0;
}

static void i9xx_get_pfit_config(struct intel_crtc *crtc,
				 struct intel_crtc_state *pipe_config)
{
	struct drm_device *dev = crtc->base.dev;
	struct drm_i915_private *dev_priv = dev->dev_private;
	uint32_t tmp;

	if (INTEL_INFO(dev)->gen <= 3 && (IS_I830(dev) || !IS_MOBILE(dev)))
		return;

	tmp = I915_READ(PFIT_CONTROL);
	if (!(tmp & PFIT_ENABLE))
		return;

	/* Check whether the pfit is attached to our pipe. */
	if (INTEL_INFO(dev)->gen < 4) {
		if (crtc->pipe != PIPE_B)
			return;
	} else {
		if ((tmp & PFIT_PIPE_MASK) != (crtc->pipe << PFIT_PIPE_SHIFT))
			return;
	}

	pipe_config->gmch_pfit.control = tmp;
	pipe_config->gmch_pfit.pgm_ratios = I915_READ(PFIT_PGM_RATIOS);
	if (INTEL_INFO(dev)->gen < 5)
		pipe_config->gmch_pfit.lvds_border_bits =
			I915_READ(LVDS) & LVDS_BORDER_ENABLE;
}

static void vlv_crtc_clock_get(struct intel_crtc *crtc,
			       struct intel_crtc_state *pipe_config)
{
	struct drm_device *dev = crtc->base.dev;
	struct drm_i915_private *dev_priv = dev->dev_private;
	int pipe = pipe_config->cpu_transcoder;
	intel_clock_t clock;
	u32 mdiv;
	int refclk = 100000;

	/* In case of MIPI DPLL will not even be used */
	if (!(pipe_config->dpll_hw_state.dpll & DPLL_VCO_ENABLE))
		return;

	mutex_lock(&dev_priv->sb_lock);
	mdiv = vlv_dpio_read(dev_priv, pipe, VLV_PLL_DW3(pipe));
	mutex_unlock(&dev_priv->sb_lock);

	clock.m1 = (mdiv >> DPIO_M1DIV_SHIFT) & 7;
	clock.m2 = mdiv & DPIO_M2DIV_MASK;
	clock.n = (mdiv >> DPIO_N_SHIFT) & 0xf;
	clock.p1 = (mdiv >> DPIO_P1_SHIFT) & 7;
	clock.p2 = (mdiv >> DPIO_P2_SHIFT) & 0x1f;

	pipe_config->port_clock = vlv_calc_dpll_params(refclk, &clock);
}

static void
i9xx_get_initial_plane_config(struct intel_crtc *crtc,
			      struct intel_initial_plane_config *plane_config)
{
	struct drm_device *dev = crtc->base.dev;
	struct drm_i915_private *dev_priv = dev->dev_private;
	u32 val, base, offset;
	int pipe = crtc->pipe, plane = crtc->plane;
	int fourcc, pixel_format;
	unsigned int aligned_height;
	struct drm_framebuffer *fb;
	struct intel_framebuffer *intel_fb;

	val = I915_READ(DSPCNTR(plane));
	if (!(val & DISPLAY_PLANE_ENABLE))
		return;

	intel_fb = kzalloc(sizeof(*intel_fb), GFP_KERNEL);
	if (!intel_fb) {
		DRM_DEBUG_KMS("failed to alloc fb\n");
		return;
	}

	fb = &intel_fb->base;

	if (INTEL_INFO(dev)->gen >= 4) {
		if (val & DISPPLANE_TILED) {
			plane_config->tiling = I915_TILING_X;
			fb->modifier[0] = I915_FORMAT_MOD_X_TILED;
		}
	}

	pixel_format = val & DISPPLANE_PIXFORMAT_MASK;
	fourcc = i9xx_format_to_fourcc(pixel_format);
	fb->pixel_format = fourcc;
	fb->bits_per_pixel = drm_format_plane_cpp(fourcc, 0) * 8;

	if (INTEL_INFO(dev)->gen >= 4) {
		if (plane_config->tiling)
			offset = I915_READ(DSPTILEOFF(plane));
		else
			offset = I915_READ(DSPLINOFF(plane));
		base = I915_READ(DSPSURF(plane)) & 0xfffff000;
	} else {
		base = I915_READ(DSPADDR(plane));
	}
	plane_config->base = base;

	val = I915_READ(PIPESRC(pipe));
	fb->width = ((val >> 16) & 0xfff) + 1;
	fb->height = ((val >> 0) & 0xfff) + 1;

	val = I915_READ(DSPSTRIDE(pipe));
	fb->pitches[0] = val & 0xffffffc0;

	aligned_height = intel_fb_align_height(dev, fb->height,
					       fb->pixel_format,
					       fb->modifier[0]);

	plane_config->size = fb->pitches[0] * aligned_height;

	DRM_DEBUG_KMS("pipe/plane %c/%d with fb: size=%dx%d@%d, offset=%x, pitch %d, size 0x%x\n",
		      pipe_name(pipe), plane, fb->width, fb->height,
		      fb->bits_per_pixel, base, fb->pitches[0],
		      plane_config->size);

	plane_config->fb = intel_fb;
}

static void chv_crtc_clock_get(struct intel_crtc *crtc,
			       struct intel_crtc_state *pipe_config)
{
	struct drm_device *dev = crtc->base.dev;
	struct drm_i915_private *dev_priv = dev->dev_private;
	int pipe = pipe_config->cpu_transcoder;
	enum dpio_channel port = vlv_pipe_to_channel(pipe);
	intel_clock_t clock;
	u32 cmn_dw13, pll_dw0, pll_dw1, pll_dw2, pll_dw3;
	int refclk = 100000;

	mutex_lock(&dev_priv->sb_lock);
	cmn_dw13 = vlv_dpio_read(dev_priv, pipe, CHV_CMN_DW13(port));
	pll_dw0 = vlv_dpio_read(dev_priv, pipe, CHV_PLL_DW0(port));
	pll_dw1 = vlv_dpio_read(dev_priv, pipe, CHV_PLL_DW1(port));
	pll_dw2 = vlv_dpio_read(dev_priv, pipe, CHV_PLL_DW2(port));
	pll_dw3 = vlv_dpio_read(dev_priv, pipe, CHV_PLL_DW3(port));
	mutex_unlock(&dev_priv->sb_lock);

	clock.m1 = (pll_dw1 & 0x7) == DPIO_CHV_M1_DIV_BY_2 ? 2 : 0;
	clock.m2 = (pll_dw0 & 0xff) << 22;
	if (pll_dw3 & DPIO_CHV_FRAC_DIV_EN)
		clock.m2 |= pll_dw2 & 0x3fffff;
	clock.n = (pll_dw1 >> DPIO_CHV_N_DIV_SHIFT) & 0xf;
	clock.p1 = (cmn_dw13 >> DPIO_CHV_P1_DIV_SHIFT) & 0x7;
	clock.p2 = (cmn_dw13 >> DPIO_CHV_P2_DIV_SHIFT) & 0x1f;

	pipe_config->port_clock = chv_calc_dpll_params(refclk, &clock);
}

static bool i9xx_get_pipe_config(struct intel_crtc *crtc,
				 struct intel_crtc_state *pipe_config)
{
	struct drm_device *dev = crtc->base.dev;
	struct drm_i915_private *dev_priv = dev->dev_private;
	uint32_t tmp;

	if (!intel_display_power_is_enabled(dev_priv,
					    POWER_DOMAIN_PIPE(crtc->pipe)))
		return false;

	pipe_config->cpu_transcoder = (enum transcoder) crtc->pipe;
	pipe_config->shared_dpll = DPLL_ID_PRIVATE;

	tmp = I915_READ(PIPECONF(crtc->pipe));
	if (!(tmp & PIPECONF_ENABLE))
		return false;

	if (IS_G4X(dev) || IS_VALLEYVIEW(dev)) {
		switch (tmp & PIPECONF_BPC_MASK) {
		case PIPECONF_6BPC:
			pipe_config->pipe_bpp = 18;
			break;
		case PIPECONF_8BPC:
			pipe_config->pipe_bpp = 24;
			break;
		case PIPECONF_10BPC:
			pipe_config->pipe_bpp = 30;
			break;
		default:
			break;
		}
	}

	if (IS_VALLEYVIEW(dev) && (tmp & PIPECONF_COLOR_RANGE_SELECT))
		pipe_config->limited_color_range = true;

	if (INTEL_INFO(dev)->gen < 4)
		pipe_config->double_wide = tmp & PIPECONF_DOUBLE_WIDE;

	intel_get_pipe_timings(crtc, pipe_config);

	i9xx_get_pfit_config(crtc, pipe_config);

	if (INTEL_INFO(dev)->gen >= 4) {
		tmp = I915_READ(DPLL_MD(crtc->pipe));
		pipe_config->pixel_multiplier =
			((tmp & DPLL_MD_UDI_MULTIPLIER_MASK)
			 >> DPLL_MD_UDI_MULTIPLIER_SHIFT) + 1;
		pipe_config->dpll_hw_state.dpll_md = tmp;
	} else if (IS_I945G(dev) || IS_I945GM(dev) || IS_G33(dev)) {
		tmp = I915_READ(DPLL(crtc->pipe));
		pipe_config->pixel_multiplier =
			((tmp & SDVO_MULTIPLIER_MASK)
			 >> SDVO_MULTIPLIER_SHIFT_HIRES) + 1;
	} else {
		/* Note that on i915G/GM the pixel multiplier is in the sdvo
		 * port and will be fixed up in the encoder->get_config
		 * function. */
		pipe_config->pixel_multiplier = 1;
	}
	pipe_config->dpll_hw_state.dpll = I915_READ(DPLL(crtc->pipe));
	if (!IS_VALLEYVIEW(dev)) {
		/*
		 * DPLL_DVO_2X_MODE must be enabled for both DPLLs
		 * on 830. Filter it out here so that we don't
		 * report errors due to that.
		 */
		if (IS_I830(dev))
			pipe_config->dpll_hw_state.dpll &= ~DPLL_DVO_2X_MODE;

		pipe_config->dpll_hw_state.fp0 = I915_READ(FP0(crtc->pipe));
		pipe_config->dpll_hw_state.fp1 = I915_READ(FP1(crtc->pipe));
	} else {
		/* Mask out read-only status bits. */
		pipe_config->dpll_hw_state.dpll &= ~(DPLL_LOCK_VLV |
						     DPLL_PORTC_READY_MASK |
						     DPLL_PORTB_READY_MASK);
	}

	if (IS_CHERRYVIEW(dev))
		chv_crtc_clock_get(crtc, pipe_config);
	else if (IS_VALLEYVIEW(dev))
		vlv_crtc_clock_get(crtc, pipe_config);
	else
		i9xx_crtc_clock_get(crtc, pipe_config);

	return true;
}

static void ironlake_init_pch_refclk(struct drm_device *dev)
{
	struct drm_i915_private *dev_priv = dev->dev_private;
	struct intel_encoder *encoder;
	u32 val, final;
	bool has_lvds = false;
	bool has_cpu_edp = false;
	bool has_panel = false;
	bool has_ck505 = false;
	bool can_ssc = false;

	/* We need to take the global config into account */
	for_each_intel_encoder(dev, encoder) {
		switch (encoder->type) {
		case INTEL_OUTPUT_LVDS:
			has_panel = true;
			has_lvds = true;
			break;
		case INTEL_OUTPUT_EDP:
			has_panel = true;
			if (enc_to_dig_port(&encoder->base)->port == PORT_A)
				has_cpu_edp = true;
			break;
		default:
			break;
		}
	}

	if (HAS_PCH_IBX(dev)) {
		has_ck505 = dev_priv->vbt.display_clock_mode;
		can_ssc = has_ck505;
	} else {
		has_ck505 = false;
		can_ssc = true;
	}

	DRM_DEBUG_KMS("has_panel %d has_lvds %d has_ck505 %d\n",
		      has_panel, has_lvds, has_ck505);

	/* Ironlake: try to setup display ref clock before DPLL
	 * enabling. This is only under driver's control after
	 * PCH B stepping, previous chipset stepping should be
	 * ignoring this setting.
	 */
	val = I915_READ(PCH_DREF_CONTROL);

	/* As we must carefully and slowly disable/enable each source in turn,
	 * compute the final state we want first and check if we need to
	 * make any changes at all.
	 */
	final = val;
	final &= ~DREF_NONSPREAD_SOURCE_MASK;
	if (has_ck505)
		final |= DREF_NONSPREAD_CK505_ENABLE;
	else
		final |= DREF_NONSPREAD_SOURCE_ENABLE;

	final &= ~DREF_SSC_SOURCE_MASK;
	final &= ~DREF_CPU_SOURCE_OUTPUT_MASK;
	final &= ~DREF_SSC1_ENABLE;

	if (has_panel) {
		final |= DREF_SSC_SOURCE_ENABLE;

		if (intel_panel_use_ssc(dev_priv) && can_ssc)
			final |= DREF_SSC1_ENABLE;

		if (has_cpu_edp) {
			if (intel_panel_use_ssc(dev_priv) && can_ssc)
				final |= DREF_CPU_SOURCE_OUTPUT_DOWNSPREAD;
			else
				final |= DREF_CPU_SOURCE_OUTPUT_NONSPREAD;
		} else
			final |= DREF_CPU_SOURCE_OUTPUT_DISABLE;
	} else {
		final |= DREF_SSC_SOURCE_DISABLE;
		final |= DREF_CPU_SOURCE_OUTPUT_DISABLE;
	}

	if (final == val)
		return;

	/* Always enable nonspread source */
	val &= ~DREF_NONSPREAD_SOURCE_MASK;

	if (has_ck505)
		val |= DREF_NONSPREAD_CK505_ENABLE;
	else
		val |= DREF_NONSPREAD_SOURCE_ENABLE;

	if (has_panel) {
		val &= ~DREF_SSC_SOURCE_MASK;
		val |= DREF_SSC_SOURCE_ENABLE;

		/* SSC must be turned on before enabling the CPU output  */
		if (intel_panel_use_ssc(dev_priv) && can_ssc) {
			DRM_DEBUG_KMS("Using SSC on panel\n");
			val |= DREF_SSC1_ENABLE;
		} else
			val &= ~DREF_SSC1_ENABLE;

		/* Get SSC going before enabling the outputs */
		I915_WRITE(PCH_DREF_CONTROL, val);
		POSTING_READ(PCH_DREF_CONTROL);
		udelay(200);

		val &= ~DREF_CPU_SOURCE_OUTPUT_MASK;

		/* Enable CPU source on CPU attached eDP */
		if (has_cpu_edp) {
			if (intel_panel_use_ssc(dev_priv) && can_ssc) {
				DRM_DEBUG_KMS("Using SSC on eDP\n");
				val |= DREF_CPU_SOURCE_OUTPUT_DOWNSPREAD;
			} else
				val |= DREF_CPU_SOURCE_OUTPUT_NONSPREAD;
		} else
			val |= DREF_CPU_SOURCE_OUTPUT_DISABLE;

		I915_WRITE(PCH_DREF_CONTROL, val);
		POSTING_READ(PCH_DREF_CONTROL);
		udelay(200);
	} else {
		DRM_DEBUG_KMS("Disabling SSC entirely\n");

		val &= ~DREF_CPU_SOURCE_OUTPUT_MASK;

		/* Turn off CPU output */
		val |= DREF_CPU_SOURCE_OUTPUT_DISABLE;

		I915_WRITE(PCH_DREF_CONTROL, val);
		POSTING_READ(PCH_DREF_CONTROL);
		udelay(200);

		/* Turn off the SSC source */
		val &= ~DREF_SSC_SOURCE_MASK;
		val |= DREF_SSC_SOURCE_DISABLE;

		/* Turn off SSC1 */
		val &= ~DREF_SSC1_ENABLE;

		I915_WRITE(PCH_DREF_CONTROL, val);
		POSTING_READ(PCH_DREF_CONTROL);
		udelay(200);
	}

	BUG_ON(val != final);
}

static void lpt_reset_fdi_mphy(struct drm_i915_private *dev_priv)
{
	uint32_t tmp;

	tmp = I915_READ(SOUTH_CHICKEN2);
	tmp |= FDI_MPHY_IOSFSB_RESET_CTL;
	I915_WRITE(SOUTH_CHICKEN2, tmp);

	if (wait_for_atomic_us(I915_READ(SOUTH_CHICKEN2) &
			       FDI_MPHY_IOSFSB_RESET_STATUS, 100))
		DRM_ERROR("FDI mPHY reset assert timeout\n");

	tmp = I915_READ(SOUTH_CHICKEN2);
	tmp &= ~FDI_MPHY_IOSFSB_RESET_CTL;
	I915_WRITE(SOUTH_CHICKEN2, tmp);

	if (wait_for_atomic_us((I915_READ(SOUTH_CHICKEN2) &
				FDI_MPHY_IOSFSB_RESET_STATUS) == 0, 100))
		DRM_ERROR("FDI mPHY reset de-assert timeout\n");
}

/* WaMPhyProgramming:hsw */
static void lpt_program_fdi_mphy(struct drm_i915_private *dev_priv)
{
	uint32_t tmp;

	tmp = intel_sbi_read(dev_priv, 0x8008, SBI_MPHY);
	tmp &= ~(0xFF << 24);
	tmp |= (0x12 << 24);
	intel_sbi_write(dev_priv, 0x8008, tmp, SBI_MPHY);

	tmp = intel_sbi_read(dev_priv, 0x2008, SBI_MPHY);
	tmp |= (1 << 11);
	intel_sbi_write(dev_priv, 0x2008, tmp, SBI_MPHY);

	tmp = intel_sbi_read(dev_priv, 0x2108, SBI_MPHY);
	tmp |= (1 << 11);
	intel_sbi_write(dev_priv, 0x2108, tmp, SBI_MPHY);

	tmp = intel_sbi_read(dev_priv, 0x206C, SBI_MPHY);
	tmp |= (1 << 24) | (1 << 21) | (1 << 18);
	intel_sbi_write(dev_priv, 0x206C, tmp, SBI_MPHY);

	tmp = intel_sbi_read(dev_priv, 0x216C, SBI_MPHY);
	tmp |= (1 << 24) | (1 << 21) | (1 << 18);
	intel_sbi_write(dev_priv, 0x216C, tmp, SBI_MPHY);

	tmp = intel_sbi_read(dev_priv, 0x2080, SBI_MPHY);
	tmp &= ~(7 << 13);
	tmp |= (5 << 13);
	intel_sbi_write(dev_priv, 0x2080, tmp, SBI_MPHY);

	tmp = intel_sbi_read(dev_priv, 0x2180, SBI_MPHY);
	tmp &= ~(7 << 13);
	tmp |= (5 << 13);
	intel_sbi_write(dev_priv, 0x2180, tmp, SBI_MPHY);

	tmp = intel_sbi_read(dev_priv, 0x208C, SBI_MPHY);
	tmp &= ~0xFF;
	tmp |= 0x1C;
	intel_sbi_write(dev_priv, 0x208C, tmp, SBI_MPHY);

	tmp = intel_sbi_read(dev_priv, 0x218C, SBI_MPHY);
	tmp &= ~0xFF;
	tmp |= 0x1C;
	intel_sbi_write(dev_priv, 0x218C, tmp, SBI_MPHY);

	tmp = intel_sbi_read(dev_priv, 0x2098, SBI_MPHY);
	tmp &= ~(0xFF << 16);
	tmp |= (0x1C << 16);
	intel_sbi_write(dev_priv, 0x2098, tmp, SBI_MPHY);

	tmp = intel_sbi_read(dev_priv, 0x2198, SBI_MPHY);
	tmp &= ~(0xFF << 16);
	tmp |= (0x1C << 16);
	intel_sbi_write(dev_priv, 0x2198, tmp, SBI_MPHY);

	tmp = intel_sbi_read(dev_priv, 0x20C4, SBI_MPHY);
	tmp |= (1 << 27);
	intel_sbi_write(dev_priv, 0x20C4, tmp, SBI_MPHY);

	tmp = intel_sbi_read(dev_priv, 0x21C4, SBI_MPHY);
	tmp |= (1 << 27);
	intel_sbi_write(dev_priv, 0x21C4, tmp, SBI_MPHY);

	tmp = intel_sbi_read(dev_priv, 0x20EC, SBI_MPHY);
	tmp &= ~(0xF << 28);
	tmp |= (4 << 28);
	intel_sbi_write(dev_priv, 0x20EC, tmp, SBI_MPHY);

	tmp = intel_sbi_read(dev_priv, 0x21EC, SBI_MPHY);
	tmp &= ~(0xF << 28);
	tmp |= (4 << 28);
	intel_sbi_write(dev_priv, 0x21EC, tmp, SBI_MPHY);
}

/* Implements 3 different sequences from BSpec chapter "Display iCLK
 * Programming" based on the parameters passed:
 * - Sequence to enable CLKOUT_DP
 * - Sequence to enable CLKOUT_DP without spread
 * - Sequence to enable CLKOUT_DP for FDI usage and configure PCH FDI I/O
 */
static void lpt_enable_clkout_dp(struct drm_device *dev, bool with_spread,
				 bool with_fdi)
{
	struct drm_i915_private *dev_priv = dev->dev_private;
	uint32_t reg, tmp;

	if (WARN(with_fdi && !with_spread, "FDI requires downspread\n"))
		with_spread = true;
	if (WARN(dev_priv->pch_id == INTEL_PCH_LPT_LP_DEVICE_ID_TYPE &&
		 with_fdi, "LP PCH doesn't have FDI\n"))
		with_fdi = false;

	mutex_lock(&dev_priv->sb_lock);

	tmp = intel_sbi_read(dev_priv, SBI_SSCCTL, SBI_ICLK);
	tmp &= ~SBI_SSCCTL_DISABLE;
	tmp |= SBI_SSCCTL_PATHALT;
	intel_sbi_write(dev_priv, SBI_SSCCTL, tmp, SBI_ICLK);

	udelay(24);

	if (with_spread) {
		tmp = intel_sbi_read(dev_priv, SBI_SSCCTL, SBI_ICLK);
		tmp &= ~SBI_SSCCTL_PATHALT;
		intel_sbi_write(dev_priv, SBI_SSCCTL, tmp, SBI_ICLK);

		if (with_fdi) {
			lpt_reset_fdi_mphy(dev_priv);
			lpt_program_fdi_mphy(dev_priv);
		}
	}

	reg = (dev_priv->pch_id == INTEL_PCH_LPT_LP_DEVICE_ID_TYPE) ?
	       SBI_GEN0 : SBI_DBUFF0;
	tmp = intel_sbi_read(dev_priv, reg, SBI_ICLK);
	tmp |= SBI_GEN0_CFG_BUFFENABLE_DISABLE;
	intel_sbi_write(dev_priv, reg, tmp, SBI_ICLK);

	mutex_unlock(&dev_priv->sb_lock);
}

/* Sequence to disable CLKOUT_DP */
static void lpt_disable_clkout_dp(struct drm_device *dev)
{
	struct drm_i915_private *dev_priv = dev->dev_private;
	uint32_t reg, tmp;

	mutex_lock(&dev_priv->sb_lock);

	reg = (dev_priv->pch_id == INTEL_PCH_LPT_LP_DEVICE_ID_TYPE) ?
	       SBI_GEN0 : SBI_DBUFF0;
	tmp = intel_sbi_read(dev_priv, reg, SBI_ICLK);
	tmp &= ~SBI_GEN0_CFG_BUFFENABLE_DISABLE;
	intel_sbi_write(dev_priv, reg, tmp, SBI_ICLK);

	tmp = intel_sbi_read(dev_priv, SBI_SSCCTL, SBI_ICLK);
	if (!(tmp & SBI_SSCCTL_DISABLE)) {
		if (!(tmp & SBI_SSCCTL_PATHALT)) {
			tmp |= SBI_SSCCTL_PATHALT;
			intel_sbi_write(dev_priv, SBI_SSCCTL, tmp, SBI_ICLK);
			udelay(32);
		}
		tmp |= SBI_SSCCTL_DISABLE;
		intel_sbi_write(dev_priv, SBI_SSCCTL, tmp, SBI_ICLK);
	}

	mutex_unlock(&dev_priv->sb_lock);
}

static void lpt_init_pch_refclk(struct drm_device *dev)
{
	struct intel_encoder *encoder;
	bool has_vga = false;

	for_each_intel_encoder(dev, encoder) {
		switch (encoder->type) {
		case INTEL_OUTPUT_ANALOG:
			has_vga = true;
			break;
		default:
			break;
		}
	}

	if (has_vga)
		lpt_enable_clkout_dp(dev, true, true);
	else
		lpt_disable_clkout_dp(dev);
}

/*
 * Initialize reference clocks when the driver loads
 */
void intel_init_pch_refclk(struct drm_device *dev)
{
	if (HAS_PCH_IBX(dev) || HAS_PCH_CPT(dev))
		ironlake_init_pch_refclk(dev);
	else if (HAS_PCH_LPT(dev))
		lpt_init_pch_refclk(dev);
}

static int ironlake_get_refclk(struct intel_crtc_state *crtc_state)
{
	struct drm_device *dev = crtc_state->base.crtc->dev;
	struct drm_i915_private *dev_priv = dev->dev_private;
	struct drm_atomic_state *state = crtc_state->base.state;
	struct drm_connector *connector;
	struct drm_connector_state *connector_state;
	struct intel_encoder *encoder;
	int num_connectors = 0, i;
	bool is_lvds = false;

	for_each_connector_in_state(state, connector, connector_state, i) {
		if (connector_state->crtc != crtc_state->base.crtc)
			continue;

		encoder = to_intel_encoder(connector_state->best_encoder);

		switch (encoder->type) {
		case INTEL_OUTPUT_LVDS:
			is_lvds = true;
			break;
		default:
			break;
		}
		num_connectors++;
	}

	if (is_lvds && intel_panel_use_ssc(dev_priv) && num_connectors < 2) {
		DRM_DEBUG_KMS("using SSC reference clock of %d kHz\n",
			      dev_priv->vbt.lvds_ssc_freq);
		return dev_priv->vbt.lvds_ssc_freq;
	}

	return 120000;
}

static void ironlake_set_pipeconf(struct drm_crtc *crtc)
{
	struct drm_i915_private *dev_priv = crtc->dev->dev_private;
	struct intel_crtc *intel_crtc = to_intel_crtc(crtc);
	int pipe = intel_crtc->pipe;
	uint32_t val;

	val = 0;

	switch (intel_crtc->config->pipe_bpp) {
	case 18:
		val |= PIPECONF_6BPC;
		break;
	case 24:
		val |= PIPECONF_8BPC;
		break;
	case 30:
		val |= PIPECONF_10BPC;
		break;
	case 36:
		val |= PIPECONF_12BPC;
		break;
	default:
		/* Case prevented by intel_choose_pipe_bpp_dither. */
		BUG();
	}

	if (intel_crtc->config->dither)
		val |= (PIPECONF_DITHER_EN | PIPECONF_DITHER_TYPE_SP);

	if (intel_crtc->config->base.adjusted_mode.flags & DRM_MODE_FLAG_INTERLACE)
		val |= PIPECONF_INTERLACED_ILK;
	else
		val |= PIPECONF_PROGRESSIVE;

	if (intel_crtc->config->limited_color_range)
		val |= PIPECONF_COLOR_RANGE_SELECT;

	I915_WRITE(PIPECONF(pipe), val);
	POSTING_READ(PIPECONF(pipe));
}

/*
 * Set up the pipe CSC unit.
 *
 * Currently only full range RGB to limited range RGB conversion
 * is supported, but eventually this should handle various
 * RGB<->YCbCr scenarios as well.
 */
static void intel_set_pipe_csc(struct drm_crtc *crtc)
{
	struct drm_device *dev = crtc->dev;
	struct drm_i915_private *dev_priv = dev->dev_private;
	struct intel_crtc *intel_crtc = to_intel_crtc(crtc);
	int pipe = intel_crtc->pipe;
	uint16_t coeff = 0x7800; /* 1.0 */

	/*
	 * TODO: Check what kind of values actually come out of the pipe
	 * with these coeff/postoff values and adjust to get the best
	 * accuracy. Perhaps we even need to take the bpc value into
	 * consideration.
	 */

	if (intel_crtc->config->limited_color_range)
		coeff = ((235 - 16) * (1 << 12) / 255) & 0xff8; /* 0.xxx... */

	/*
	 * GY/GU and RY/RU should be the other way around according
	 * to BSpec, but reality doesn't agree. Just set them up in
	 * a way that results in the correct picture.
	 */
	I915_WRITE(PIPE_CSC_COEFF_RY_GY(pipe), coeff << 16);
	I915_WRITE(PIPE_CSC_COEFF_BY(pipe), 0);

	I915_WRITE(PIPE_CSC_COEFF_RU_GU(pipe), coeff);
	I915_WRITE(PIPE_CSC_COEFF_BU(pipe), 0);

	I915_WRITE(PIPE_CSC_COEFF_RV_GV(pipe), 0);
	I915_WRITE(PIPE_CSC_COEFF_BV(pipe), coeff << 16);

	I915_WRITE(PIPE_CSC_PREOFF_HI(pipe), 0);
	I915_WRITE(PIPE_CSC_PREOFF_ME(pipe), 0);
	I915_WRITE(PIPE_CSC_PREOFF_LO(pipe), 0);

	if (INTEL_INFO(dev)->gen > 6) {
		uint16_t postoff = 0;

		if (intel_crtc->config->limited_color_range)
			postoff = (16 * (1 << 12) / 255) & 0x1fff;

		I915_WRITE(PIPE_CSC_POSTOFF_HI(pipe), postoff);
		I915_WRITE(PIPE_CSC_POSTOFF_ME(pipe), postoff);
		I915_WRITE(PIPE_CSC_POSTOFF_LO(pipe), postoff);

		I915_WRITE(PIPE_CSC_MODE(pipe), 0);
	} else {
		uint32_t mode = CSC_MODE_YUV_TO_RGB;

		if (intel_crtc->config->limited_color_range)
			mode |= CSC_BLACK_SCREEN_OFFSET;

		I915_WRITE(PIPE_CSC_MODE(pipe), mode);
	}
}

static void haswell_set_pipeconf(struct drm_crtc *crtc)
{
	struct drm_device *dev = crtc->dev;
	struct drm_i915_private *dev_priv = dev->dev_private;
	struct intel_crtc *intel_crtc = to_intel_crtc(crtc);
	enum pipe pipe = intel_crtc->pipe;
	enum transcoder cpu_transcoder = intel_crtc->config->cpu_transcoder;
	uint32_t val;

	val = 0;

	if (IS_HASWELL(dev) && intel_crtc->config->dither)
		val |= (PIPECONF_DITHER_EN | PIPECONF_DITHER_TYPE_SP);

	if (intel_crtc->config->base.adjusted_mode.flags & DRM_MODE_FLAG_INTERLACE)
		val |= PIPECONF_INTERLACED_ILK;
	else
		val |= PIPECONF_PROGRESSIVE;

	I915_WRITE(PIPECONF(cpu_transcoder), val);
	POSTING_READ(PIPECONF(cpu_transcoder));

	I915_WRITE(GAMMA_MODE(intel_crtc->pipe), GAMMA_MODE_MODE_8BIT);
	POSTING_READ(GAMMA_MODE(intel_crtc->pipe));

	if (IS_BROADWELL(dev) || INTEL_INFO(dev)->gen >= 9) {
		val = 0;

		switch (intel_crtc->config->pipe_bpp) {
		case 18:
			val |= PIPEMISC_DITHER_6_BPC;
			break;
		case 24:
			val |= PIPEMISC_DITHER_8_BPC;
			break;
		case 30:
			val |= PIPEMISC_DITHER_10_BPC;
			break;
		case 36:
			val |= PIPEMISC_DITHER_12_BPC;
			break;
		default:
			/* Case prevented by pipe_config_set_bpp. */
			BUG();
		}

		if (intel_crtc->config->dither)
			val |= PIPEMISC_DITHER_ENABLE | PIPEMISC_DITHER_TYPE_SP;

		I915_WRITE(PIPEMISC(pipe), val);
	}
}

static bool ironlake_compute_clocks(struct drm_crtc *crtc,
				    struct intel_crtc_state *crtc_state,
				    intel_clock_t *clock,
				    bool *has_reduced_clock,
				    intel_clock_t *reduced_clock)
{
	struct drm_device *dev = crtc->dev;
	struct drm_i915_private *dev_priv = dev->dev_private;
	int refclk;
	const intel_limit_t *limit;
	bool ret;

	refclk = ironlake_get_refclk(crtc_state);

	/*
	 * Returns a set of divisors for the desired target clock with the given
	 * refclk, or FALSE.  The returned values represent the clock equation:
	 * reflck * (5 * (m1 + 2) + (m2 + 2)) / (n + 2) / p1 / p2.
	 */
	limit = intel_limit(crtc_state, refclk);
	ret = dev_priv->display.find_dpll(limit, crtc_state,
					  crtc_state->port_clock,
					  refclk, NULL, clock);
	if (!ret)
		return false;

	return true;
}

int ironlake_get_lanes_required(int target_clock, int link_bw, int bpp)
{
	/*
	 * Account for spread spectrum to avoid
	 * oversubscribing the link. Max center spread
	 * is 2.5%; use 5% for safety's sake.
	 */
	u32 bps = target_clock * bpp * 21 / 20;
	return DIV_ROUND_UP(bps, link_bw * 8);
}

static bool ironlake_needs_fb_cb_tune(struct dpll *dpll, int factor)
{
	return i9xx_dpll_compute_m(dpll) < factor * dpll->n;
}

static uint32_t ironlake_compute_dpll(struct intel_crtc *intel_crtc,
				      struct intel_crtc_state *crtc_state,
				      u32 *fp,
				      intel_clock_t *reduced_clock, u32 *fp2)
{
	struct drm_crtc *crtc = &intel_crtc->base;
	struct drm_device *dev = crtc->dev;
	struct drm_i915_private *dev_priv = dev->dev_private;
	struct drm_atomic_state *state = crtc_state->base.state;
	struct drm_connector *connector;
	struct drm_connector_state *connector_state;
	struct intel_encoder *encoder;
	uint32_t dpll;
	int factor, num_connectors = 0, i;
	bool is_lvds = false, is_sdvo = false;

	for_each_connector_in_state(state, connector, connector_state, i) {
		if (connector_state->crtc != crtc_state->base.crtc)
			continue;

		encoder = to_intel_encoder(connector_state->best_encoder);

		switch (encoder->type) {
		case INTEL_OUTPUT_LVDS:
			is_lvds = true;
			break;
		case INTEL_OUTPUT_SDVO:
		case INTEL_OUTPUT_HDMI:
			is_sdvo = true;
			break;
		default:
			break;
		}

		num_connectors++;
	}

	/* Enable autotuning of the PLL clock (if permissible) */
	factor = 21;
	if (is_lvds) {
		if ((intel_panel_use_ssc(dev_priv) &&
		     dev_priv->vbt.lvds_ssc_freq == 100000) ||
		    (HAS_PCH_IBX(dev) && intel_is_dual_link_lvds(dev)))
			factor = 25;
	} else if (crtc_state->sdvo_tv_clock)
		factor = 20;

	if (ironlake_needs_fb_cb_tune(&crtc_state->dpll, factor))
		*fp |= FP_CB_TUNE;

	if (fp2 && (reduced_clock->m < factor * reduced_clock->n))
		*fp2 |= FP_CB_TUNE;

	dpll = 0;

	if (is_lvds)
		dpll |= DPLLB_MODE_LVDS;
	else
		dpll |= DPLLB_MODE_DAC_SERIAL;

	dpll |= (crtc_state->pixel_multiplier - 1)
		<< PLL_REF_SDVO_HDMI_MULTIPLIER_SHIFT;

	if (is_sdvo)
		dpll |= DPLL_SDVO_HIGH_SPEED;
	if (crtc_state->has_dp_encoder)
		dpll |= DPLL_SDVO_HIGH_SPEED;

	/* compute bitmask from p1 value */
	dpll |= (1 << (crtc_state->dpll.p1 - 1)) << DPLL_FPA01_P1_POST_DIV_SHIFT;
	/* also FPA1 */
	dpll |= (1 << (crtc_state->dpll.p1 - 1)) << DPLL_FPA1_P1_POST_DIV_SHIFT;

	switch (crtc_state->dpll.p2) {
	case 5:
		dpll |= DPLL_DAC_SERIAL_P2_CLOCK_DIV_5;
		break;
	case 7:
		dpll |= DPLLB_LVDS_P2_CLOCK_DIV_7;
		break;
	case 10:
		dpll |= DPLL_DAC_SERIAL_P2_CLOCK_DIV_10;
		break;
	case 14:
		dpll |= DPLLB_LVDS_P2_CLOCK_DIV_14;
		break;
	}

	if (is_lvds && intel_panel_use_ssc(dev_priv) && num_connectors < 2)
		dpll |= PLLB_REF_INPUT_SPREADSPECTRUMIN;
	else
		dpll |= PLL_REF_INPUT_DREFCLK;

	return dpll | DPLL_VCO_ENABLE;
}

static int ironlake_crtc_compute_clock(struct intel_crtc *crtc,
				       struct intel_crtc_state *crtc_state)
{
	struct drm_device *dev = crtc->base.dev;
	intel_clock_t clock, reduced_clock;
	u32 dpll = 0, fp = 0, fp2 = 0;
	bool ok, has_reduced_clock = false;
	bool is_lvds = false;
	struct intel_shared_dpll *pll;

	memset(&crtc_state->dpll_hw_state, 0,
	       sizeof(crtc_state->dpll_hw_state));

	is_lvds = intel_pipe_has_type(crtc, INTEL_OUTPUT_LVDS);

	WARN(!(HAS_PCH_IBX(dev) || HAS_PCH_CPT(dev)),
	     "Unexpected PCH type %d\n", INTEL_PCH_TYPE(dev));

	ok = ironlake_compute_clocks(&crtc->base, crtc_state, &clock,
				     &has_reduced_clock, &reduced_clock);
	if (!ok && !crtc_state->clock_set) {
		DRM_ERROR("Couldn't find PLL settings for mode!\n");
		return -EINVAL;
	}
	/* Compat-code for transition, will disappear. */
	if (!crtc_state->clock_set) {
		crtc_state->dpll.n = clock.n;
		crtc_state->dpll.m1 = clock.m1;
		crtc_state->dpll.m2 = clock.m2;
		crtc_state->dpll.p1 = clock.p1;
		crtc_state->dpll.p2 = clock.p2;
	}

	/* CPU eDP is the only output that doesn't need a PCH PLL of its own. */
	if (crtc_state->has_pch_encoder) {
		fp = i9xx_dpll_compute_fp(&crtc_state->dpll);
		if (has_reduced_clock)
			fp2 = i9xx_dpll_compute_fp(&reduced_clock);

		dpll = ironlake_compute_dpll(crtc, crtc_state,
					     &fp, &reduced_clock,
					     has_reduced_clock ? &fp2 : NULL);

		crtc_state->dpll_hw_state.dpll = dpll;
		crtc_state->dpll_hw_state.fp0 = fp;
		if (has_reduced_clock)
			crtc_state->dpll_hw_state.fp1 = fp2;
		else
			crtc_state->dpll_hw_state.fp1 = fp;

		pll = intel_get_shared_dpll(crtc, crtc_state);
		if (pll == NULL) {
			DRM_DEBUG_DRIVER("failed to find PLL for pipe %c\n",
					 pipe_name(crtc->pipe));
			return -EINVAL;
		}
	}

	if (is_lvds && has_reduced_clock)
		crtc->lowfreq_avail = true;
	else
		crtc->lowfreq_avail = false;

	return 0;
}

static void intel_pch_transcoder_get_m_n(struct intel_crtc *crtc,
					 struct intel_link_m_n *m_n)
{
	struct drm_device *dev = crtc->base.dev;
	struct drm_i915_private *dev_priv = dev->dev_private;
	enum pipe pipe = crtc->pipe;

	m_n->link_m = I915_READ(PCH_TRANS_LINK_M1(pipe));
	m_n->link_n = I915_READ(PCH_TRANS_LINK_N1(pipe));
	m_n->gmch_m = I915_READ(PCH_TRANS_DATA_M1(pipe))
		& ~TU_SIZE_MASK;
	m_n->gmch_n = I915_READ(PCH_TRANS_DATA_N1(pipe));
	m_n->tu = ((I915_READ(PCH_TRANS_DATA_M1(pipe))
		    & TU_SIZE_MASK) >> TU_SIZE_SHIFT) + 1;
}

static void intel_cpu_transcoder_get_m_n(struct intel_crtc *crtc,
					 enum transcoder transcoder,
					 struct intel_link_m_n *m_n,
					 struct intel_link_m_n *m2_n2)
{
	struct drm_device *dev = crtc->base.dev;
	struct drm_i915_private *dev_priv = dev->dev_private;
	enum pipe pipe = crtc->pipe;

	if (INTEL_INFO(dev)->gen >= 5) {
		m_n->link_m = I915_READ(PIPE_LINK_M1(transcoder));
		m_n->link_n = I915_READ(PIPE_LINK_N1(transcoder));
		m_n->gmch_m = I915_READ(PIPE_DATA_M1(transcoder))
			& ~TU_SIZE_MASK;
		m_n->gmch_n = I915_READ(PIPE_DATA_N1(transcoder));
		m_n->tu = ((I915_READ(PIPE_DATA_M1(transcoder))
			    & TU_SIZE_MASK) >> TU_SIZE_SHIFT) + 1;
		/* Read M2_N2 registers only for gen < 8 (M2_N2 available for
		 * gen < 8) and if DRRS is supported (to make sure the
		 * registers are not unnecessarily read).
		 */
		if (m2_n2 && INTEL_INFO(dev)->gen < 8 &&
			crtc->config->has_drrs) {
			m2_n2->link_m = I915_READ(PIPE_LINK_M2(transcoder));
			m2_n2->link_n =	I915_READ(PIPE_LINK_N2(transcoder));
			m2_n2->gmch_m =	I915_READ(PIPE_DATA_M2(transcoder))
					& ~TU_SIZE_MASK;
			m2_n2->gmch_n =	I915_READ(PIPE_DATA_N2(transcoder));
			m2_n2->tu = ((I915_READ(PIPE_DATA_M2(transcoder))
					& TU_SIZE_MASK) >> TU_SIZE_SHIFT) + 1;
		}
	} else {
		m_n->link_m = I915_READ(PIPE_LINK_M_G4X(pipe));
		m_n->link_n = I915_READ(PIPE_LINK_N_G4X(pipe));
		m_n->gmch_m = I915_READ(PIPE_DATA_M_G4X(pipe))
			& ~TU_SIZE_MASK;
		m_n->gmch_n = I915_READ(PIPE_DATA_N_G4X(pipe));
		m_n->tu = ((I915_READ(PIPE_DATA_M_G4X(pipe))
			    & TU_SIZE_MASK) >> TU_SIZE_SHIFT) + 1;
	}
}

void intel_dp_get_m_n(struct intel_crtc *crtc,
		      struct intel_crtc_state *pipe_config)
{
	if (pipe_config->has_pch_encoder)
		intel_pch_transcoder_get_m_n(crtc, &pipe_config->dp_m_n);
	else
		intel_cpu_transcoder_get_m_n(crtc, pipe_config->cpu_transcoder,
					     &pipe_config->dp_m_n,
					     &pipe_config->dp_m2_n2);
}

static void ironlake_get_fdi_m_n_config(struct intel_crtc *crtc,
					struct intel_crtc_state *pipe_config)
{
	intel_cpu_transcoder_get_m_n(crtc, pipe_config->cpu_transcoder,
				     &pipe_config->fdi_m_n, NULL);
}

static void skylake_get_pfit_config(struct intel_crtc *crtc,
				    struct intel_crtc_state *pipe_config)
{
	struct drm_device *dev = crtc->base.dev;
	struct drm_i915_private *dev_priv = dev->dev_private;
	struct intel_crtc_scaler_state *scaler_state = &pipe_config->scaler_state;
	uint32_t ps_ctrl = 0;
	int id = -1;
	int i;

	/* find scaler attached to this pipe */
	for (i = 0; i < crtc->num_scalers; i++) {
		ps_ctrl = I915_READ(SKL_PS_CTRL(crtc->pipe, i));
		if (ps_ctrl & PS_SCALER_EN && !(ps_ctrl & PS_PLANE_SEL_MASK)) {
			id = i;
			pipe_config->pch_pfit.enabled = true;
			pipe_config->pch_pfit.pos = I915_READ(SKL_PS_WIN_POS(crtc->pipe, i));
			pipe_config->pch_pfit.size = I915_READ(SKL_PS_WIN_SZ(crtc->pipe, i));
			break;
		}
	}

	scaler_state->scaler_id = id;
	if (id >= 0) {
		scaler_state->scaler_users |= (1 << SKL_CRTC_INDEX);
	} else {
		scaler_state->scaler_users &= ~(1 << SKL_CRTC_INDEX);
	}
}

static void
skylake_get_initial_plane_config(struct intel_crtc *crtc,
				 struct intel_initial_plane_config *plane_config)
{
	struct drm_device *dev = crtc->base.dev;
	struct drm_i915_private *dev_priv = dev->dev_private;
	u32 val, base, offset, stride_mult, tiling;
	int pipe = crtc->pipe;
	int fourcc, pixel_format;
	unsigned int aligned_height;
	struct drm_framebuffer *fb;
	struct intel_framebuffer *intel_fb;

	intel_fb = kzalloc(sizeof(*intel_fb), GFP_KERNEL);
	if (!intel_fb) {
		DRM_DEBUG_KMS("failed to alloc fb\n");
		return;
	}

	fb = &intel_fb->base;

	val = I915_READ(PLANE_CTL(pipe, 0));
	if (!(val & PLANE_CTL_ENABLE))
		goto error;

	pixel_format = val & PLANE_CTL_FORMAT_MASK;
	fourcc = skl_format_to_fourcc(pixel_format,
				      val & PLANE_CTL_ORDER_RGBX,
				      val & PLANE_CTL_ALPHA_MASK);
	fb->pixel_format = fourcc;
	fb->bits_per_pixel = drm_format_plane_cpp(fourcc, 0) * 8;

	tiling = val & PLANE_CTL_TILED_MASK;
	switch (tiling) {
	case PLANE_CTL_TILED_LINEAR:
		fb->modifier[0] = DRM_FORMAT_MOD_NONE;
		break;
	case PLANE_CTL_TILED_X:
		plane_config->tiling = I915_TILING_X;
		fb->modifier[0] = I915_FORMAT_MOD_X_TILED;
		break;
	case PLANE_CTL_TILED_Y:
		fb->modifier[0] = I915_FORMAT_MOD_Y_TILED;
		break;
	case PLANE_CTL_TILED_YF:
		fb->modifier[0] = I915_FORMAT_MOD_Yf_TILED;
		break;
	default:
		MISSING_CASE(tiling);
		goto error;
	}

	base = I915_READ(PLANE_SURF(pipe, 0)) & 0xfffff000;
	plane_config->base = base;

	offset = I915_READ(PLANE_OFFSET(pipe, 0));

	val = I915_READ(PLANE_SIZE(pipe, 0));
	fb->height = ((val >> 16) & 0xfff) + 1;
	fb->width = ((val >> 0) & 0x1fff) + 1;

	val = I915_READ(PLANE_STRIDE(pipe, 0));
	stride_mult = intel_fb_stride_alignment(dev, fb->modifier[0],
						fb->pixel_format);
	fb->pitches[0] = (val & 0x3ff) * stride_mult;

	aligned_height = intel_fb_align_height(dev, fb->height,
					       fb->pixel_format,
					       fb->modifier[0]);

	plane_config->size = fb->pitches[0] * aligned_height;

	DRM_DEBUG_KMS("pipe %c with fb: size=%dx%d@%d, offset=%x, pitch %d, size 0x%x\n",
		      pipe_name(pipe), fb->width, fb->height,
		      fb->bits_per_pixel, base, fb->pitches[0],
		      plane_config->size);

	plane_config->fb = intel_fb;
	return;

error:
	kfree(fb);
}

static void ironlake_get_pfit_config(struct intel_crtc *crtc,
				     struct intel_crtc_state *pipe_config)
{
	struct drm_device *dev = crtc->base.dev;
	struct drm_i915_private *dev_priv = dev->dev_private;
	uint32_t tmp;

	tmp = I915_READ(PF_CTL(crtc->pipe));

	if (tmp & PF_ENABLE) {
		pipe_config->pch_pfit.enabled = true;
		pipe_config->pch_pfit.pos = I915_READ(PF_WIN_POS(crtc->pipe));
		pipe_config->pch_pfit.size = I915_READ(PF_WIN_SZ(crtc->pipe));

		/* We currently do not free assignements of panel fitters on
		 * ivb/hsw (since we don't use the higher upscaling modes which
		 * differentiates them) so just WARN about this case for now. */
		if (IS_GEN7(dev)) {
			WARN_ON((tmp & PF_PIPE_SEL_MASK_IVB) !=
				PF_PIPE_SEL_IVB(crtc->pipe));
		}
	}
}

static void
ironlake_get_initial_plane_config(struct intel_crtc *crtc,
				  struct intel_initial_plane_config *plane_config)
{
	struct drm_device *dev = crtc->base.dev;
	struct drm_i915_private *dev_priv = dev->dev_private;
	u32 val, base, offset;
	int pipe = crtc->pipe;
	int fourcc, pixel_format;
	unsigned int aligned_height;
	struct drm_framebuffer *fb;
	struct intel_framebuffer *intel_fb;

	val = I915_READ(DSPCNTR(pipe));
	if (!(val & DISPLAY_PLANE_ENABLE))
		return;

	intel_fb = kzalloc(sizeof(*intel_fb), GFP_KERNEL);
	if (!intel_fb) {
		DRM_DEBUG_KMS("failed to alloc fb\n");
		return;
	}

	fb = &intel_fb->base;

	if (INTEL_INFO(dev)->gen >= 4) {
		if (val & DISPPLANE_TILED) {
			plane_config->tiling = I915_TILING_X;
			fb->modifier[0] = I915_FORMAT_MOD_X_TILED;
		}
	}

	pixel_format = val & DISPPLANE_PIXFORMAT_MASK;
	fourcc = i9xx_format_to_fourcc(pixel_format);
	fb->pixel_format = fourcc;
	fb->bits_per_pixel = drm_format_plane_cpp(fourcc, 0) * 8;

	base = I915_READ(DSPSURF(pipe)) & 0xfffff000;
	if (IS_HASWELL(dev) || IS_BROADWELL(dev)) {
		offset = I915_READ(DSPOFFSET(pipe));
	} else {
		if (plane_config->tiling)
			offset = I915_READ(DSPTILEOFF(pipe));
		else
			offset = I915_READ(DSPLINOFF(pipe));
	}
	plane_config->base = base;

	val = I915_READ(PIPESRC(pipe));
	fb->width = ((val >> 16) & 0xfff) + 1;
	fb->height = ((val >> 0) & 0xfff) + 1;

	val = I915_READ(DSPSTRIDE(pipe));
	fb->pitches[0] = val & 0xffffffc0;

	aligned_height = intel_fb_align_height(dev, fb->height,
					       fb->pixel_format,
					       fb->modifier[0]);

	plane_config->size = fb->pitches[0] * aligned_height;

	DRM_DEBUG_KMS("pipe %c with fb: size=%dx%d@%d, offset=%x, pitch %d, size 0x%x\n",
		      pipe_name(pipe), fb->width, fb->height,
		      fb->bits_per_pixel, base, fb->pitches[0],
		      plane_config->size);

	plane_config->fb = intel_fb;
}

static bool ironlake_get_pipe_config(struct intel_crtc *crtc,
				     struct intel_crtc_state *pipe_config)
{
	struct drm_device *dev = crtc->base.dev;
	struct drm_i915_private *dev_priv = dev->dev_private;
	uint32_t tmp;

	if (!intel_display_power_is_enabled(dev_priv,
					    POWER_DOMAIN_PIPE(crtc->pipe)))
		return false;

	pipe_config->cpu_transcoder = (enum transcoder) crtc->pipe;
	pipe_config->shared_dpll = DPLL_ID_PRIVATE;

	tmp = I915_READ(PIPECONF(crtc->pipe));
	if (!(tmp & PIPECONF_ENABLE))
		return false;

	switch (tmp & PIPECONF_BPC_MASK) {
	case PIPECONF_6BPC:
		pipe_config->pipe_bpp = 18;
		break;
	case PIPECONF_8BPC:
		pipe_config->pipe_bpp = 24;
		break;
	case PIPECONF_10BPC:
		pipe_config->pipe_bpp = 30;
		break;
	case PIPECONF_12BPC:
		pipe_config->pipe_bpp = 36;
		break;
	default:
		break;
	}

	if (tmp & PIPECONF_COLOR_RANGE_SELECT)
		pipe_config->limited_color_range = true;

	if (I915_READ(PCH_TRANSCONF(crtc->pipe)) & TRANS_ENABLE) {
		struct intel_shared_dpll *pll;

		pipe_config->has_pch_encoder = true;

		tmp = I915_READ(FDI_RX_CTL(crtc->pipe));
		pipe_config->fdi_lanes = ((FDI_DP_PORT_WIDTH_MASK & tmp) >>
					  FDI_DP_PORT_WIDTH_SHIFT) + 1;

		ironlake_get_fdi_m_n_config(crtc, pipe_config);

		if (HAS_PCH_IBX(dev_priv->dev)) {
			pipe_config->shared_dpll =
				(enum intel_dpll_id) crtc->pipe;
		} else {
			tmp = I915_READ(PCH_DPLL_SEL);
			if (tmp & TRANS_DPLLB_SEL(crtc->pipe))
				pipe_config->shared_dpll = DPLL_ID_PCH_PLL_B;
			else
				pipe_config->shared_dpll = DPLL_ID_PCH_PLL_A;
		}

		pll = &dev_priv->shared_dplls[pipe_config->shared_dpll];

		WARN_ON(!pll->get_hw_state(dev_priv, pll,
					   &pipe_config->dpll_hw_state));

		tmp = pipe_config->dpll_hw_state.dpll;
		pipe_config->pixel_multiplier =
			((tmp & PLL_REF_SDVO_HDMI_MULTIPLIER_MASK)
			 >> PLL_REF_SDVO_HDMI_MULTIPLIER_SHIFT) + 1;

		ironlake_pch_clock_get(crtc, pipe_config);
	} else {
		pipe_config->pixel_multiplier = 1;
	}

	intel_get_pipe_timings(crtc, pipe_config);

	ironlake_get_pfit_config(crtc, pipe_config);

	return true;
}

static void assert_can_disable_lcpll(struct drm_i915_private *dev_priv)
{
	struct drm_device *dev = dev_priv->dev;
	struct intel_crtc *crtc;

	for_each_intel_crtc(dev, crtc)
		I915_STATE_WARN(crtc->active, "CRTC for pipe %c enabled\n",
		     pipe_name(crtc->pipe));

	I915_STATE_WARN(I915_READ(HSW_PWR_WELL_DRIVER), "Power well on\n");
	I915_STATE_WARN(I915_READ(SPLL_CTL) & SPLL_PLL_ENABLE, "SPLL enabled\n");
	I915_STATE_WARN(I915_READ(WRPLL_CTL1) & WRPLL_PLL_ENABLE, "WRPLL1 enabled\n");
	I915_STATE_WARN(I915_READ(WRPLL_CTL2) & WRPLL_PLL_ENABLE, "WRPLL2 enabled\n");
	I915_STATE_WARN(I915_READ(PCH_PP_STATUS) & PP_ON, "Panel power on\n");
	I915_STATE_WARN(I915_READ(BLC_PWM_CPU_CTL2) & BLM_PWM_ENABLE,
	     "CPU PWM1 enabled\n");
	if (IS_HASWELL(dev))
		I915_STATE_WARN(I915_READ(HSW_BLC_PWM2_CTL) & BLM_PWM_ENABLE,
		     "CPU PWM2 enabled\n");
	I915_STATE_WARN(I915_READ(BLC_PWM_PCH_CTL1) & BLM_PCH_PWM_ENABLE,
	     "PCH PWM1 enabled\n");
	I915_STATE_WARN(I915_READ(UTIL_PIN_CTL) & UTIL_PIN_ENABLE,
	     "Utility pin enabled\n");
	I915_STATE_WARN(I915_READ(PCH_GTC_CTL) & PCH_GTC_ENABLE, "PCH GTC enabled\n");

	/*
	 * In theory we can still leave IRQs enabled, as long as only the HPD
	 * interrupts remain enabled. We used to check for that, but since it's
	 * gen-specific and since we only disable LCPLL after we fully disable
	 * the interrupts, the check below should be enough.
	 */
	I915_STATE_WARN(intel_irqs_enabled(dev_priv), "IRQs enabled\n");
}

static uint32_t hsw_read_dcomp(struct drm_i915_private *dev_priv)
{
	struct drm_device *dev = dev_priv->dev;

	if (IS_HASWELL(dev))
		return I915_READ(D_COMP_HSW);
	else
		return I915_READ(D_COMP_BDW);
}

static void hsw_write_dcomp(struct drm_i915_private *dev_priv, uint32_t val)
{
	struct drm_device *dev = dev_priv->dev;

	if (IS_HASWELL(dev)) {
		mutex_lock(&dev_priv->rps.hw_lock);
		if (sandybridge_pcode_write(dev_priv, GEN6_PCODE_WRITE_D_COMP,
					    val))
			DRM_ERROR("Failed to write to D_COMP\n");
		mutex_unlock(&dev_priv->rps.hw_lock);
	} else {
		I915_WRITE(D_COMP_BDW, val);
		POSTING_READ(D_COMP_BDW);
	}
}

/*
 * This function implements pieces of two sequences from BSpec:
 * - Sequence for display software to disable LCPLL
 * - Sequence for display software to allow package C8+
 * The steps implemented here are just the steps that actually touch the LCPLL
 * register. Callers should take care of disabling all the display engine
 * functions, doing the mode unset, fixing interrupts, etc.
 */
static void hsw_disable_lcpll(struct drm_i915_private *dev_priv,
			      bool switch_to_fclk, bool allow_power_down)
{
	uint32_t val;

	assert_can_disable_lcpll(dev_priv);

	val = I915_READ(LCPLL_CTL);

	if (switch_to_fclk) {
		val |= LCPLL_CD_SOURCE_FCLK;
		I915_WRITE(LCPLL_CTL, val);

		if (wait_for_atomic_us(I915_READ(LCPLL_CTL) &
				       LCPLL_CD_SOURCE_FCLK_DONE, 1))
			DRM_ERROR("Switching to FCLK failed\n");

		val = I915_READ(LCPLL_CTL);
	}

	val |= LCPLL_PLL_DISABLE;
	I915_WRITE(LCPLL_CTL, val);
	POSTING_READ(LCPLL_CTL);

	if (wait_for((I915_READ(LCPLL_CTL) & LCPLL_PLL_LOCK) == 0, 1))
		DRM_ERROR("LCPLL still locked\n");

	val = hsw_read_dcomp(dev_priv);
	val |= D_COMP_COMP_DISABLE;
	hsw_write_dcomp(dev_priv, val);
	ndelay(100);

	if (wait_for((hsw_read_dcomp(dev_priv) & D_COMP_RCOMP_IN_PROGRESS) == 0,
		     1))
		DRM_ERROR("D_COMP RCOMP still in progress\n");

	if (allow_power_down) {
		val = I915_READ(LCPLL_CTL);
		val |= LCPLL_POWER_DOWN_ALLOW;
		I915_WRITE(LCPLL_CTL, val);
		POSTING_READ(LCPLL_CTL);
	}
}

/*
 * Fully restores LCPLL, disallowing power down and switching back to LCPLL
 * source.
 */
static void hsw_restore_lcpll(struct drm_i915_private *dev_priv)
{
	uint32_t val;

	val = I915_READ(LCPLL_CTL);

	if ((val & (LCPLL_PLL_LOCK | LCPLL_PLL_DISABLE | LCPLL_CD_SOURCE_FCLK |
		    LCPLL_POWER_DOWN_ALLOW)) == LCPLL_PLL_LOCK)
		return;

	/*
	 * Make sure we're not on PC8 state before disabling PC8, otherwise
	 * we'll hang the machine. To prevent PC8 state, just enable force_wake.
	 */
	intel_uncore_forcewake_get(dev_priv, FORCEWAKE_ALL);

	if (val & LCPLL_POWER_DOWN_ALLOW) {
		val &= ~LCPLL_POWER_DOWN_ALLOW;
		I915_WRITE(LCPLL_CTL, val);
		POSTING_READ(LCPLL_CTL);
	}

	val = hsw_read_dcomp(dev_priv);
	val |= D_COMP_COMP_FORCE;
	val &= ~D_COMP_COMP_DISABLE;
	hsw_write_dcomp(dev_priv, val);

	val = I915_READ(LCPLL_CTL);
	val &= ~LCPLL_PLL_DISABLE;
	I915_WRITE(LCPLL_CTL, val);

	if (wait_for(I915_READ(LCPLL_CTL) & LCPLL_PLL_LOCK, 5))
		DRM_ERROR("LCPLL not locked yet\n");

	if (val & LCPLL_CD_SOURCE_FCLK) {
		val = I915_READ(LCPLL_CTL);
		val &= ~LCPLL_CD_SOURCE_FCLK;
		I915_WRITE(LCPLL_CTL, val);

		if (wait_for_atomic_us((I915_READ(LCPLL_CTL) &
					LCPLL_CD_SOURCE_FCLK_DONE) == 0, 1))
			DRM_ERROR("Switching back to LCPLL failed\n");
	}

	intel_uncore_forcewake_put(dev_priv, FORCEWAKE_ALL);
	intel_update_cdclk(dev_priv->dev);
}

/*
 * Package states C8 and deeper are really deep PC states that can only be
 * reached when all the devices on the system allow it, so even if the graphics
 * device allows PC8+, it doesn't mean the system will actually get to these
 * states. Our driver only allows PC8+ when going into runtime PM.
 *
 * The requirements for PC8+ are that all the outputs are disabled, the power
 * well is disabled and most interrupts are disabled, and these are also
 * requirements for runtime PM. When these conditions are met, we manually do
 * the other conditions: disable the interrupts, clocks and switch LCPLL refclk
 * to Fclk. If we're in PC8+ and we get an non-hotplug interrupt, we can hard
 * hang the machine.
 *
 * When we really reach PC8 or deeper states (not just when we allow it) we lose
 * the state of some registers, so when we come back from PC8+ we need to
 * restore this state. We don't get into PC8+ if we're not in RC6, so we don't
 * need to take care of the registers kept by RC6. Notice that this happens even
 * if we don't put the device in PCI D3 state (which is what currently happens
 * because of the runtime PM support).
 *
 * For more, read "Display Sequences for Package C8" on the hardware
 * documentation.
 */
void hsw_enable_pc8(struct drm_i915_private *dev_priv)
{
	struct drm_device *dev = dev_priv->dev;
	uint32_t val;

	DRM_DEBUG_KMS("Enabling package C8+\n");

	if (dev_priv->pch_id == INTEL_PCH_LPT_LP_DEVICE_ID_TYPE) {
		val = I915_READ(SOUTH_DSPCLK_GATE_D);
		val &= ~PCH_LP_PARTITION_LEVEL_DISABLE;
		I915_WRITE(SOUTH_DSPCLK_GATE_D, val);
	}

	lpt_disable_clkout_dp(dev);
	hsw_disable_lcpll(dev_priv, true, true);
}

void hsw_disable_pc8(struct drm_i915_private *dev_priv)
{
	struct drm_device *dev = dev_priv->dev;
	uint32_t val;

	DRM_DEBUG_KMS("Disabling package C8+\n");

	hsw_restore_lcpll(dev_priv);
	lpt_init_pch_refclk(dev);

	if (dev_priv->pch_id == INTEL_PCH_LPT_LP_DEVICE_ID_TYPE) {
		val = I915_READ(SOUTH_DSPCLK_GATE_D);
		val |= PCH_LP_PARTITION_LEVEL_DISABLE;
		I915_WRITE(SOUTH_DSPCLK_GATE_D, val);
	}

	intel_prepare_ddi(dev);
}

static void broxton_modeset_commit_cdclk(struct drm_atomic_state *old_state)
{
	struct drm_device *dev = old_state->dev;
	unsigned int req_cdclk = to_intel_atomic_state(old_state)->cdclk;

	broxton_set_cdclk(dev, req_cdclk);
}

/* compute the max rate for new configuration */
static int ilk_max_pixel_rate(struct drm_atomic_state *state)
{
	struct intel_crtc *intel_crtc;
	struct intel_crtc_state *crtc_state;
	int max_pixel_rate = 0;

	for_each_intel_crtc(state->dev, intel_crtc) {
		int pixel_rate;

		crtc_state = intel_atomic_get_crtc_state(state, intel_crtc);
		if (IS_ERR(crtc_state))
			return PTR_ERR(crtc_state);

		if (!crtc_state->base.enable)
			continue;

		pixel_rate = ilk_pipe_pixel_rate(crtc_state);

		/* pixel rate mustn't exceed 95% of cdclk with IPS on BDW */
		if (IS_BROADWELL(state->dev) && crtc_state->ips_enabled)
			pixel_rate = DIV_ROUND_UP(pixel_rate * 100, 95);

		max_pixel_rate = max(max_pixel_rate, pixel_rate);
	}

	return max_pixel_rate;
}

static void broadwell_set_cdclk(struct drm_device *dev, int cdclk)
{
	struct drm_i915_private *dev_priv = dev->dev_private;
	uint32_t val, data;
	int ret;

	if (WARN((I915_READ(LCPLL_CTL) &
		  (LCPLL_PLL_DISABLE | LCPLL_PLL_LOCK |
		   LCPLL_CD_CLOCK_DISABLE | LCPLL_ROOT_CD_CLOCK_DISABLE |
		   LCPLL_CD2X_CLOCK_DISABLE | LCPLL_POWER_DOWN_ALLOW |
		   LCPLL_CD_SOURCE_FCLK)) != LCPLL_PLL_LOCK,
		 "trying to change cdclk frequency with cdclk not enabled\n"))
		return;

	mutex_lock(&dev_priv->rps.hw_lock);
	ret = sandybridge_pcode_write(dev_priv,
				      BDW_PCODE_DISPLAY_FREQ_CHANGE_REQ, 0x0);
	mutex_unlock(&dev_priv->rps.hw_lock);
	if (ret) {
		DRM_ERROR("failed to inform pcode about cdclk change\n");
		return;
	}

	val = I915_READ(LCPLL_CTL);
	val |= LCPLL_CD_SOURCE_FCLK;
	I915_WRITE(LCPLL_CTL, val);

	if (wait_for_atomic_us(I915_READ(LCPLL_CTL) &
			       LCPLL_CD_SOURCE_FCLK_DONE, 1))
		DRM_ERROR("Switching to FCLK failed\n");

	val = I915_READ(LCPLL_CTL);
	val &= ~LCPLL_CLK_FREQ_MASK;

	switch (cdclk) {
	case 450000:
		val |= LCPLL_CLK_FREQ_450;
		data = 0;
		break;
	case 540000:
		val |= LCPLL_CLK_FREQ_54O_BDW;
		data = 1;
		break;
	case 337500:
		val |= LCPLL_CLK_FREQ_337_5_BDW;
		data = 2;
		break;
	case 675000:
		val |= LCPLL_CLK_FREQ_675_BDW;
		data = 3;
		break;
	default:
		WARN(1, "invalid cdclk frequency\n");
		return;
	}

	I915_WRITE(LCPLL_CTL, val);

	val = I915_READ(LCPLL_CTL);
	val &= ~LCPLL_CD_SOURCE_FCLK;
	I915_WRITE(LCPLL_CTL, val);

	if (wait_for_atomic_us((I915_READ(LCPLL_CTL) &
				LCPLL_CD_SOURCE_FCLK_DONE) == 0, 1))
		DRM_ERROR("Switching back to LCPLL failed\n");

	mutex_lock(&dev_priv->rps.hw_lock);
	sandybridge_pcode_write(dev_priv, HSW_PCODE_DE_WRITE_FREQ_REQ, data);
	mutex_unlock(&dev_priv->rps.hw_lock);

	intel_update_cdclk(dev);

	WARN(cdclk != dev_priv->cdclk_freq,
	     "cdclk requested %d kHz but got %d kHz\n",
	     cdclk, dev_priv->cdclk_freq);
}

static int broadwell_modeset_calc_cdclk(struct drm_atomic_state *state)
{
	struct drm_i915_private *dev_priv = to_i915(state->dev);
	int max_pixclk = ilk_max_pixel_rate(state);
	int cdclk;

	/*
	 * FIXME should also account for plane ratio
	 * once 64bpp pixel formats are supported.
	 */
	if (max_pixclk > 540000)
		cdclk = 675000;
	else if (max_pixclk > 450000)
		cdclk = 540000;
	else if (max_pixclk > 337500)
		cdclk = 450000;
	else
		cdclk = 337500;

	/*
	 * FIXME move the cdclk caclulation to
	 * compute_config() so we can fail gracegully.
	 */
	if (cdclk > dev_priv->max_cdclk_freq) {
		DRM_ERROR("requested cdclk (%d kHz) exceeds max (%d kHz)\n",
			  cdclk, dev_priv->max_cdclk_freq);
		cdclk = dev_priv->max_cdclk_freq;
	}

	to_intel_atomic_state(state)->cdclk = cdclk;

	return 0;
}

static void broadwell_modeset_commit_cdclk(struct drm_atomic_state *old_state)
{
	struct drm_device *dev = old_state->dev;
	unsigned int req_cdclk = to_intel_atomic_state(old_state)->cdclk;

	broadwell_set_cdclk(dev, req_cdclk);
}

static int haswell_crtc_compute_clock(struct intel_crtc *crtc,
				      struct intel_crtc_state *crtc_state)
{
	if (!intel_ddi_pll_select(crtc, crtc_state))
		return -EINVAL;

	crtc->lowfreq_avail = false;

	return 0;
}

static void bxt_get_ddi_pll(struct drm_i915_private *dev_priv,
				enum port port,
				struct intel_crtc_state *pipe_config)
{
	switch (port) {
	case PORT_A:
		pipe_config->ddi_pll_sel = SKL_DPLL0;
		pipe_config->shared_dpll = DPLL_ID_SKL_DPLL1;
		break;
	case PORT_B:
		pipe_config->ddi_pll_sel = SKL_DPLL1;
		pipe_config->shared_dpll = DPLL_ID_SKL_DPLL2;
		break;
	case PORT_C:
		pipe_config->ddi_pll_sel = SKL_DPLL2;
		pipe_config->shared_dpll = DPLL_ID_SKL_DPLL3;
		break;
	default:
		DRM_ERROR("Incorrect port type\n");
	}
}

static void skylake_get_ddi_pll(struct drm_i915_private *dev_priv,
				enum port port,
				struct intel_crtc_state *pipe_config)
{
	u32 temp, dpll_ctl1;

	temp = I915_READ(DPLL_CTRL2) & DPLL_CTRL2_DDI_CLK_SEL_MASK(port);
	pipe_config->ddi_pll_sel = temp >> (port * 3 + 1);

	switch (pipe_config->ddi_pll_sel) {
	case SKL_DPLL0:
		/*
		 * On SKL the eDP DPLL (DPLL0 as we don't use SSC) is not part
		 * of the shared DPLL framework and thus needs to be read out
		 * separately
		 */
		dpll_ctl1 = I915_READ(DPLL_CTRL1);
		pipe_config->dpll_hw_state.ctrl1 = dpll_ctl1 & 0x3f;
		break;
	case SKL_DPLL1:
		pipe_config->shared_dpll = DPLL_ID_SKL_DPLL1;
		break;
	case SKL_DPLL2:
		pipe_config->shared_dpll = DPLL_ID_SKL_DPLL2;
		break;
	case SKL_DPLL3:
		pipe_config->shared_dpll = DPLL_ID_SKL_DPLL3;
		break;
	}
}

static void haswell_get_ddi_pll(struct drm_i915_private *dev_priv,
				enum port port,
				struct intel_crtc_state *pipe_config)
{
	pipe_config->ddi_pll_sel = I915_READ(PORT_CLK_SEL(port));

	switch (pipe_config->ddi_pll_sel) {
	case PORT_CLK_SEL_WRPLL1:
		pipe_config->shared_dpll = DPLL_ID_WRPLL1;
		break;
	case PORT_CLK_SEL_WRPLL2:
		pipe_config->shared_dpll = DPLL_ID_WRPLL2;
		break;
	}
}

static void haswell_get_ddi_port_state(struct intel_crtc *crtc,
				       struct intel_crtc_state *pipe_config)
{
	struct drm_device *dev = crtc->base.dev;
	struct drm_i915_private *dev_priv = dev->dev_private;
	struct intel_shared_dpll *pll;
	enum port port;
	uint32_t tmp;

	tmp = I915_READ(TRANS_DDI_FUNC_CTL(pipe_config->cpu_transcoder));

	port = (tmp & TRANS_DDI_PORT_MASK) >> TRANS_DDI_PORT_SHIFT;

	if (IS_SKYLAKE(dev))
		skylake_get_ddi_pll(dev_priv, port, pipe_config);
	else if (IS_BROXTON(dev))
		bxt_get_ddi_pll(dev_priv, port, pipe_config);
	else
		haswell_get_ddi_pll(dev_priv, port, pipe_config);

	if (pipe_config->shared_dpll >= 0) {
		pll = &dev_priv->shared_dplls[pipe_config->shared_dpll];

		WARN_ON(!pll->get_hw_state(dev_priv, pll,
					   &pipe_config->dpll_hw_state));
	}

	/*
	 * Haswell has only FDI/PCH transcoder A. It is which is connected to
	 * DDI E. So just check whether this pipe is wired to DDI E and whether
	 * the PCH transcoder is on.
	 */
	if (INTEL_INFO(dev)->gen < 9 &&
	    (port == PORT_E) && I915_READ(LPT_TRANSCONF) & TRANS_ENABLE) {
		pipe_config->has_pch_encoder = true;

		tmp = I915_READ(FDI_RX_CTL(PIPE_A));
		pipe_config->fdi_lanes = ((FDI_DP_PORT_WIDTH_MASK & tmp) >>
					  FDI_DP_PORT_WIDTH_SHIFT) + 1;

		ironlake_get_fdi_m_n_config(crtc, pipe_config);
	}
}

static bool haswell_get_pipe_config(struct intel_crtc *crtc,
				    struct intel_crtc_state *pipe_config)
{
	struct drm_device *dev = crtc->base.dev;
	struct drm_i915_private *dev_priv = dev->dev_private;
	enum intel_display_power_domain pfit_domain;
	uint32_t tmp;

	if (!intel_display_power_is_enabled(dev_priv,
					 POWER_DOMAIN_PIPE(crtc->pipe)))
		return false;

	pipe_config->cpu_transcoder = (enum transcoder) crtc->pipe;
	pipe_config->shared_dpll = DPLL_ID_PRIVATE;

	tmp = I915_READ(TRANS_DDI_FUNC_CTL(TRANSCODER_EDP));
	if (tmp & TRANS_DDI_FUNC_ENABLE) {
		enum pipe trans_edp_pipe;
		switch (tmp & TRANS_DDI_EDP_INPUT_MASK) {
		default:
			WARN(1, "unknown pipe linked to edp transcoder\n");
		case TRANS_DDI_EDP_INPUT_A_ONOFF:
		case TRANS_DDI_EDP_INPUT_A_ON:
			trans_edp_pipe = PIPE_A;
			break;
		case TRANS_DDI_EDP_INPUT_B_ONOFF:
			trans_edp_pipe = PIPE_B;
			break;
		case TRANS_DDI_EDP_INPUT_C_ONOFF:
			trans_edp_pipe = PIPE_C;
			break;
		}

		if (trans_edp_pipe == crtc->pipe)
			pipe_config->cpu_transcoder = TRANSCODER_EDP;
	}

	if (!intel_display_power_is_enabled(dev_priv,
			POWER_DOMAIN_TRANSCODER(pipe_config->cpu_transcoder)))
		return false;

	tmp = I915_READ(PIPECONF(pipe_config->cpu_transcoder));
	if (!(tmp & PIPECONF_ENABLE))
		return false;

	haswell_get_ddi_port_state(crtc, pipe_config);

	intel_get_pipe_timings(crtc, pipe_config);

	if (INTEL_INFO(dev)->gen >= 9) {
		skl_init_scalers(dev, crtc, pipe_config);
	}

	pfit_domain = POWER_DOMAIN_PIPE_PANEL_FITTER(crtc->pipe);

	if (INTEL_INFO(dev)->gen >= 9) {
		pipe_config->scaler_state.scaler_id = -1;
		pipe_config->scaler_state.scaler_users &= ~(1 << SKL_CRTC_INDEX);
	}

	if (intel_display_power_is_enabled(dev_priv, pfit_domain)) {
		if (INTEL_INFO(dev)->gen == 9)
			skylake_get_pfit_config(crtc, pipe_config);
		else if (INTEL_INFO(dev)->gen < 9)
			ironlake_get_pfit_config(crtc, pipe_config);
		else
			MISSING_CASE(INTEL_INFO(dev)->gen);
	}

	if (IS_HASWELL(dev))
		pipe_config->ips_enabled = hsw_crtc_supports_ips(crtc) &&
			(I915_READ(IPS_CTL) & IPS_ENABLE);

	if (pipe_config->cpu_transcoder != TRANSCODER_EDP) {
		pipe_config->pixel_multiplier =
			I915_READ(PIPE_MULT(pipe_config->cpu_transcoder)) + 1;
	} else {
		pipe_config->pixel_multiplier = 1;
	}

	return true;
}

static void i845_update_cursor(struct drm_crtc *crtc, u32 base)
{
	struct drm_device *dev = crtc->dev;
	struct drm_i915_private *dev_priv = dev->dev_private;
	struct intel_crtc *intel_crtc = to_intel_crtc(crtc);
	uint32_t cntl = 0, size = 0;

	if (base) {
		unsigned int width = intel_crtc->base.cursor->state->crtc_w;
		unsigned int height = intel_crtc->base.cursor->state->crtc_h;
		unsigned int stride = roundup_pow_of_two(width) * 4;

		switch (stride) {
		default:
			WARN_ONCE(1, "Invalid cursor width/stride, width=%u, stride=%u\n",
				  width, stride);
			stride = 256;
			/* fallthrough */
		case 256:
		case 512:
		case 1024:
		case 2048:
			break;
		}

		cntl |= CURSOR_ENABLE |
			CURSOR_GAMMA_ENABLE |
			CURSOR_FORMAT_ARGB |
			CURSOR_STRIDE(stride);

		size = (height << 12) | width;
	}

	if (intel_crtc->cursor_cntl != 0 &&
	    (intel_crtc->cursor_base != base ||
	     intel_crtc->cursor_size != size ||
	     intel_crtc->cursor_cntl != cntl)) {
		/* On these chipsets we can only modify the base/size/stride
		 * whilst the cursor is disabled.
		 */
		I915_WRITE(_CURACNTR, 0);
		POSTING_READ(_CURACNTR);
		intel_crtc->cursor_cntl = 0;
	}

	if (intel_crtc->cursor_base != base) {
		I915_WRITE(_CURABASE, base);
		intel_crtc->cursor_base = base;
	}

	if (intel_crtc->cursor_size != size) {
		I915_WRITE(CURSIZE, size);
		intel_crtc->cursor_size = size;
	}

	if (intel_crtc->cursor_cntl != cntl) {
		I915_WRITE(_CURACNTR, cntl);
		POSTING_READ(_CURACNTR);
		intel_crtc->cursor_cntl = cntl;
	}
}

static void i9xx_update_cursor(struct drm_crtc *crtc, u32 base)
{
	struct drm_device *dev = crtc->dev;
	struct drm_i915_private *dev_priv = dev->dev_private;
	struct intel_crtc *intel_crtc = to_intel_crtc(crtc);
	int pipe = intel_crtc->pipe;
	uint32_t cntl;

	cntl = 0;
	if (base) {
		cntl = MCURSOR_GAMMA_ENABLE;
		switch (intel_crtc->base.cursor->state->crtc_w) {
			case 64:
				cntl |= CURSOR_MODE_64_ARGB_AX;
				break;
			case 128:
				cntl |= CURSOR_MODE_128_ARGB_AX;
				break;
			case 256:
				cntl |= CURSOR_MODE_256_ARGB_AX;
				break;
			default:
				MISSING_CASE(intel_crtc->base.cursor->state->crtc_w);
				return;
		}
		cntl |= pipe << 28; /* Connect to correct pipe */

		if (IS_HASWELL(dev) || IS_BROADWELL(dev))
			cntl |= CURSOR_PIPE_CSC_ENABLE;
	}

	if (crtc->cursor->state->rotation == BIT(DRM_ROTATE_180))
		cntl |= CURSOR_ROTATE_180;

	if (intel_crtc->cursor_cntl != cntl) {
		I915_WRITE(CURCNTR(pipe), cntl);
		POSTING_READ(CURCNTR(pipe));
		intel_crtc->cursor_cntl = cntl;
	}

	/* and commit changes on next vblank */
	I915_WRITE(CURBASE(pipe), base);
	POSTING_READ(CURBASE(pipe));

	intel_crtc->cursor_base = base;
}

/* If no-part of the cursor is visible on the framebuffer, then the GPU may hang... */
static void intel_crtc_update_cursor(struct drm_crtc *crtc,
				     bool on)
{
	struct drm_device *dev = crtc->dev;
	struct drm_i915_private *dev_priv = dev->dev_private;
	struct intel_crtc *intel_crtc = to_intel_crtc(crtc);
	int pipe = intel_crtc->pipe;
	int x = crtc->cursor_x;
	int y = crtc->cursor_y;
	u32 base = 0, pos = 0;

	if (on)
		base = intel_crtc->cursor_addr;

	if (x >= intel_crtc->config->pipe_src_w)
		base = 0;

	if (y >= intel_crtc->config->pipe_src_h)
		base = 0;

	if (x < 0) {
		if (x + intel_crtc->base.cursor->state->crtc_w <= 0)
			base = 0;

		pos |= CURSOR_POS_SIGN << CURSOR_X_SHIFT;
		x = -x;
	}
	pos |= x << CURSOR_X_SHIFT;

	if (y < 0) {
		if (y + intel_crtc->base.cursor->state->crtc_h <= 0)
			base = 0;

		pos |= CURSOR_POS_SIGN << CURSOR_Y_SHIFT;
		y = -y;
	}
	pos |= y << CURSOR_Y_SHIFT;

	if (base == 0 && intel_crtc->cursor_base == 0)
		return;

	I915_WRITE(CURPOS(pipe), pos);

	/* ILK+ do this automagically */
	if (HAS_GMCH_DISPLAY(dev) &&
	    crtc->cursor->state->rotation == BIT(DRM_ROTATE_180)) {
		base += (intel_crtc->base.cursor->state->crtc_h *
			intel_crtc->base.cursor->state->crtc_w - 1) * 4;
	}

	if (IS_845G(dev) || IS_I865G(dev))
		i845_update_cursor(crtc, base);
	else
		i9xx_update_cursor(crtc, base);
}

static bool cursor_size_ok(struct drm_device *dev,
			   uint32_t width, uint32_t height)
{
	if (width == 0 || height == 0)
		return false;

	/*
	 * 845g/865g are special in that they are only limited by
	 * the width of their cursors, the height is arbitrary up to
	 * the precision of the register. Everything else requires
	 * square cursors, limited to a few power-of-two sizes.
	 */
	if (IS_845G(dev) || IS_I865G(dev)) {
		if ((width & 63) != 0)
			return false;

		if (width > (IS_845G(dev) ? 64 : 512))
			return false;

		if (height > 1023)
			return false;
	} else {
		switch (width | height) {
		case 256:
		case 128:
			if (IS_GEN2(dev))
				return false;
		case 64:
			break;
		default:
			return false;
		}
	}

	return true;
}

static void intel_crtc_gamma_set(struct drm_crtc *crtc, u16 *red, u16 *green,
				 u16 *blue, uint32_t start, uint32_t size)
{
	int end = (start + size > 256) ? 256 : start + size, i;
	struct intel_crtc *intel_crtc = to_intel_crtc(crtc);

	for (i = start; i < end; i++) {
		intel_crtc->lut_r[i] = red[i] >> 8;
		intel_crtc->lut_g[i] = green[i] >> 8;
		intel_crtc->lut_b[i] = blue[i] >> 8;
	}

	intel_crtc_load_lut(crtc);
}

/* VESA 640x480x72Hz mode to set on the pipe */
static struct drm_display_mode load_detect_mode = {
	DRM_MODE("640x480", DRM_MODE_TYPE_DEFAULT, 31500, 640, 664,
		 704, 832, 0, 480, 489, 491, 520, 0, DRM_MODE_FLAG_NHSYNC | DRM_MODE_FLAG_NVSYNC),
};

struct drm_framebuffer *
__intel_framebuffer_create(struct drm_device *dev,
			   struct drm_mode_fb_cmd2 *mode_cmd,
			   struct drm_i915_gem_object *obj)
{
	struct intel_framebuffer *intel_fb;
	int ret;

	intel_fb = kzalloc(sizeof(*intel_fb), GFP_KERNEL);
	if (!intel_fb) {
		drm_gem_object_unreference(&obj->base);
		return ERR_PTR(-ENOMEM);
	}

	ret = intel_framebuffer_init(dev, intel_fb, mode_cmd, obj);
	if (ret)
		goto err;

	return &intel_fb->base;
err:
	drm_gem_object_unreference(&obj->base);
	kfree(intel_fb);

	return ERR_PTR(ret);
}

static struct drm_framebuffer *
intel_framebuffer_create(struct drm_device *dev,
			 struct drm_mode_fb_cmd2 *mode_cmd,
			 struct drm_i915_gem_object *obj)
{
	struct drm_framebuffer *fb;
	int ret;

	ret = i915_mutex_lock_interruptible(dev);
	if (ret)
		return ERR_PTR(ret);
	fb = __intel_framebuffer_create(dev, mode_cmd, obj);
	mutex_unlock(&dev->struct_mutex);

	return fb;
}

static u32
intel_framebuffer_pitch_for_width(int width, int bpp)
{
	u32 pitch = DIV_ROUND_UP(width * bpp, 8);
	return ALIGN(pitch, 64);
}

static u32
intel_framebuffer_size_for_mode(struct drm_display_mode *mode, int bpp)
{
	u32 pitch = intel_framebuffer_pitch_for_width(mode->hdisplay, bpp);
	return PAGE_ALIGN(pitch * mode->vdisplay);
}

static struct drm_framebuffer *
intel_framebuffer_create_for_mode(struct drm_device *dev,
				  struct drm_display_mode *mode,
				  int depth, int bpp)
{
	struct drm_i915_gem_object *obj;
	struct drm_mode_fb_cmd2 mode_cmd = { 0 };

	obj = i915_gem_alloc_object(dev,
				    intel_framebuffer_size_for_mode(mode, bpp));
	if (obj == NULL)
		return ERR_PTR(-ENOMEM);

	mode_cmd.width = mode->hdisplay;
	mode_cmd.height = mode->vdisplay;
	mode_cmd.pitches[0] = intel_framebuffer_pitch_for_width(mode_cmd.width,
								bpp);
	mode_cmd.pixel_format = drm_mode_legacy_fb_format(bpp, depth);

	return intel_framebuffer_create(dev, &mode_cmd, obj);
}

static struct drm_framebuffer *
mode_fits_in_fbdev(struct drm_device *dev,
		   struct drm_display_mode *mode)
{
#ifdef CONFIG_DRM_I915_FBDEV
	struct drm_i915_private *dev_priv = dev->dev_private;
	struct drm_i915_gem_object *obj;
	struct drm_framebuffer *fb;

	if (!dev_priv->fbdev)
		return NULL;

	if (!dev_priv->fbdev->fb)
		return NULL;

	obj = dev_priv->fbdev->fb->obj;
	BUG_ON(!obj);

	fb = &dev_priv->fbdev->fb->base;
	if (fb->pitches[0] < intel_framebuffer_pitch_for_width(mode->hdisplay,
							       fb->bits_per_pixel))
		return NULL;

	if (obj->base.size < mode->vdisplay * fb->pitches[0])
		return NULL;

	return fb;
#else
	return NULL;
#endif
}

static int intel_modeset_setup_plane_state(struct drm_atomic_state *state,
					   struct drm_crtc *crtc,
					   struct drm_display_mode *mode,
					   struct drm_framebuffer *fb,
					   int x, int y)
{
	struct drm_plane_state *plane_state;
	int hdisplay, vdisplay;
	int ret;

	plane_state = drm_atomic_get_plane_state(state, crtc->primary);
	if (IS_ERR(plane_state))
		return PTR_ERR(plane_state);

	if (mode)
		drm_crtc_get_hv_timing(mode, &hdisplay, &vdisplay);
	else
		hdisplay = vdisplay = 0;

	ret = drm_atomic_set_crtc_for_plane(plane_state, fb ? crtc : NULL);
	if (ret)
		return ret;
	drm_atomic_set_fb_for_plane(plane_state, fb);
	plane_state->crtc_x = 0;
	plane_state->crtc_y = 0;
	plane_state->crtc_w = hdisplay;
	plane_state->crtc_h = vdisplay;
	plane_state->src_x = x << 16;
	plane_state->src_y = y << 16;
	plane_state->src_w = hdisplay << 16;
	plane_state->src_h = vdisplay << 16;

	return 0;
}

bool intel_get_load_detect_pipe(struct drm_connector *connector,
				struct drm_display_mode *mode,
				struct intel_load_detect_pipe *old,
				struct drm_modeset_acquire_ctx *ctx)
{
	struct intel_crtc *intel_crtc;
	struct intel_encoder *intel_encoder =
		intel_attached_encoder(connector);
	struct drm_crtc *possible_crtc;
	struct drm_encoder *encoder = &intel_encoder->base;
	struct drm_crtc *crtc = NULL;
	struct drm_device *dev = encoder->dev;
	struct drm_framebuffer *fb;
	struct drm_mode_config *config = &dev->mode_config;
	struct drm_atomic_state *state = NULL;
	struct drm_connector_state *connector_state;
	struct intel_crtc_state *crtc_state;
	int ret, i = -1;

	DRM_DEBUG_KMS("[CONNECTOR:%d:%s], [ENCODER:%d:%s]\n",
		      connector->base.id, connector->name,
		      encoder->base.id, encoder->name);

retry:
	ret = drm_modeset_lock(&config->connection_mutex, ctx);
	if (ret)
		goto fail;

	/*
	 * Algorithm gets a little messy:
	 *
	 *   - if the connector already has an assigned crtc, use it (but make
	 *     sure it's on first)
	 *
	 *   - try to find the first unused crtc that can drive this connector,
	 *     and use that if we find one
	 */

	/* See if we already have a CRTC for this connector */
	if (encoder->crtc) {
		crtc = encoder->crtc;

		ret = drm_modeset_lock(&crtc->mutex, ctx);
		if (ret)
			goto fail;
		ret = drm_modeset_lock(&crtc->primary->mutex, ctx);
		if (ret)
			goto fail;

		old->dpms_mode = connector->dpms;
		old->load_detect_temp = false;

		/* Make sure the crtc and connector are running */
		if (connector->dpms != DRM_MODE_DPMS_ON)
			connector->funcs->dpms(connector, DRM_MODE_DPMS_ON);

		return true;
	}

	/* Find an unused one (if possible) */
	for_each_crtc(dev, possible_crtc) {
		i++;
		if (!(encoder->possible_crtcs & (1 << i)))
			continue;
		if (possible_crtc->state->enable)
			continue;

		crtc = possible_crtc;
		break;
	}

	/*
	 * If we didn't find an unused CRTC, don't use any.
	 */
	if (!crtc) {
		DRM_DEBUG_KMS("no pipe available for load-detect\n");
		goto fail;
	}

	ret = drm_modeset_lock(&crtc->mutex, ctx);
	if (ret)
		goto fail;
	ret = drm_modeset_lock(&crtc->primary->mutex, ctx);
	if (ret)
		goto fail;

	intel_crtc = to_intel_crtc(crtc);
	old->dpms_mode = connector->dpms;
	old->load_detect_temp = true;
	old->release_fb = NULL;

	state = drm_atomic_state_alloc(dev);
	if (!state)
		return false;

	state->acquire_ctx = ctx;

	connector_state = drm_atomic_get_connector_state(state, connector);
	if (IS_ERR(connector_state)) {
		ret = PTR_ERR(connector_state);
		goto fail;
	}

	connector_state->crtc = crtc;
	connector_state->best_encoder = &intel_encoder->base;

	crtc_state = intel_atomic_get_crtc_state(state, intel_crtc);
	if (IS_ERR(crtc_state)) {
		ret = PTR_ERR(crtc_state);
		goto fail;
	}

	crtc_state->base.active = crtc_state->base.enable = true;

	if (!mode)
		mode = &load_detect_mode;

	/* We need a framebuffer large enough to accommodate all accesses
	 * that the plane may generate whilst we perform load detection.
	 * We can not rely on the fbcon either being present (we get called
	 * during its initialisation to detect all boot displays, or it may
	 * not even exist) or that it is large enough to satisfy the
	 * requested mode.
	 */
	fb = mode_fits_in_fbdev(dev, mode);
	if (fb == NULL) {
		DRM_DEBUG_KMS("creating tmp fb for load-detection\n");
		fb = intel_framebuffer_create_for_mode(dev, mode, 24, 32);
		old->release_fb = fb;
	} else
		DRM_DEBUG_KMS("reusing fbdev for load-detection framebuffer\n");
	if (IS_ERR(fb)) {
		DRM_DEBUG_KMS("failed to allocate framebuffer for load-detection\n");
		goto fail;
	}

	ret = intel_modeset_setup_plane_state(state, crtc, mode, fb, 0, 0);
	if (ret)
		goto fail;

	drm_mode_copy(&crtc_state->base.mode, mode);

	if (drm_atomic_commit(state)) {
		DRM_DEBUG_KMS("failed to set mode on load-detect pipe\n");
		if (old->release_fb)
			old->release_fb->funcs->destroy(old->release_fb);
		goto fail;
	}
	crtc->primary->crtc = crtc;

	/* let the connector get through one full cycle before testing */
	intel_wait_for_vblank(dev, intel_crtc->pipe);
	return true;

fail:
	drm_atomic_state_free(state);
	state = NULL;

	if (ret == -EDEADLK) {
		drm_modeset_backoff(ctx);
		goto retry;
	}

	return false;
}

void intel_release_load_detect_pipe(struct drm_connector *connector,
				    struct intel_load_detect_pipe *old,
				    struct drm_modeset_acquire_ctx *ctx)
{
	struct drm_device *dev = connector->dev;
	struct intel_encoder *intel_encoder =
		intel_attached_encoder(connector);
	struct drm_encoder *encoder = &intel_encoder->base;
	struct drm_crtc *crtc = encoder->crtc;
	struct intel_crtc *intel_crtc = to_intel_crtc(crtc);
	struct drm_atomic_state *state;
	struct drm_connector_state *connector_state;
	struct intel_crtc_state *crtc_state;
	int ret;

	DRM_DEBUG_KMS("[CONNECTOR:%d:%s], [ENCODER:%d:%s]\n",
		      connector->base.id, connector->name,
		      encoder->base.id, encoder->name);

	if (old->load_detect_temp) {
		state = drm_atomic_state_alloc(dev);
		if (!state)
			goto fail;

		state->acquire_ctx = ctx;

		connector_state = drm_atomic_get_connector_state(state, connector);
		if (IS_ERR(connector_state))
			goto fail;

		crtc_state = intel_atomic_get_crtc_state(state, intel_crtc);
		if (IS_ERR(crtc_state))
			goto fail;

		connector_state->best_encoder = NULL;
		connector_state->crtc = NULL;

		crtc_state->base.enable = crtc_state->base.active = false;

		ret = intel_modeset_setup_plane_state(state, crtc, NULL, NULL,
						      0, 0);
		if (ret)
			goto fail;

		ret = drm_atomic_commit(state);
		if (ret)
			goto fail;

		if (old->release_fb) {
			drm_framebuffer_unregister_private(old->release_fb);
			drm_framebuffer_unreference(old->release_fb);
		}

		return;
	}

	/* Switch crtc and encoder back off if necessary */
	if (old->dpms_mode != DRM_MODE_DPMS_ON)
		connector->funcs->dpms(connector, old->dpms_mode);

	return;
fail:
	DRM_DEBUG_KMS("Couldn't release load detect pipe.\n");
	drm_atomic_state_free(state);
}

static int i9xx_pll_refclk(struct drm_device *dev,
			   const struct intel_crtc_state *pipe_config)
{
	struct drm_i915_private *dev_priv = dev->dev_private;
	u32 dpll = pipe_config->dpll_hw_state.dpll;

	if ((dpll & PLL_REF_INPUT_MASK) == PLLB_REF_INPUT_SPREADSPECTRUMIN)
		return dev_priv->vbt.lvds_ssc_freq;
	else if (HAS_PCH_SPLIT(dev))
		return 120000;
	else if (!IS_GEN2(dev))
		return 96000;
	else
		return 48000;
}

/* Returns the clock of the currently programmed mode of the given pipe. */
static void i9xx_crtc_clock_get(struct intel_crtc *crtc,
				struct intel_crtc_state *pipe_config)
{
	struct drm_device *dev = crtc->base.dev;
	struct drm_i915_private *dev_priv = dev->dev_private;
	int pipe = pipe_config->cpu_transcoder;
	u32 dpll = pipe_config->dpll_hw_state.dpll;
	u32 fp;
	intel_clock_t clock;
	int port_clock;
	int refclk = i9xx_pll_refclk(dev, pipe_config);

	if ((dpll & DISPLAY_RATE_SELECT_FPA1) == 0)
		fp = pipe_config->dpll_hw_state.fp0;
	else
		fp = pipe_config->dpll_hw_state.fp1;

	clock.m1 = (fp & FP_M1_DIV_MASK) >> FP_M1_DIV_SHIFT;
	if (IS_PINEVIEW(dev)) {
		clock.n = ffs((fp & FP_N_PINEVIEW_DIV_MASK) >> FP_N_DIV_SHIFT) - 1;
		clock.m2 = (fp & FP_M2_PINEVIEW_DIV_MASK) >> FP_M2_DIV_SHIFT;
	} else {
		clock.n = (fp & FP_N_DIV_MASK) >> FP_N_DIV_SHIFT;
		clock.m2 = (fp & FP_M2_DIV_MASK) >> FP_M2_DIV_SHIFT;
	}

	if (!IS_GEN2(dev)) {
		if (IS_PINEVIEW(dev))
			clock.p1 = ffs((dpll & DPLL_FPA01_P1_POST_DIV_MASK_PINEVIEW) >>
				DPLL_FPA01_P1_POST_DIV_SHIFT_PINEVIEW);
		else
			clock.p1 = ffs((dpll & DPLL_FPA01_P1_POST_DIV_MASK) >>
			       DPLL_FPA01_P1_POST_DIV_SHIFT);

		switch (dpll & DPLL_MODE_MASK) {
		case DPLLB_MODE_DAC_SERIAL:
			clock.p2 = dpll & DPLL_DAC_SERIAL_P2_CLOCK_DIV_5 ?
				5 : 10;
			break;
		case DPLLB_MODE_LVDS:
			clock.p2 = dpll & DPLLB_LVDS_P2_CLOCK_DIV_7 ?
				7 : 14;
			break;
		default:
			DRM_DEBUG_KMS("Unknown DPLL mode %08x in programmed "
				  "mode\n", (int)(dpll & DPLL_MODE_MASK));
			return;
		}

		if (IS_PINEVIEW(dev))
			port_clock = pnv_calc_dpll_params(refclk, &clock);
		else
			port_clock = i9xx_calc_dpll_params(refclk, &clock);
	} else {
		u32 lvds = IS_I830(dev) ? 0 : I915_READ(LVDS);
		bool is_lvds = (pipe == 1) && (lvds & LVDS_PORT_EN);

		if (is_lvds) {
			clock.p1 = ffs((dpll & DPLL_FPA01_P1_POST_DIV_MASK_I830_LVDS) >>
				       DPLL_FPA01_P1_POST_DIV_SHIFT);

			if (lvds & LVDS_CLKB_POWER_UP)
				clock.p2 = 7;
			else
				clock.p2 = 14;
		} else {
			if (dpll & PLL_P1_DIVIDE_BY_TWO)
				clock.p1 = 2;
			else {
				clock.p1 = ((dpll & DPLL_FPA01_P1_POST_DIV_MASK_I830) >>
					    DPLL_FPA01_P1_POST_DIV_SHIFT) + 2;
			}
			if (dpll & PLL_P2_DIVIDE_BY_4)
				clock.p2 = 4;
			else
				clock.p2 = 2;
		}

		port_clock = i9xx_calc_dpll_params(refclk, &clock);
	}

	/*
	 * This value includes pixel_multiplier. We will use
	 * port_clock to compute adjusted_mode.crtc_clock in the
	 * encoder's get_config() function.
	 */
	pipe_config->port_clock = port_clock;
}

int intel_dotclock_calculate(int link_freq,
			     const struct intel_link_m_n *m_n)
{
	/*
	 * The calculation for the data clock is:
	 * pixel_clock = ((m/n)*(link_clock * nr_lanes))/bpp
	 * But we want to avoid losing precison if possible, so:
	 * pixel_clock = ((m * link_clock * nr_lanes)/(n*bpp))
	 *
	 * and the link clock is simpler:
	 * link_clock = (m * link_clock) / n
	 */

	if (!m_n->link_n)
		return 0;

	return div_u64((u64)m_n->link_m * link_freq, m_n->link_n);
}

static void ironlake_pch_clock_get(struct intel_crtc *crtc,
				   struct intel_crtc_state *pipe_config)
{
	struct drm_device *dev = crtc->base.dev;

	/* read out port_clock from the DPLL */
	i9xx_crtc_clock_get(crtc, pipe_config);

	/*
	 * This value does not include pixel_multiplier.
	 * We will check that port_clock and adjusted_mode.crtc_clock
	 * agree once we know their relationship in the encoder's
	 * get_config() function.
	 */
	pipe_config->base.adjusted_mode.crtc_clock =
		intel_dotclock_calculate(intel_fdi_link_freq(dev) * 10000,
					 &pipe_config->fdi_m_n);
}

/** Returns the currently programmed mode of the given pipe. */
struct drm_display_mode *intel_crtc_mode_get(struct drm_device *dev,
					     struct drm_crtc *crtc)
{
	struct drm_i915_private *dev_priv = dev->dev_private;
	struct intel_crtc *intel_crtc = to_intel_crtc(crtc);
	enum transcoder cpu_transcoder = intel_crtc->config->cpu_transcoder;
	struct drm_display_mode *mode;
	struct intel_crtc_state pipe_config;
	int htot = I915_READ(HTOTAL(cpu_transcoder));
	int hsync = I915_READ(HSYNC(cpu_transcoder));
	int vtot = I915_READ(VTOTAL(cpu_transcoder));
	int vsync = I915_READ(VSYNC(cpu_transcoder));
	enum pipe pipe = intel_crtc->pipe;

	mode = kzalloc(sizeof(*mode), GFP_KERNEL);
	if (!mode)
		return NULL;

	/*
	 * Construct a pipe_config sufficient for getting the clock info
	 * back out of crtc_clock_get.
	 *
	 * Note, if LVDS ever uses a non-1 pixel multiplier, we'll need
	 * to use a real value here instead.
	 */
	pipe_config.cpu_transcoder = (enum transcoder) pipe;
	pipe_config.pixel_multiplier = 1;
	pipe_config.dpll_hw_state.dpll = I915_READ(DPLL(pipe));
	pipe_config.dpll_hw_state.fp0 = I915_READ(FP0(pipe));
	pipe_config.dpll_hw_state.fp1 = I915_READ(FP1(pipe));
	i9xx_crtc_clock_get(intel_crtc, &pipe_config);

	mode->clock = pipe_config.port_clock / pipe_config.pixel_multiplier;
	mode->hdisplay = (htot & 0xffff) + 1;
	mode->htotal = ((htot & 0xffff0000) >> 16) + 1;
	mode->hsync_start = (hsync & 0xffff) + 1;
	mode->hsync_end = ((hsync & 0xffff0000) >> 16) + 1;
	mode->vdisplay = (vtot & 0xffff) + 1;
	mode->vtotal = ((vtot & 0xffff0000) >> 16) + 1;
	mode->vsync_start = (vsync & 0xffff) + 1;
	mode->vsync_end = ((vsync & 0xffff0000) >> 16) + 1;

	drm_mode_set_name(mode);

	return mode;
}

void intel_mark_busy(struct drm_device *dev)
{
	struct drm_i915_private *dev_priv = dev->dev_private;

	if (dev_priv->mm.busy)
		return;

	intel_runtime_pm_get(dev_priv);
	i915_update_gfx_val(dev_priv);
	if (INTEL_INFO(dev)->gen >= 6)
		gen6_rps_busy(dev_priv);
	dev_priv->mm.busy = true;
}

void intel_mark_idle(struct drm_device *dev)
{
	struct drm_i915_private *dev_priv = dev->dev_private;

	if (!dev_priv->mm.busy)
		return;

	dev_priv->mm.busy = false;

	if (INTEL_INFO(dev)->gen >= 6)
		gen6_rps_idle(dev->dev_private);

	intel_runtime_pm_put(dev_priv);
}

static void intel_crtc_destroy(struct drm_crtc *crtc)
{
	struct intel_crtc *intel_crtc = to_intel_crtc(crtc);
	struct drm_device *dev = crtc->dev;
	struct intel_unpin_work *work;

	spin_lock_irq(&dev->event_lock);
	work = intel_crtc->unpin_work;
	intel_crtc->unpin_work = NULL;
	spin_unlock_irq(&dev->event_lock);

	if (work) {
		cancel_work_sync(&work->work);
		kfree(work);
	}

	drm_crtc_cleanup(crtc);

	kfree(intel_crtc);
}

static void intel_unpin_work_fn(struct work_struct *__work)
{
	struct intel_unpin_work *work =
		container_of(__work, struct intel_unpin_work, work);
	struct intel_crtc *crtc = to_intel_crtc(work->crtc);
	struct drm_device *dev = crtc->base.dev;
	struct drm_plane *primary = crtc->base.primary;

	mutex_lock(&dev->struct_mutex);
	intel_unpin_fb_obj(work->old_fb, primary->state);
	drm_gem_object_unreference(&work->pending_flip_obj->base);

	if (work->flip_queued_req)
		i915_gem_request_assign(&work->flip_queued_req, NULL);
	mutex_unlock(&dev->struct_mutex);

	intel_frontbuffer_flip_complete(dev, to_intel_plane(primary)->frontbuffer_bit);
	drm_framebuffer_unreference(work->old_fb);

	BUG_ON(atomic_read(&crtc->unpin_work_count) == 0);
	atomic_dec(&crtc->unpin_work_count);

	kfree(work);
}

static void do_intel_finish_page_flip(struct drm_device *dev,
				      struct drm_crtc *crtc)
{
	struct intel_crtc *intel_crtc = to_intel_crtc(crtc);
	struct intel_unpin_work *work;
	unsigned long flags;

	/* Ignore early vblank irqs */
	if (intel_crtc == NULL)
		return;

	/*
	 * This is called both by irq handlers and the reset code (to complete
	 * lost pageflips) so needs the full irqsave spinlocks.
	 */
	spin_lock_irqsave(&dev->event_lock, flags);
	work = intel_crtc->unpin_work;

	/* Ensure we don't miss a work->pending update ... */
	smp_rmb();

	if (work == NULL || atomic_read(&work->pending) < INTEL_FLIP_COMPLETE) {
		spin_unlock_irqrestore(&dev->event_lock, flags);
		return;
	}

	page_flip_completed(intel_crtc);

	spin_unlock_irqrestore(&dev->event_lock, flags);
}

void intel_finish_page_flip(struct drm_device *dev, int pipe)
{
	struct drm_i915_private *dev_priv = dev->dev_private;
	struct drm_crtc *crtc = dev_priv->pipe_to_crtc_mapping[pipe];

	do_intel_finish_page_flip(dev, crtc);
}

void intel_finish_page_flip_plane(struct drm_device *dev, int plane)
{
	struct drm_i915_private *dev_priv = dev->dev_private;
	struct drm_crtc *crtc = dev_priv->plane_to_crtc_mapping[plane];

	do_intel_finish_page_flip(dev, crtc);
}

/* Is 'a' after or equal to 'b'? */
static bool g4x_flip_count_after_eq(u32 a, u32 b)
{
	return !((a - b) & 0x80000000);
}

static bool page_flip_finished(struct intel_crtc *crtc)
{
	struct drm_device *dev = crtc->base.dev;
	struct drm_i915_private *dev_priv = dev->dev_private;

	if (i915_reset_in_progress(&dev_priv->gpu_error) ||
	    crtc->reset_counter != atomic_read(&dev_priv->gpu_error.reset_counter))
		return true;

	/*
	 * The relevant registers doen't exist on pre-ctg.
	 * As the flip done interrupt doesn't trigger for mmio
	 * flips on gmch platforms, a flip count check isn't
	 * really needed there. But since ctg has the registers,
	 * include it in the check anyway.
	 */
	if (INTEL_INFO(dev)->gen < 5 && !IS_G4X(dev))
		return true;

	/*
	 * A DSPSURFLIVE check isn't enough in case the mmio and CS flips
	 * used the same base address. In that case the mmio flip might
	 * have completed, but the CS hasn't even executed the flip yet.
	 *
	 * A flip count check isn't enough as the CS might have updated
	 * the base address just after start of vblank, but before we
	 * managed to process the interrupt. This means we'd complete the
	 * CS flip too soon.
	 *
	 * Combining both checks should get us a good enough result. It may
	 * still happen that the CS flip has been executed, but has not
	 * yet actually completed. But in case the base address is the same
	 * anyway, we don't really care.
	 */
	return (I915_READ(DSPSURFLIVE(crtc->plane)) & ~0xfff) ==
		crtc->unpin_work->gtt_offset &&
		g4x_flip_count_after_eq(I915_READ(PIPE_FLIPCOUNT_GM45(crtc->pipe)),
				    crtc->unpin_work->flip_count);
}

void intel_prepare_page_flip(struct drm_device *dev, int plane)
{
	struct drm_i915_private *dev_priv = dev->dev_private;
	struct intel_crtc *intel_crtc =
		to_intel_crtc(dev_priv->plane_to_crtc_mapping[plane]);
	unsigned long flags;


	/*
	 * This is called both by irq handlers and the reset code (to complete
	 * lost pageflips) so needs the full irqsave spinlocks.
	 *
	 * NB: An MMIO update of the plane base pointer will also
	 * generate a page-flip completion irq, i.e. every modeset
	 * is also accompanied by a spurious intel_prepare_page_flip().
	 */
	spin_lock_irqsave(&dev->event_lock, flags);
	if (intel_crtc->unpin_work && page_flip_finished(intel_crtc))
		atomic_inc_not_zero(&intel_crtc->unpin_work->pending);
	spin_unlock_irqrestore(&dev->event_lock, flags);
}

static inline void intel_mark_page_flip_active(struct intel_crtc *intel_crtc)
{
	/* Ensure that the work item is consistent when activating it ... */
	smp_wmb();
	atomic_set(&intel_crtc->unpin_work->pending, INTEL_FLIP_PENDING);
	/* and that it is marked active as soon as the irq could fire. */
	smp_wmb();
}

static int intel_gen2_queue_flip(struct drm_device *dev,
				 struct drm_crtc *crtc,
				 struct drm_framebuffer *fb,
				 struct drm_i915_gem_object *obj,
				 struct drm_i915_gem_request *req,
				 uint32_t flags)
{
	struct intel_engine_cs *ring = req->ring;
	struct intel_crtc *intel_crtc = to_intel_crtc(crtc);
	u32 flip_mask;
	int ret;

	ret = intel_ring_begin(req, 6);
	if (ret)
		return ret;

	/* Can't queue multiple flips, so wait for the previous
	 * one to finish before executing the next.
	 */
	if (intel_crtc->plane)
		flip_mask = MI_WAIT_FOR_PLANE_B_FLIP;
	else
		flip_mask = MI_WAIT_FOR_PLANE_A_FLIP;
	intel_ring_emit(ring, MI_WAIT_FOR_EVENT | flip_mask);
	intel_ring_emit(ring, MI_NOOP);
	intel_ring_emit(ring, MI_DISPLAY_FLIP |
			MI_DISPLAY_FLIP_PLANE(intel_crtc->plane));
	intel_ring_emit(ring, fb->pitches[0]);
	intel_ring_emit(ring, intel_crtc->unpin_work->gtt_offset);
	intel_ring_emit(ring, 0); /* aux display base address, unused */

	intel_mark_page_flip_active(intel_crtc);
	return 0;
}

static int intel_gen3_queue_flip(struct drm_device *dev,
				 struct drm_crtc *crtc,
				 struct drm_framebuffer *fb,
				 struct drm_i915_gem_object *obj,
				 struct drm_i915_gem_request *req,
				 uint32_t flags)
{
	struct intel_engine_cs *ring = req->ring;
	struct intel_crtc *intel_crtc = to_intel_crtc(crtc);
	u32 flip_mask;
	int ret;

	ret = intel_ring_begin(req, 6);
	if (ret)
		return ret;

	if (intel_crtc->plane)
		flip_mask = MI_WAIT_FOR_PLANE_B_FLIP;
	else
		flip_mask = MI_WAIT_FOR_PLANE_A_FLIP;
	intel_ring_emit(ring, MI_WAIT_FOR_EVENT | flip_mask);
	intel_ring_emit(ring, MI_NOOP);
	intel_ring_emit(ring, MI_DISPLAY_FLIP_I915 |
			MI_DISPLAY_FLIP_PLANE(intel_crtc->plane));
	intel_ring_emit(ring, fb->pitches[0]);
	intel_ring_emit(ring, intel_crtc->unpin_work->gtt_offset);
	intel_ring_emit(ring, MI_NOOP);

	intel_mark_page_flip_active(intel_crtc);
	return 0;
}

static int intel_gen4_queue_flip(struct drm_device *dev,
				 struct drm_crtc *crtc,
				 struct drm_framebuffer *fb,
				 struct drm_i915_gem_object *obj,
				 struct drm_i915_gem_request *req,
				 uint32_t flags)
{
	struct intel_engine_cs *ring = req->ring;
	struct drm_i915_private *dev_priv = dev->dev_private;
	struct intel_crtc *intel_crtc = to_intel_crtc(crtc);
	uint32_t pf, pipesrc;
	int ret;

	ret = intel_ring_begin(req, 4);
	if (ret)
		return ret;

	/* i965+ uses the linear or tiled offsets from the
	 * Display Registers (which do not change across a page-flip)
	 * so we need only reprogram the base address.
	 */
	intel_ring_emit(ring, MI_DISPLAY_FLIP |
			MI_DISPLAY_FLIP_PLANE(intel_crtc->plane));
	intel_ring_emit(ring, fb->pitches[0]);
	intel_ring_emit(ring, intel_crtc->unpin_work->gtt_offset |
			obj->tiling_mode);

	/* XXX Enabling the panel-fitter across page-flip is so far
	 * untested on non-native modes, so ignore it for now.
	 * pf = I915_READ(pipe == 0 ? PFA_CTL_1 : PFB_CTL_1) & PF_ENABLE;
	 */
	pf = 0;
	pipesrc = I915_READ(PIPESRC(intel_crtc->pipe)) & 0x0fff0fff;
	intel_ring_emit(ring, pf | pipesrc);

	intel_mark_page_flip_active(intel_crtc);
	return 0;
}

static int intel_gen6_queue_flip(struct drm_device *dev,
				 struct drm_crtc *crtc,
				 struct drm_framebuffer *fb,
				 struct drm_i915_gem_object *obj,
				 struct drm_i915_gem_request *req,
				 uint32_t flags)
{
	struct intel_engine_cs *ring = req->ring;
	struct drm_i915_private *dev_priv = dev->dev_private;
	struct intel_crtc *intel_crtc = to_intel_crtc(crtc);
	uint32_t pf, pipesrc;
	int ret;

	ret = intel_ring_begin(req, 4);
	if (ret)
		return ret;

	intel_ring_emit(ring, MI_DISPLAY_FLIP |
			MI_DISPLAY_FLIP_PLANE(intel_crtc->plane));
	intel_ring_emit(ring, fb->pitches[0] | obj->tiling_mode);
	intel_ring_emit(ring, intel_crtc->unpin_work->gtt_offset);

	/* Contrary to the suggestions in the documentation,
	 * "Enable Panel Fitter" does not seem to be required when page
	 * flipping with a non-native mode, and worse causes a normal
	 * modeset to fail.
	 * pf = I915_READ(PF_CTL(intel_crtc->pipe)) & PF_ENABLE;
	 */
	pf = 0;
	pipesrc = I915_READ(PIPESRC(intel_crtc->pipe)) & 0x0fff0fff;
	intel_ring_emit(ring, pf | pipesrc);

	intel_mark_page_flip_active(intel_crtc);
	return 0;
}

static int intel_gen7_queue_flip(struct drm_device *dev,
				 struct drm_crtc *crtc,
				 struct drm_framebuffer *fb,
				 struct drm_i915_gem_object *obj,
				 struct drm_i915_gem_request *req,
				 uint32_t flags)
{
	struct intel_engine_cs *ring = req->ring;
	struct intel_crtc *intel_crtc = to_intel_crtc(crtc);
	uint32_t plane_bit = 0;
	int len, ret;

	switch (intel_crtc->plane) {
	case PLANE_A:
		plane_bit = MI_DISPLAY_FLIP_IVB_PLANE_A;
		break;
	case PLANE_B:
		plane_bit = MI_DISPLAY_FLIP_IVB_PLANE_B;
		break;
	case PLANE_C:
		plane_bit = MI_DISPLAY_FLIP_IVB_PLANE_C;
		break;
	default:
		WARN_ONCE(1, "unknown plane in flip command\n");
		return -ENODEV;
	}

	len = 4;
	if (ring->id == RCS) {
		len += 6;
		/*
		 * On Gen 8, SRM is now taking an extra dword to accommodate
		 * 48bits addresses, and we need a NOOP for the batch size to
		 * stay even.
		 */
		if (IS_GEN8(dev))
			len += 2;
	}

	/*
	 * BSpec MI_DISPLAY_FLIP for IVB:
	 * "The full packet must be contained within the same cache line."
	 *
	 * Currently the LRI+SRM+MI_DISPLAY_FLIP all fit within the same
	 * cacheline, if we ever start emitting more commands before
	 * the MI_DISPLAY_FLIP we may need to first emit everything else,
	 * then do the cacheline alignment, and finally emit the
	 * MI_DISPLAY_FLIP.
	 */
	ret = intel_ring_cacheline_align(req);
	if (ret)
		return ret;

	ret = intel_ring_begin(req, len);
	if (ret)
		return ret;

	/* Unmask the flip-done completion message. Note that the bspec says that
	 * we should do this for both the BCS and RCS, and that we must not unmask
	 * more than one flip event at any time (or ensure that one flip message
	 * can be sent by waiting for flip-done prior to queueing new flips).
	 * Experimentation says that BCS works despite DERRMR masking all
	 * flip-done completion events and that unmasking all planes at once
	 * for the RCS also doesn't appear to drop events. Setting the DERRMR
	 * to zero does lead to lockups within MI_DISPLAY_FLIP.
	 */
	if (ring->id == RCS) {
		intel_ring_emit(ring, MI_LOAD_REGISTER_IMM(1));
		intel_ring_emit(ring, DERRMR);
		intel_ring_emit(ring, ~(DERRMR_PIPEA_PRI_FLIP_DONE |
					DERRMR_PIPEB_PRI_FLIP_DONE |
					DERRMR_PIPEC_PRI_FLIP_DONE));
		if (IS_GEN8(dev))
			intel_ring_emit(ring, MI_STORE_REGISTER_MEM_GEN8(1) |
					      MI_SRM_LRM_GLOBAL_GTT);
		else
			intel_ring_emit(ring, MI_STORE_REGISTER_MEM(1) |
					      MI_SRM_LRM_GLOBAL_GTT);
		intel_ring_emit(ring, DERRMR);
		intel_ring_emit(ring, ring->scratch.gtt_offset + 256);
		if (IS_GEN8(dev)) {
			intel_ring_emit(ring, 0);
			intel_ring_emit(ring, MI_NOOP);
		}
	}

	intel_ring_emit(ring, MI_DISPLAY_FLIP_I915 | plane_bit);
	intel_ring_emit(ring, (fb->pitches[0] | obj->tiling_mode));
	intel_ring_emit(ring, intel_crtc->unpin_work->gtt_offset);
	intel_ring_emit(ring, (MI_NOOP));

	intel_mark_page_flip_active(intel_crtc);
	return 0;
}

static bool use_mmio_flip(struct intel_engine_cs *ring,
			  struct drm_i915_gem_object *obj)
{
	/*
	 * This is not being used for older platforms, because
	 * non-availability of flip done interrupt forces us to use
	 * CS flips. Older platforms derive flip done using some clever
	 * tricks involving the flip_pending status bits and vblank irqs.
	 * So using MMIO flips there would disrupt this mechanism.
	 */

	if (ring == NULL)
		return true;

	if (INTEL_INFO(ring->dev)->gen < 5)
		return false;

	if (i915.use_mmio_flip < 0)
		return false;
	else if (i915.use_mmio_flip > 0)
		return true;
	else if (i915.enable_execlists)
		return true;
	else
		return ring != i915_gem_request_get_ring(obj->last_write_req);
}

static void skl_do_mmio_flip(struct intel_crtc *intel_crtc)
{
	struct drm_device *dev = intel_crtc->base.dev;
	struct drm_i915_private *dev_priv = dev->dev_private;
	struct drm_framebuffer *fb = intel_crtc->base.primary->fb;
	const enum pipe pipe = intel_crtc->pipe;
	u32 ctl, stride;

	ctl = I915_READ(PLANE_CTL(pipe, 0));
	ctl &= ~PLANE_CTL_TILED_MASK;
	switch (fb->modifier[0]) {
	case DRM_FORMAT_MOD_NONE:
		break;
	case I915_FORMAT_MOD_X_TILED:
		ctl |= PLANE_CTL_TILED_X;
		break;
	case I915_FORMAT_MOD_Y_TILED:
		ctl |= PLANE_CTL_TILED_Y;
		break;
	case I915_FORMAT_MOD_Yf_TILED:
		ctl |= PLANE_CTL_TILED_YF;
		break;
	default:
		MISSING_CASE(fb->modifier[0]);
	}

	/*
	 * The stride is either expressed as a multiple of 64 bytes chunks for
	 * linear buffers or in number of tiles for tiled buffers.
	 */
	stride = fb->pitches[0] /
		 intel_fb_stride_alignment(dev, fb->modifier[0],
					   fb->pixel_format);

	/*
	 * Both PLANE_CTL and PLANE_STRIDE are not updated on vblank but on
	 * PLANE_SURF updates, the update is then guaranteed to be atomic.
	 */
	I915_WRITE(PLANE_CTL(pipe, 0), ctl);
	I915_WRITE(PLANE_STRIDE(pipe, 0), stride);

	I915_WRITE(PLANE_SURF(pipe, 0), intel_crtc->unpin_work->gtt_offset);
	POSTING_READ(PLANE_SURF(pipe, 0));
}

static void ilk_do_mmio_flip(struct intel_crtc *intel_crtc)
{
	struct drm_device *dev = intel_crtc->base.dev;
	struct drm_i915_private *dev_priv = dev->dev_private;
	struct intel_framebuffer *intel_fb =
		to_intel_framebuffer(intel_crtc->base.primary->fb);
	struct drm_i915_gem_object *obj = intel_fb->obj;
	u32 dspcntr;
	u32 reg;

	reg = DSPCNTR(intel_crtc->plane);
	dspcntr = I915_READ(reg);

	if (obj->tiling_mode != I915_TILING_NONE)
		dspcntr |= DISPPLANE_TILED;
	else
		dspcntr &= ~DISPPLANE_TILED;

	I915_WRITE(reg, dspcntr);

	I915_WRITE(DSPSURF(intel_crtc->plane),
		   intel_crtc->unpin_work->gtt_offset);
	POSTING_READ(DSPSURF(intel_crtc->plane));

}

/*
 * XXX: This is the temporary way to update the plane registers until we get
 * around to using the usual plane update functions for MMIO flips
 */
static void intel_do_mmio_flip(struct intel_crtc *intel_crtc)
{
	struct drm_device *dev = intel_crtc->base.dev;
	u32 start_vbl_count;

	intel_mark_page_flip_active(intel_crtc);

	intel_pipe_update_start(intel_crtc, &start_vbl_count);

	if (INTEL_INFO(dev)->gen >= 9)
		skl_do_mmio_flip(intel_crtc);
	else
		/* use_mmio_flip() retricts MMIO flips to ilk+ */
		ilk_do_mmio_flip(intel_crtc);

	intel_pipe_update_end(intel_crtc, start_vbl_count);
}

static void intel_mmio_flip_work_func(struct work_struct *work)
{
	struct intel_mmio_flip *mmio_flip =
		container_of(work, struct intel_mmio_flip, work);

	if (mmio_flip->req)
		WARN_ON(__i915_wait_request(mmio_flip->req,
					    mmio_flip->crtc->reset_counter,
					    false, NULL,
					    &mmio_flip->i915->rps.mmioflips));

	intel_do_mmio_flip(mmio_flip->crtc);

	i915_gem_request_unreference__unlocked(mmio_flip->req);
	kfree(mmio_flip);
}

static int intel_queue_mmio_flip(struct drm_device *dev,
				 struct drm_crtc *crtc,
				 struct drm_framebuffer *fb,
				 struct drm_i915_gem_object *obj,
				 struct intel_engine_cs *ring,
				 uint32_t flags)
{
	struct intel_mmio_flip *mmio_flip;

	mmio_flip = kmalloc(sizeof(*mmio_flip), GFP_KERNEL);
	if (mmio_flip == NULL)
		return -ENOMEM;

	mmio_flip->i915 = to_i915(dev);
	mmio_flip->req = i915_gem_request_reference(obj->last_write_req);
	mmio_flip->crtc = to_intel_crtc(crtc);

	INIT_WORK(&mmio_flip->work, intel_mmio_flip_work_func);
	schedule_work(&mmio_flip->work);

	return 0;
}

static int intel_default_queue_flip(struct drm_device *dev,
				    struct drm_crtc *crtc,
				    struct drm_framebuffer *fb,
				    struct drm_i915_gem_object *obj,
				    struct drm_i915_gem_request *req,
				    uint32_t flags)
{
	return -ENODEV;
}

static bool __intel_pageflip_stall_check(struct drm_device *dev,
					 struct drm_crtc *crtc)
{
	struct drm_i915_private *dev_priv = dev->dev_private;
	struct intel_crtc *intel_crtc = to_intel_crtc(crtc);
	struct intel_unpin_work *work = intel_crtc->unpin_work;
	u32 addr;

	if (atomic_read(&work->pending) >= INTEL_FLIP_COMPLETE)
		return true;

	if (!work->enable_stall_check)
		return false;

	if (work->flip_ready_vblank == 0) {
		if (work->flip_queued_req &&
		    !i915_gem_request_completed(work->flip_queued_req, true))
			return false;

		work->flip_ready_vblank = drm_crtc_vblank_count(crtc);
	}

	if (drm_crtc_vblank_count(crtc) - work->flip_ready_vblank < 3)
		return false;

	/* Potential stall - if we see that the flip has happened,
	 * assume a missed interrupt. */
	if (INTEL_INFO(dev)->gen >= 4)
		addr = I915_HI_DISPBASE(I915_READ(DSPSURF(intel_crtc->plane)));
	else
		addr = I915_READ(DSPADDR(intel_crtc->plane));

	/* There is a potential issue here with a false positive after a flip
	 * to the same address. We could address this by checking for a
	 * non-incrementing frame counter.
	 */
	return addr == work->gtt_offset;
}

void intel_check_page_flip(struct drm_device *dev, int pipe)
{
	struct drm_i915_private *dev_priv = dev->dev_private;
	struct drm_crtc *crtc = dev_priv->pipe_to_crtc_mapping[pipe];
	struct intel_crtc *intel_crtc = to_intel_crtc(crtc);
	struct intel_unpin_work *work;

	WARN_ON(!in_interrupt());

	if (crtc == NULL)
		return;

	spin_lock(&dev->event_lock);
	work = intel_crtc->unpin_work;
	if (work != NULL && __intel_pageflip_stall_check(dev, crtc)) {
		WARN_ONCE(1, "Kicking stuck page flip: queued at %d, now %d\n",
			 work->flip_queued_vblank, drm_vblank_count(dev, pipe));
		page_flip_completed(intel_crtc);
		work = NULL;
	}
	if (work != NULL &&
	    drm_vblank_count(dev, pipe) - work->flip_queued_vblank > 1)
		intel_queue_rps_boost_for_request(dev, work->flip_queued_req);
	spin_unlock(&dev->event_lock);
}

static int intel_crtc_page_flip(struct drm_crtc *crtc,
				struct drm_framebuffer *fb,
				struct drm_pending_vblank_event *event,
				uint32_t page_flip_flags)
{
	struct drm_device *dev = crtc->dev;
	struct drm_i915_private *dev_priv = dev->dev_private;
	struct drm_framebuffer *old_fb = crtc->primary->fb;
	struct drm_i915_gem_object *obj = intel_fb_obj(fb);
	struct intel_crtc *intel_crtc = to_intel_crtc(crtc);
	struct drm_plane *primary = crtc->primary;
	enum pipe pipe = intel_crtc->pipe;
	struct intel_unpin_work *work;
	struct intel_engine_cs *ring;
	bool mmio_flip;
	struct drm_i915_gem_request *request = NULL;
	int ret;

	/*
	 * drm_mode_page_flip_ioctl() should already catch this, but double
	 * check to be safe.  In the future we may enable pageflipping from
	 * a disabled primary plane.
	 */
	if (WARN_ON(intel_fb_obj(old_fb) == NULL))
		return -EBUSY;

	/* Can't change pixel format via MI display flips. */
	if (fb->pixel_format != crtc->primary->fb->pixel_format)
		return -EINVAL;

	/*
	 * TILEOFF/LINOFF registers can't be changed via MI display flips.
	 * Note that pitch changes could also affect these register.
	 */
	if (INTEL_INFO(dev)->gen > 3 &&
	    (fb->offsets[0] != crtc->primary->fb->offsets[0] ||
	     fb->pitches[0] != crtc->primary->fb->pitches[0]))
		return -EINVAL;

	if (i915_terminally_wedged(&dev_priv->gpu_error))
		goto out_hang;

	work = kzalloc(sizeof(*work), GFP_KERNEL);
	if (work == NULL)
		return -ENOMEM;

	work->event = event;
	work->crtc = crtc;
	work->old_fb = old_fb;
	INIT_WORK(&work->work, intel_unpin_work_fn);

	ret = drm_crtc_vblank_get(crtc);
	if (ret)
		goto free_work;

	/* We borrow the event spin lock for protecting unpin_work */
	spin_lock_irq(&dev->event_lock);
	if (intel_crtc->unpin_work) {
		/* Before declaring the flip queue wedged, check if
		 * the hardware completed the operation behind our backs.
		 */
		if (__intel_pageflip_stall_check(dev, crtc)) {
			DRM_DEBUG_DRIVER("flip queue: previous flip completed, continuing\n");
			page_flip_completed(intel_crtc);
		} else {
			DRM_DEBUG_DRIVER("flip queue: crtc already busy\n");
			spin_unlock_irq(&dev->event_lock);

			drm_crtc_vblank_put(crtc);
			kfree(work);
			return -EBUSY;
		}
	}
	intel_crtc->unpin_work = work;
	spin_unlock_irq(&dev->event_lock);

	if (atomic_read(&intel_crtc->unpin_work_count) >= 2)
		flush_workqueue(dev_priv->wq);

	/* Reference the objects for the scheduled work. */
	drm_framebuffer_reference(work->old_fb);
	drm_gem_object_reference(&obj->base);

	crtc->primary->fb = fb;
	update_state_fb(crtc->primary);

	work->pending_flip_obj = obj;

	ret = i915_mutex_lock_interruptible(dev);
	if (ret)
		goto cleanup;

	atomic_inc(&intel_crtc->unpin_work_count);
	intel_crtc->reset_counter = atomic_read(&dev_priv->gpu_error.reset_counter);

	if (INTEL_INFO(dev)->gen >= 5 || IS_G4X(dev))
		work->flip_count = I915_READ(PIPE_FLIPCOUNT_GM45(pipe)) + 1;

	if (IS_VALLEYVIEW(dev)) {
		ring = &dev_priv->ring[BCS];
		if (obj->tiling_mode != intel_fb_obj(work->old_fb)->tiling_mode)
			/* vlv: DISPLAY_FLIP fails to change tiling */
			ring = NULL;
	} else if (IS_IVYBRIDGE(dev) || IS_HASWELL(dev)) {
		ring = &dev_priv->ring[BCS];
	} else if (INTEL_INFO(dev)->gen >= 7) {
		ring = i915_gem_request_get_ring(obj->last_write_req);
		if (ring == NULL || ring->id != RCS)
			ring = &dev_priv->ring[BCS];
	} else {
		ring = &dev_priv->ring[RCS];
	}

	mmio_flip = use_mmio_flip(ring, obj);

	/* When using CS flips, we want to emit semaphores between rings.
	 * However, when using mmio flips we will create a task to do the
	 * synchronisation, so all we want here is to pin the framebuffer
	 * into the display plane and skip any waits.
	 */
	ret = intel_pin_and_fence_fb_obj(crtc->primary, fb,
					 crtc->primary->state,
					 mmio_flip ? i915_gem_request_get_ring(obj->last_write_req) : ring, &request);
	if (ret)
		goto cleanup_pending;

	work->gtt_offset = intel_plane_obj_offset(to_intel_plane(primary), obj)
						  + intel_crtc->dspaddr_offset;

	if (mmio_flip) {
		ret = intel_queue_mmio_flip(dev, crtc, fb, obj, ring,
					    page_flip_flags);
		if (ret)
			goto cleanup_unpin;

		i915_gem_request_assign(&work->flip_queued_req,
					obj->last_write_req);
	} else {
		if (!request) {
			ret = i915_gem_request_alloc(ring, ring->default_context, &request);
			if (ret)
				goto cleanup_unpin;
		}

		ret = dev_priv->display.queue_flip(dev, crtc, fb, obj, request,
						   page_flip_flags);
		if (ret)
			goto cleanup_unpin;

		i915_gem_request_assign(&work->flip_queued_req, request);
	}

	if (request)
		i915_add_request_no_flush(request);

	work->flip_queued_vblank = drm_crtc_vblank_count(crtc);
	work->enable_stall_check = true;

	i915_gem_track_fb(intel_fb_obj(work->old_fb), obj,
			  to_intel_plane(primary)->frontbuffer_bit);
	mutex_unlock(&dev->struct_mutex);

	intel_fbc_disable_crtc(intel_crtc);
	intel_frontbuffer_flip_prepare(dev,
				       to_intel_plane(primary)->frontbuffer_bit);

	trace_i915_flip_request(intel_crtc->plane, obj);

	return 0;

cleanup_unpin:
	intel_unpin_fb_obj(fb, crtc->primary->state);
cleanup_pending:
	if (request)
		i915_gem_request_cancel(request);
	atomic_dec(&intel_crtc->unpin_work_count);
	mutex_unlock(&dev->struct_mutex);
cleanup:
	crtc->primary->fb = old_fb;
	update_state_fb(crtc->primary);

	drm_gem_object_unreference_unlocked(&obj->base);
	drm_framebuffer_unreference(work->old_fb);

	spin_lock_irq(&dev->event_lock);
	intel_crtc->unpin_work = NULL;
	spin_unlock_irq(&dev->event_lock);

	drm_crtc_vblank_put(crtc);
free_work:
	kfree(work);

	if (ret == -EIO) {
		struct drm_atomic_state *state;
		struct drm_plane_state *plane_state;

out_hang:
		state = drm_atomic_state_alloc(dev);
		if (!state)
			return -ENOMEM;
		state->acquire_ctx = drm_modeset_legacy_acquire_ctx(crtc);

retry:
		plane_state = drm_atomic_get_plane_state(state, primary);
		ret = PTR_ERR_OR_ZERO(plane_state);
		if (!ret) {
			drm_atomic_set_fb_for_plane(plane_state, fb);

			ret = drm_atomic_set_crtc_for_plane(plane_state, crtc);
			if (!ret)
				ret = drm_atomic_commit(state);
		}

		if (ret == -EDEADLK) {
			drm_modeset_backoff(state->acquire_ctx);
			drm_atomic_state_clear(state);
			goto retry;
		}

		if (ret)
			drm_atomic_state_free(state);

		if (ret == 0 && event) {
			spin_lock_irq(&dev->event_lock);
			drm_send_vblank_event(dev, pipe, event);
			spin_unlock_irq(&dev->event_lock);
		}
	}
	return ret;
}


/**
 * intel_wm_need_update - Check whether watermarks need updating
 * @plane: drm plane
 * @state: new plane state
 *
 * Check current plane state versus the new one to determine whether
 * watermarks need to be recalculated.
 *
 * Returns true or false.
 */
static bool intel_wm_need_update(struct drm_plane *plane,
				 struct drm_plane_state *state)
{
	/* Update watermarks on tiling changes. */
	if (!plane->state->fb || !state->fb ||
	    plane->state->fb->modifier[0] != state->fb->modifier[0] ||
	    plane->state->rotation != state->rotation)
		return true;

	if (plane->state->crtc_w != state->crtc_w)
		return true;

	return false;
}

int intel_plane_atomic_calc_changes(struct drm_crtc_state *crtc_state,
				    struct drm_plane_state *plane_state)
{
	struct drm_crtc *crtc = crtc_state->crtc;
	struct intel_crtc *intel_crtc = to_intel_crtc(crtc);
	struct drm_plane *plane = plane_state->plane;
	struct drm_device *dev = crtc->dev;
	struct drm_i915_private *dev_priv = dev->dev_private;
	struct intel_plane_state *old_plane_state =
		to_intel_plane_state(plane->state);
	int idx = intel_crtc->base.base.id, ret;
	int i = drm_plane_index(plane);
	bool mode_changed = needs_modeset(crtc_state);
	bool was_crtc_enabled = crtc->state->active;
	bool is_crtc_enabled = crtc_state->active;

	bool turn_off, turn_on, visible, was_visible;
	struct drm_framebuffer *fb = plane_state->fb;

	if (crtc_state && INTEL_INFO(dev)->gen >= 9 &&
	    plane->type != DRM_PLANE_TYPE_CURSOR) {
		ret = skl_update_scaler_plane(
			to_intel_crtc_state(crtc_state),
			to_intel_plane_state(plane_state));
		if (ret)
			return ret;
	}

	/*
	 * Disabling a plane is always okay; we just need to update
	 * fb tracking in a special way since cleanup_fb() won't
	 * get called by the plane helpers.
	 */
	if (old_plane_state->base.fb && !fb)
		intel_crtc->atomic.disabled_planes |= 1 << i;

	was_visible = old_plane_state->visible;
	visible = to_intel_plane_state(plane_state)->visible;

	if (!was_crtc_enabled && WARN_ON(was_visible))
		was_visible = false;

	if (!is_crtc_enabled && WARN_ON(visible))
		visible = false;

	if (!was_visible && !visible)
		return 0;

	turn_off = was_visible && (!visible || mode_changed);
	turn_on = visible && (!was_visible || mode_changed);

	DRM_DEBUG_ATOMIC("[CRTC:%i] has [PLANE:%i] with fb %i\n", idx,
			 plane->base.id, fb ? fb->base.id : -1);

	DRM_DEBUG_ATOMIC("[PLANE:%i] visible %i -> %i, off %i, on %i, ms %i\n",
			 plane->base.id, was_visible, visible,
			 turn_off, turn_on, mode_changed);

	if (turn_on) {
		intel_crtc->atomic.update_wm_pre = true;
		/* must disable cxsr around plane enable/disable */
		if (plane->type != DRM_PLANE_TYPE_CURSOR) {
			intel_crtc->atomic.disable_cxsr = true;
			/* to potentially re-enable cxsr */
			intel_crtc->atomic.wait_vblank = true;
			intel_crtc->atomic.update_wm_post = true;
		}
	} else if (turn_off) {
		intel_crtc->atomic.update_wm_post = true;
		/* must disable cxsr around plane enable/disable */
		if (plane->type != DRM_PLANE_TYPE_CURSOR) {
			if (is_crtc_enabled)
				intel_crtc->atomic.wait_vblank = true;
			intel_crtc->atomic.disable_cxsr = true;
		}
	} else if (intel_wm_need_update(plane, plane_state)) {
		intel_crtc->atomic.update_wm_pre = true;
	}

	if (visible)
		intel_crtc->atomic.fb_bits |=
			to_intel_plane(plane)->frontbuffer_bit;

	switch (plane->type) {
	case DRM_PLANE_TYPE_PRIMARY:
		intel_crtc->atomic.wait_for_flips = true;
		intel_crtc->atomic.pre_disable_primary = turn_off;
		intel_crtc->atomic.post_enable_primary = turn_on;

		if (turn_off) {
			/*
			 * FIXME: Actually if we will still have any other
			 * plane enabled on the pipe we could let IPS enabled
			 * still, but for now lets consider that when we make
			 * primary invisible by setting DSPCNTR to 0 on
			 * update_primary_plane function IPS needs to be
			 * disable.
			 */
			intel_crtc->atomic.disable_ips = true;

			intel_crtc->atomic.disable_fbc = true;
		}

		/*
		 * FBC does not work on some platforms for rotated
		 * planes, so disable it when rotation is not 0 and
		 * update it when rotation is set back to 0.
		 *
		 * FIXME: This is redundant with the fbc update done in
		 * the primary plane enable function except that that
		 * one is done too late. We eventually need to unify
		 * this.
		 */

		if (visible &&
		    INTEL_INFO(dev)->gen <= 4 && !IS_G4X(dev) &&
		    dev_priv->fbc.crtc == intel_crtc &&
		    plane_state->rotation != BIT(DRM_ROTATE_0))
			intel_crtc->atomic.disable_fbc = true;

		/*
		 * BDW signals flip done immediately if the plane
		 * is disabled, even if the plane enable is already
		 * armed to occur at the next vblank :(
		 */
		if (turn_on && IS_BROADWELL(dev))
			intel_crtc->atomic.wait_vblank = true;

		intel_crtc->atomic.update_fbc |= visible || mode_changed;
		break;
	case DRM_PLANE_TYPE_CURSOR:
		break;
	case DRM_PLANE_TYPE_OVERLAY:
		if (turn_off && !mode_changed) {
			intel_crtc->atomic.wait_vblank = true;
			intel_crtc->atomic.update_sprite_watermarks |=
				1 << i;
		}
	}
	return 0;
}

static bool encoders_cloneable(const struct intel_encoder *a,
			       const struct intel_encoder *b)
{
	/* masks could be asymmetric, so check both ways */
	return a == b || (a->cloneable & (1 << b->type) &&
			  b->cloneable & (1 << a->type));
}

static bool check_single_encoder_cloning(struct drm_atomic_state *state,
					 struct intel_crtc *crtc,
					 struct intel_encoder *encoder)
{
	struct intel_encoder *source_encoder;
	struct drm_connector *connector;
	struct drm_connector_state *connector_state;
	int i;

	for_each_connector_in_state(state, connector, connector_state, i) {
		if (connector_state->crtc != &crtc->base)
			continue;

		source_encoder =
			to_intel_encoder(connector_state->best_encoder);
		if (!encoders_cloneable(encoder, source_encoder))
			return false;
	}

	return true;
}

static bool check_encoder_cloning(struct drm_atomic_state *state,
				  struct intel_crtc *crtc)
{
	struct intel_encoder *encoder;
	struct drm_connector *connector;
	struct drm_connector_state *connector_state;
	int i;

	for_each_connector_in_state(state, connector, connector_state, i) {
		if (connector_state->crtc != &crtc->base)
			continue;

		encoder = to_intel_encoder(connector_state->best_encoder);
		if (!check_single_encoder_cloning(state, crtc, encoder))
			return false;
	}

	return true;
}

static int intel_crtc_atomic_check(struct drm_crtc *crtc,
				   struct drm_crtc_state *crtc_state)
{
	struct drm_device *dev = crtc->dev;
	struct drm_i915_private *dev_priv = dev->dev_private;
	struct intel_crtc *intel_crtc = to_intel_crtc(crtc);
	struct intel_crtc_state *pipe_config =
		to_intel_crtc_state(crtc_state);
	struct drm_atomic_state *state = crtc_state->state;
	int ret;
	bool mode_changed = needs_modeset(crtc_state);

	if (mode_changed && !check_encoder_cloning(state, intel_crtc)) {
		DRM_DEBUG_KMS("rejecting invalid cloning configuration\n");
		return -EINVAL;
	}

	if (mode_changed && !crtc_state->active)
		intel_crtc->atomic.update_wm_post = true;

	if (mode_changed && crtc_state->enable &&
	    dev_priv->display.crtc_compute_clock &&
	    !WARN_ON(pipe_config->shared_dpll != DPLL_ID_PRIVATE)) {
		ret = dev_priv->display.crtc_compute_clock(intel_crtc,
							   pipe_config);
		if (ret)
			return ret;
	}

	ret = 0;
	if (INTEL_INFO(dev)->gen >= 9) {
		if (mode_changed)
			ret = skl_update_scaler_crtc(pipe_config);

		if (!ret)
			ret = intel_atomic_setup_scalers(dev, intel_crtc,
							 pipe_config);
	}

	return ret;
}

static const struct drm_crtc_helper_funcs intel_helper_funcs = {
	.mode_set_base_atomic = intel_pipe_set_base_atomic,
	.load_lut = intel_crtc_load_lut,
	.atomic_begin = intel_begin_crtc_commit,
	.atomic_flush = intel_finish_crtc_commit,
	.atomic_check = intel_crtc_atomic_check,
};

static void intel_modeset_update_connector_atomic_state(struct drm_device *dev)
{
	struct intel_connector *connector;

	for_each_intel_connector(dev, connector) {
		if (connector->base.encoder) {
			connector->base.state->best_encoder =
				connector->base.encoder;
			connector->base.state->crtc =
				connector->base.encoder->crtc;
		} else {
			connector->base.state->best_encoder = NULL;
			connector->base.state->crtc = NULL;
		}
	}
}

static void
connected_sink_compute_bpp(struct intel_connector *connector,
			   struct intel_crtc_state *pipe_config)
{
	int bpp = pipe_config->pipe_bpp;

	DRM_DEBUG_KMS("[CONNECTOR:%d:%s] checking for sink bpp constrains\n",
		connector->base.base.id,
		connector->base.name);

	/* Don't use an invalid EDID bpc value */
	if (connector->base.display_info.bpc &&
	    connector->base.display_info.bpc * 3 < bpp) {
		DRM_DEBUG_KMS("clamping display bpp (was %d) to EDID reported max of %d\n",
			      bpp, connector->base.display_info.bpc*3);
		pipe_config->pipe_bpp = connector->base.display_info.bpc*3;
	}

	/* Clamp bpp to 8 on screens without EDID 1.4 */
	if (connector->base.display_info.bpc == 0 && bpp > 24) {
		DRM_DEBUG_KMS("clamping display bpp (was %d) to default limit of 24\n",
			      bpp);
		pipe_config->pipe_bpp = 24;
	}
}

static int
compute_baseline_pipe_bpp(struct intel_crtc *crtc,
			  struct intel_crtc_state *pipe_config)
{
	struct drm_device *dev = crtc->base.dev;
	struct drm_atomic_state *state;
	struct drm_connector *connector;
	struct drm_connector_state *connector_state;
	int bpp, i;

	if ((IS_G4X(dev) || IS_VALLEYVIEW(dev)))
		bpp = 10*3;
	else if (INTEL_INFO(dev)->gen >= 5)
		bpp = 12*3;
	else
		bpp = 8*3;


	pipe_config->pipe_bpp = bpp;

	state = pipe_config->base.state;

	/* Clamp display bpp to EDID value */
	for_each_connector_in_state(state, connector, connector_state, i) {
		if (connector_state->crtc != &crtc->base)
			continue;

		connected_sink_compute_bpp(to_intel_connector(connector),
					   pipe_config);
	}

	return bpp;
}

static void intel_dump_crtc_timings(const struct drm_display_mode *mode)
{
	DRM_DEBUG_KMS("crtc timings: %d %d %d %d %d %d %d %d %d, "
			"type: 0x%x flags: 0x%x\n",
		mode->crtc_clock,
		mode->crtc_hdisplay, mode->crtc_hsync_start,
		mode->crtc_hsync_end, mode->crtc_htotal,
		mode->crtc_vdisplay, mode->crtc_vsync_start,
		mode->crtc_vsync_end, mode->crtc_vtotal, mode->type, mode->flags);
}

static void intel_dump_pipe_config(struct intel_crtc *crtc,
				   struct intel_crtc_state *pipe_config,
				   const char *context)
{
	struct drm_device *dev = crtc->base.dev;
	struct drm_plane *plane;
	struct intel_plane *intel_plane;
	struct intel_plane_state *state;
	struct drm_framebuffer *fb;

	DRM_DEBUG_KMS("[CRTC:%d]%s config %p for pipe %c\n", crtc->base.base.id,
		      context, pipe_config, pipe_name(crtc->pipe));

	DRM_DEBUG_KMS("cpu_transcoder: %c\n", transcoder_name(pipe_config->cpu_transcoder));
	DRM_DEBUG_KMS("pipe bpp: %i, dithering: %i\n",
		      pipe_config->pipe_bpp, pipe_config->dither);
	DRM_DEBUG_KMS("fdi/pch: %i, lanes: %i, gmch_m: %u, gmch_n: %u, link_m: %u, link_n: %u, tu: %u\n",
		      pipe_config->has_pch_encoder,
		      pipe_config->fdi_lanes,
		      pipe_config->fdi_m_n.gmch_m, pipe_config->fdi_m_n.gmch_n,
		      pipe_config->fdi_m_n.link_m, pipe_config->fdi_m_n.link_n,
		      pipe_config->fdi_m_n.tu);
	DRM_DEBUG_KMS("dp: %i, gmch_m: %u, gmch_n: %u, link_m: %u, link_n: %u, tu: %u\n",
		      pipe_config->has_dp_encoder,
		      pipe_config->dp_m_n.gmch_m, pipe_config->dp_m_n.gmch_n,
		      pipe_config->dp_m_n.link_m, pipe_config->dp_m_n.link_n,
		      pipe_config->dp_m_n.tu);

	DRM_DEBUG_KMS("dp: %i, gmch_m2: %u, gmch_n2: %u, link_m2: %u, link_n2: %u, tu2: %u\n",
		      pipe_config->has_dp_encoder,
		      pipe_config->dp_m2_n2.gmch_m,
		      pipe_config->dp_m2_n2.gmch_n,
		      pipe_config->dp_m2_n2.link_m,
		      pipe_config->dp_m2_n2.link_n,
		      pipe_config->dp_m2_n2.tu);

	DRM_DEBUG_KMS("audio: %i, infoframes: %i\n",
		      pipe_config->has_audio,
		      pipe_config->has_infoframe);

	DRM_DEBUG_KMS("requested mode:\n");
	drm_mode_debug_printmodeline(&pipe_config->base.mode);
	DRM_DEBUG_KMS("adjusted mode:\n");
	drm_mode_debug_printmodeline(&pipe_config->base.adjusted_mode);
	intel_dump_crtc_timings(&pipe_config->base.adjusted_mode);
	DRM_DEBUG_KMS("port clock: %d\n", pipe_config->port_clock);
	DRM_DEBUG_KMS("pipe src size: %dx%d\n",
		      pipe_config->pipe_src_w, pipe_config->pipe_src_h);
	DRM_DEBUG_KMS("num_scalers: %d, scaler_users: 0x%x, scaler_id: %d\n",
		      crtc->num_scalers,
		      pipe_config->scaler_state.scaler_users,
		      pipe_config->scaler_state.scaler_id);
	DRM_DEBUG_KMS("gmch pfit: control: 0x%08x, ratios: 0x%08x, lvds border: 0x%08x\n",
		      pipe_config->gmch_pfit.control,
		      pipe_config->gmch_pfit.pgm_ratios,
		      pipe_config->gmch_pfit.lvds_border_bits);
	DRM_DEBUG_KMS("pch pfit: pos: 0x%08x, size: 0x%08x, %s\n",
		      pipe_config->pch_pfit.pos,
		      pipe_config->pch_pfit.size,
		      pipe_config->pch_pfit.enabled ? "enabled" : "disabled");
	DRM_DEBUG_KMS("ips: %i\n", pipe_config->ips_enabled);
	DRM_DEBUG_KMS("double wide: %i\n", pipe_config->double_wide);

	if (IS_BROXTON(dev)) {
		DRM_DEBUG_KMS("ddi_pll_sel: %u; dpll_hw_state: ebb0: 0x%x, ebb4: 0x%x,"
			      "pll0: 0x%x, pll1: 0x%x, pll2: 0x%x, pll3: 0x%x, "
			      "pll6: 0x%x, pll8: 0x%x, pll9: 0x%x, pll10: 0x%x, pcsdw12: 0x%x\n",
			      pipe_config->ddi_pll_sel,
			      pipe_config->dpll_hw_state.ebb0,
			      pipe_config->dpll_hw_state.ebb4,
			      pipe_config->dpll_hw_state.pll0,
			      pipe_config->dpll_hw_state.pll1,
			      pipe_config->dpll_hw_state.pll2,
			      pipe_config->dpll_hw_state.pll3,
			      pipe_config->dpll_hw_state.pll6,
			      pipe_config->dpll_hw_state.pll8,
			      pipe_config->dpll_hw_state.pll9,
			      pipe_config->dpll_hw_state.pll10,
			      pipe_config->dpll_hw_state.pcsdw12);
	} else if (IS_SKYLAKE(dev)) {
		DRM_DEBUG_KMS("ddi_pll_sel: %u; dpll_hw_state: "
			      "ctrl1: 0x%x, cfgcr1: 0x%x, cfgcr2: 0x%x\n",
			      pipe_config->ddi_pll_sel,
			      pipe_config->dpll_hw_state.ctrl1,
			      pipe_config->dpll_hw_state.cfgcr1,
			      pipe_config->dpll_hw_state.cfgcr2);
	} else if (HAS_DDI(dev)) {
		DRM_DEBUG_KMS("ddi_pll_sel: %u; dpll_hw_state: wrpll: 0x%x\n",
			      pipe_config->ddi_pll_sel,
			      pipe_config->dpll_hw_state.wrpll);
	} else {
		DRM_DEBUG_KMS("dpll_hw_state: dpll: 0x%x, dpll_md: 0x%x, "
			      "fp0: 0x%x, fp1: 0x%x\n",
			      pipe_config->dpll_hw_state.dpll,
			      pipe_config->dpll_hw_state.dpll_md,
			      pipe_config->dpll_hw_state.fp0,
			      pipe_config->dpll_hw_state.fp1);
	}

	DRM_DEBUG_KMS("planes on this crtc\n");
	list_for_each_entry(plane, &dev->mode_config.plane_list, head) {
		intel_plane = to_intel_plane(plane);
		if (intel_plane->pipe != crtc->pipe)
			continue;

		state = to_intel_plane_state(plane->state);
		fb = state->base.fb;
		if (!fb) {
			DRM_DEBUG_KMS("%s PLANE:%d plane: %u.%u idx: %d "
				"disabled, scaler_id = %d\n",
				plane->type == DRM_PLANE_TYPE_CURSOR ? "CURSOR" : "STANDARD",
				plane->base.id, intel_plane->pipe,
				(crtc->base.primary == plane) ? 0 : intel_plane->plane + 1,
				drm_plane_index(plane), state->scaler_id);
			continue;
		}

		DRM_DEBUG_KMS("%s PLANE:%d plane: %u.%u idx: %d enabled",
			plane->type == DRM_PLANE_TYPE_CURSOR ? "CURSOR" : "STANDARD",
			plane->base.id, intel_plane->pipe,
			crtc->base.primary == plane ? 0 : intel_plane->plane + 1,
			drm_plane_index(plane));
		DRM_DEBUG_KMS("\tFB:%d, fb = %ux%u format = 0x%x",
			fb->base.id, fb->width, fb->height, fb->pixel_format);
		DRM_DEBUG_KMS("\tscaler:%d src (%u, %u) %ux%u dst (%u, %u) %ux%u\n",
			state->scaler_id,
			state->src.x1 >> 16, state->src.y1 >> 16,
			drm_rect_width(&state->src) >> 16,
			drm_rect_height(&state->src) >> 16,
			state->dst.x1, state->dst.y1,
			drm_rect_width(&state->dst), drm_rect_height(&state->dst));
	}
}

static bool check_digital_port_conflicts(struct drm_atomic_state *state)
{
	struct drm_device *dev = state->dev;
	struct intel_encoder *encoder;
	struct drm_connector *connector;
	struct drm_connector_state *connector_state;
	unsigned int used_ports = 0;
	int i;

	/*
	 * Walk the connector list instead of the encoder
	 * list to detect the problem on ddi platforms
	 * where there's just one encoder per digital port.
	 */
	for_each_connector_in_state(state, connector, connector_state, i) {
		if (!connector_state->best_encoder)
			continue;

		encoder = to_intel_encoder(connector_state->best_encoder);

		WARN_ON(!connector_state->crtc);

		switch (encoder->type) {
			unsigned int port_mask;
		case INTEL_OUTPUT_UNKNOWN:
			if (WARN_ON(!HAS_DDI(dev)))
				break;
		case INTEL_OUTPUT_DISPLAYPORT:
		case INTEL_OUTPUT_HDMI:
		case INTEL_OUTPUT_EDP:
			port_mask = 1 << enc_to_dig_port(&encoder->base)->port;

			/* the same port mustn't appear more than once */
			if (used_ports & port_mask)
				return false;

			used_ports |= port_mask;
		default:
			break;
		}
	}

	return true;
}

static void
clear_intel_crtc_state(struct intel_crtc_state *crtc_state)
{
	struct drm_crtc_state tmp_state;
	struct intel_crtc_scaler_state scaler_state;
	struct intel_dpll_hw_state dpll_hw_state;
	enum intel_dpll_id shared_dpll;
	uint32_t ddi_pll_sel;
	bool force_thru;

	/* FIXME: before the switch to atomic started, a new pipe_config was
	 * kzalloc'd. Code that depends on any field being zero should be
	 * fixed, so that the crtc_state can be safely duplicated. For now,
	 * only fields that are know to not cause problems are preserved. */

	tmp_state = crtc_state->base;
	scaler_state = crtc_state->scaler_state;
	shared_dpll = crtc_state->shared_dpll;
	dpll_hw_state = crtc_state->dpll_hw_state;
	ddi_pll_sel = crtc_state->ddi_pll_sel;
	force_thru = crtc_state->pch_pfit.force_thru;

	memset(crtc_state, 0, sizeof *crtc_state);

	crtc_state->base = tmp_state;
	crtc_state->scaler_state = scaler_state;
	crtc_state->shared_dpll = shared_dpll;
	crtc_state->dpll_hw_state = dpll_hw_state;
	crtc_state->ddi_pll_sel = ddi_pll_sel;
	crtc_state->pch_pfit.force_thru = force_thru;
}

static int
intel_modeset_pipe_config(struct drm_crtc *crtc,
			  struct intel_crtc_state *pipe_config)
{
	struct drm_atomic_state *state = pipe_config->base.state;
	struct intel_encoder *encoder;
	struct drm_connector *connector;
	struct drm_connector_state *connector_state;
	int base_bpp, ret = -EINVAL;
	int i;
	bool retry = true;

	clear_intel_crtc_state(pipe_config);

	pipe_config->cpu_transcoder =
		(enum transcoder) to_intel_crtc(crtc)->pipe;

	/*
	 * Sanitize sync polarity flags based on requested ones. If neither
	 * positive or negative polarity is requested, treat this as meaning
	 * negative polarity.
	 */
	if (!(pipe_config->base.adjusted_mode.flags &
	      (DRM_MODE_FLAG_PHSYNC | DRM_MODE_FLAG_NHSYNC)))
		pipe_config->base.adjusted_mode.flags |= DRM_MODE_FLAG_NHSYNC;

	if (!(pipe_config->base.adjusted_mode.flags &
	      (DRM_MODE_FLAG_PVSYNC | DRM_MODE_FLAG_NVSYNC)))
		pipe_config->base.adjusted_mode.flags |= DRM_MODE_FLAG_NVSYNC;

	/* Compute a starting value for pipe_config->pipe_bpp taking the source
	 * plane pixel format and any sink constraints into account. Returns the
	 * source plane bpp so that dithering can be selected on mismatches
	 * after encoders and crtc also have had their say. */
	base_bpp = compute_baseline_pipe_bpp(to_intel_crtc(crtc),
					     pipe_config);
	if (base_bpp < 0)
		goto fail;

	/*
	 * Determine the real pipe dimensions. Note that stereo modes can
	 * increase the actual pipe size due to the frame doubling and
	 * insertion of additional space for blanks between the frame. This
	 * is stored in the crtc timings. We use the requested mode to do this
	 * computation to clearly distinguish it from the adjusted mode, which
	 * can be changed by the connectors in the below retry loop.
	 */
	drm_crtc_get_hv_timing(&pipe_config->base.mode,
			       &pipe_config->pipe_src_w,
			       &pipe_config->pipe_src_h);

encoder_retry:
	/* Ensure the port clock defaults are reset when retrying. */
	pipe_config->port_clock = 0;
	pipe_config->pixel_multiplier = 1;

	/* Fill in default crtc timings, allow encoders to overwrite them. */
	drm_mode_set_crtcinfo(&pipe_config->base.adjusted_mode,
			      CRTC_STEREO_DOUBLE);

	/* Pass our mode to the connectors and the CRTC to give them a chance to
	 * adjust it according to limitations or connector properties, and also
	 * a chance to reject the mode entirely.
	 */
	for_each_connector_in_state(state, connector, connector_state, i) {
		if (connector_state->crtc != crtc)
			continue;

		encoder = to_intel_encoder(connector_state->best_encoder);

		if (!(encoder->compute_config(encoder, pipe_config))) {
			DRM_DEBUG_KMS("Encoder config failure\n");
			goto fail;
		}
	}

	/* Set default port clock if not overwritten by the encoder. Needs to be
	 * done afterwards in case the encoder adjusts the mode. */
	if (!pipe_config->port_clock)
		pipe_config->port_clock = pipe_config->base.adjusted_mode.crtc_clock
			* pipe_config->pixel_multiplier;

	ret = intel_crtc_compute_config(to_intel_crtc(crtc), pipe_config);
	if (ret < 0) {
		DRM_DEBUG_KMS("CRTC fixup failed\n");
		goto fail;
	}

	if (ret == RETRY) {
		if (WARN(!retry, "loop in pipe configuration computation\n")) {
			ret = -EINVAL;
			goto fail;
		}

		DRM_DEBUG_KMS("CRTC bw constrained, retrying\n");
		retry = false;
		goto encoder_retry;
	}

	/* Dithering seems to not pass-through bits correctly when it should, so
	 * only enable it on 6bpc panels. */
	pipe_config->dither = pipe_config->pipe_bpp == 6*3;
	DRM_DEBUG_KMS("plane bpp: %i, pipe bpp: %i, dithering: %i\n",
		      base_bpp, pipe_config->pipe_bpp, pipe_config->dither);

fail:
	return ret;
}

static void
intel_modeset_update_crtc_state(struct drm_atomic_state *state)
{
	struct drm_crtc *crtc;
	struct drm_crtc_state *crtc_state;
	int i;

	/* Double check state. */
	for_each_crtc_in_state(state, crtc, crtc_state, i) {
		to_intel_crtc(crtc)->config = to_intel_crtc_state(crtc->state);

		/* Update hwmode for vblank functions */
		if (crtc->state->active)
			crtc->hwmode = crtc->state->adjusted_mode;
		else
			crtc->hwmode.crtc_clock = 0;
	}
}

static bool intel_fuzzy_clock_check(int clock1, int clock2)
{
	int diff;

	if (clock1 == clock2)
		return true;

	if (!clock1 || !clock2)
		return false;

	diff = abs(clock1 - clock2);

	if (((((diff + clock1 + clock2) * 100)) / (clock1 + clock2)) < 105)
		return true;

	return false;
}

#define for_each_intel_crtc_masked(dev, mask, intel_crtc) \
	list_for_each_entry((intel_crtc), \
			    &(dev)->mode_config.crtc_list, \
			    base.head) \
		if (mask & (1 <<(intel_crtc)->pipe))


static bool
intel_compare_m_n(unsigned int m, unsigned int n,
		  unsigned int m2, unsigned int n2,
		  bool exact)
{
	if (m == m2 && n == n2)
		return true;

	if (exact || !m || !n || !m2 || !n2)
		return false;

	BUILD_BUG_ON(DATA_LINK_M_N_MASK > INT_MAX);

	if (m > m2) {
		while (m > m2) {
			m2 <<= 1;
			n2 <<= 1;
		}
	} else if (m < m2) {
		while (m < m2) {
			m <<= 1;
			n <<= 1;
		}
	}

	return m == m2 && n == n2;
}

static bool
intel_compare_link_m_n(const struct intel_link_m_n *m_n,
		       struct intel_link_m_n *m2_n2,
		       bool adjust)
{
	if (m_n->tu == m2_n2->tu &&
	    intel_compare_m_n(m_n->gmch_m, m_n->gmch_n,
			      m2_n2->gmch_m, m2_n2->gmch_n, !adjust) &&
	    intel_compare_m_n(m_n->link_m, m_n->link_n,
			      m2_n2->link_m, m2_n2->link_n, !adjust)) {
		if (adjust)
			*m2_n2 = *m_n;

		return true;
	}

	return false;
}

static bool
intel_pipe_config_compare(struct drm_device *dev,
			  struct intel_crtc_state *current_config,
			  struct intel_crtc_state *pipe_config,
			  bool adjust)
{
	bool ret = true;

#define INTEL_ERR_OR_DBG_KMS(fmt, ...) \
	do { \
		if (!adjust) \
			DRM_ERROR(fmt, ##__VA_ARGS__); \
		else \
			DRM_DEBUG_KMS(fmt, ##__VA_ARGS__); \
	} while (0)

#define PIPE_CONF_CHECK_X(name)	\
	if (current_config->name != pipe_config->name) { \
		INTEL_ERR_OR_DBG_KMS("mismatch in " #name " " \
			  "(expected 0x%08x, found 0x%08x)\n", \
			  current_config->name, \
			  pipe_config->name); \
		ret = false; \
	}

#define PIPE_CONF_CHECK_I(name)	\
	if (current_config->name != pipe_config->name) { \
		INTEL_ERR_OR_DBG_KMS("mismatch in " #name " " \
			  "(expected %i, found %i)\n", \
			  current_config->name, \
			  pipe_config->name); \
		ret = false; \
	}

#define PIPE_CONF_CHECK_M_N(name) \
	if (!intel_compare_link_m_n(&current_config->name, \
				    &pipe_config->name,\
				    adjust)) { \
		INTEL_ERR_OR_DBG_KMS("mismatch in " #name " " \
			  "(expected tu %i gmch %i/%i link %i/%i, " \
			  "found tu %i, gmch %i/%i link %i/%i)\n", \
			  current_config->name.tu, \
			  current_config->name.gmch_m, \
			  current_config->name.gmch_n, \
			  current_config->name.link_m, \
			  current_config->name.link_n, \
			  pipe_config->name.tu, \
			  pipe_config->name.gmch_m, \
			  pipe_config->name.gmch_n, \
			  pipe_config->name.link_m, \
			  pipe_config->name.link_n); \
		ret = false; \
	}

#define PIPE_CONF_CHECK_M_N_ALT(name, alt_name) \
	if (!intel_compare_link_m_n(&current_config->name, \
				    &pipe_config->name, adjust) && \
	    !intel_compare_link_m_n(&current_config->alt_name, \
				    &pipe_config->name, adjust)) { \
		INTEL_ERR_OR_DBG_KMS("mismatch in " #name " " \
			  "(expected tu %i gmch %i/%i link %i/%i, " \
			  "or tu %i gmch %i/%i link %i/%i, " \
			  "found tu %i, gmch %i/%i link %i/%i)\n", \
			  current_config->name.tu, \
			  current_config->name.gmch_m, \
			  current_config->name.gmch_n, \
			  current_config->name.link_m, \
			  current_config->name.link_n, \
			  current_config->alt_name.tu, \
			  current_config->alt_name.gmch_m, \
			  current_config->alt_name.gmch_n, \
			  current_config->alt_name.link_m, \
			  current_config->alt_name.link_n, \
			  pipe_config->name.tu, \
			  pipe_config->name.gmch_m, \
			  pipe_config->name.gmch_n, \
			  pipe_config->name.link_m, \
			  pipe_config->name.link_n); \
		ret = false; \
	}

/* This is required for BDW+ where there is only one set of registers for
 * switching between high and low RR.
 * This macro can be used whenever a comparison has to be made between one
 * hw state and multiple sw state variables.
 */
#define PIPE_CONF_CHECK_I_ALT(name, alt_name) \
	if ((current_config->name != pipe_config->name) && \
		(current_config->alt_name != pipe_config->name)) { \
			INTEL_ERR_OR_DBG_KMS("mismatch in " #name " " \
				  "(expected %i or %i, found %i)\n", \
				  current_config->name, \
				  current_config->alt_name, \
				  pipe_config->name); \
			ret = false; \
	}

#define PIPE_CONF_CHECK_FLAGS(name, mask)	\
	if ((current_config->name ^ pipe_config->name) & (mask)) { \
		INTEL_ERR_OR_DBG_KMS("mismatch in " #name "(" #mask ") " \
			  "(expected %i, found %i)\n", \
			  current_config->name & (mask), \
			  pipe_config->name & (mask)); \
		ret = false; \
	}

#define PIPE_CONF_CHECK_CLOCK_FUZZY(name) \
	if (!intel_fuzzy_clock_check(current_config->name, pipe_config->name)) { \
		INTEL_ERR_OR_DBG_KMS("mismatch in " #name " " \
			  "(expected %i, found %i)\n", \
			  current_config->name, \
			  pipe_config->name); \
		ret = false; \
	}

#define PIPE_CONF_QUIRK(quirk)	\
	((current_config->quirks | pipe_config->quirks) & (quirk))

	PIPE_CONF_CHECK_I(cpu_transcoder);

	PIPE_CONF_CHECK_I(has_pch_encoder);
	PIPE_CONF_CHECK_I(fdi_lanes);
	PIPE_CONF_CHECK_M_N(fdi_m_n);

	PIPE_CONF_CHECK_I(has_dp_encoder);

	if (INTEL_INFO(dev)->gen < 8) {
		PIPE_CONF_CHECK_M_N(dp_m_n);

		PIPE_CONF_CHECK_I(has_drrs);
		if (current_config->has_drrs)
			PIPE_CONF_CHECK_M_N(dp_m2_n2);
	} else
		PIPE_CONF_CHECK_M_N_ALT(dp_m_n, dp_m2_n2);

	PIPE_CONF_CHECK_I(base.adjusted_mode.crtc_hdisplay);
	PIPE_CONF_CHECK_I(base.adjusted_mode.crtc_htotal);
	PIPE_CONF_CHECK_I(base.adjusted_mode.crtc_hblank_start);
	PIPE_CONF_CHECK_I(base.adjusted_mode.crtc_hblank_end);
	PIPE_CONF_CHECK_I(base.adjusted_mode.crtc_hsync_start);
	PIPE_CONF_CHECK_I(base.adjusted_mode.crtc_hsync_end);

	PIPE_CONF_CHECK_I(base.adjusted_mode.crtc_vdisplay);
	PIPE_CONF_CHECK_I(base.adjusted_mode.crtc_vtotal);
	PIPE_CONF_CHECK_I(base.adjusted_mode.crtc_vblank_start);
	PIPE_CONF_CHECK_I(base.adjusted_mode.crtc_vblank_end);
	PIPE_CONF_CHECK_I(base.adjusted_mode.crtc_vsync_start);
	PIPE_CONF_CHECK_I(base.adjusted_mode.crtc_vsync_end);

	PIPE_CONF_CHECK_I(pixel_multiplier);
	PIPE_CONF_CHECK_I(has_hdmi_sink);
	if ((INTEL_INFO(dev)->gen < 8 && !IS_HASWELL(dev)) ||
	    IS_VALLEYVIEW(dev))
		PIPE_CONF_CHECK_I(limited_color_range);
	PIPE_CONF_CHECK_I(has_infoframe);

	PIPE_CONF_CHECK_I(has_audio);

	PIPE_CONF_CHECK_FLAGS(base.adjusted_mode.flags,
			      DRM_MODE_FLAG_INTERLACE);

	if (!PIPE_CONF_QUIRK(PIPE_CONFIG_QUIRK_MODE_SYNC_FLAGS)) {
		PIPE_CONF_CHECK_FLAGS(base.adjusted_mode.flags,
				      DRM_MODE_FLAG_PHSYNC);
		PIPE_CONF_CHECK_FLAGS(base.adjusted_mode.flags,
				      DRM_MODE_FLAG_NHSYNC);
		PIPE_CONF_CHECK_FLAGS(base.adjusted_mode.flags,
				      DRM_MODE_FLAG_PVSYNC);
		PIPE_CONF_CHECK_FLAGS(base.adjusted_mode.flags,
				      DRM_MODE_FLAG_NVSYNC);
	}

	PIPE_CONF_CHECK_I(pipe_src_w);
	PIPE_CONF_CHECK_I(pipe_src_h);

	PIPE_CONF_CHECK_I(gmch_pfit.control);
	/* pfit ratios are autocomputed by the hw on gen4+ */
	if (INTEL_INFO(dev)->gen < 4)
		PIPE_CONF_CHECK_I(gmch_pfit.pgm_ratios);
	PIPE_CONF_CHECK_I(gmch_pfit.lvds_border_bits);

	PIPE_CONF_CHECK_I(pch_pfit.enabled);
	if (current_config->pch_pfit.enabled) {
		PIPE_CONF_CHECK_I(pch_pfit.pos);
		PIPE_CONF_CHECK_I(pch_pfit.size);
	}

	PIPE_CONF_CHECK_I(scaler_state.scaler_id);

	/* BDW+ don't expose a synchronous way to read the state */
	if (IS_HASWELL(dev))
		PIPE_CONF_CHECK_I(ips_enabled);

	PIPE_CONF_CHECK_I(double_wide);

	PIPE_CONF_CHECK_X(ddi_pll_sel);

	PIPE_CONF_CHECK_I(shared_dpll);
	PIPE_CONF_CHECK_X(dpll_hw_state.dpll);
	PIPE_CONF_CHECK_X(dpll_hw_state.dpll_md);
	PIPE_CONF_CHECK_X(dpll_hw_state.fp0);
	PIPE_CONF_CHECK_X(dpll_hw_state.fp1);
	PIPE_CONF_CHECK_X(dpll_hw_state.wrpll);
	PIPE_CONF_CHECK_X(dpll_hw_state.ctrl1);
	PIPE_CONF_CHECK_X(dpll_hw_state.cfgcr1);
	PIPE_CONF_CHECK_X(dpll_hw_state.cfgcr2);

	if (IS_G4X(dev) || INTEL_INFO(dev)->gen >= 5)
		PIPE_CONF_CHECK_I(pipe_bpp);

	PIPE_CONF_CHECK_CLOCK_FUZZY(base.adjusted_mode.crtc_clock);
	PIPE_CONF_CHECK_CLOCK_FUZZY(port_clock);

#undef PIPE_CONF_CHECK_X
#undef PIPE_CONF_CHECK_I
#undef PIPE_CONF_CHECK_I_ALT
#undef PIPE_CONF_CHECK_FLAGS
#undef PIPE_CONF_CHECK_CLOCK_FUZZY
#undef PIPE_CONF_QUIRK
#undef INTEL_ERR_OR_DBG_KMS

	return ret;
}

static void check_wm_state(struct drm_device *dev)
{
	struct drm_i915_private *dev_priv = dev->dev_private;
	struct skl_ddb_allocation hw_ddb, *sw_ddb;
	struct intel_crtc *intel_crtc;
	int plane;

	if (INTEL_INFO(dev)->gen < 9)
		return;

	skl_ddb_get_hw_state(dev_priv, &hw_ddb);
	sw_ddb = &dev_priv->wm.skl_hw.ddb;

	for_each_intel_crtc(dev, intel_crtc) {
		struct skl_ddb_entry *hw_entry, *sw_entry;
		const enum pipe pipe = intel_crtc->pipe;

		if (!intel_crtc->active)
			continue;

		/* planes */
		for_each_plane(dev_priv, pipe, plane) {
			hw_entry = &hw_ddb.plane[pipe][plane];
			sw_entry = &sw_ddb->plane[pipe][plane];

			if (skl_ddb_entry_equal(hw_entry, sw_entry))
				continue;

			DRM_ERROR("mismatch in DDB state pipe %c plane %d "
				  "(expected (%u,%u), found (%u,%u))\n",
				  pipe_name(pipe), plane + 1,
				  sw_entry->start, sw_entry->end,
				  hw_entry->start, hw_entry->end);
		}

		/* cursor */
		hw_entry = &hw_ddb.cursor[pipe];
		sw_entry = &sw_ddb->cursor[pipe];

		if (skl_ddb_entry_equal(hw_entry, sw_entry))
			continue;

		DRM_ERROR("mismatch in DDB state pipe %c cursor "
			  "(expected (%u,%u), found (%u,%u))\n",
			  pipe_name(pipe),
			  sw_entry->start, sw_entry->end,
			  hw_entry->start, hw_entry->end);
	}
}

static void
check_connector_state(struct drm_device *dev,
		      struct drm_atomic_state *old_state)
{
	struct drm_connector_state *old_conn_state;
	struct drm_connector *connector;
	int i;

	for_each_connector_in_state(old_state, connector, old_conn_state, i) {
		struct drm_encoder *encoder = connector->encoder;
		struct drm_connector_state *state = connector->state;

		/* This also checks the encoder/connector hw state with the
		 * ->get_hw_state callbacks. */
		intel_connector_check_state(to_intel_connector(connector));

		I915_STATE_WARN(state->best_encoder != encoder,
		     "connector's atomic encoder doesn't match legacy encoder\n");
	}
}

static void
check_encoder_state(struct drm_device *dev)
{
	struct intel_encoder *encoder;
	struct intel_connector *connector;

	for_each_intel_encoder(dev, encoder) {
		bool enabled = false;
		enum pipe pipe;

		DRM_DEBUG_KMS("[ENCODER:%d:%s]\n",
			      encoder->base.base.id,
			      encoder->base.name);

		for_each_intel_connector(dev, connector) {
			if (connector->base.state->best_encoder != &encoder->base)
				continue;
			enabled = true;

			I915_STATE_WARN(connector->base.state->crtc !=
					encoder->base.crtc,
			     "connector's crtc doesn't match encoder crtc\n");
		}

		I915_STATE_WARN(!!encoder->base.crtc != enabled,
		     "encoder's enabled state mismatch "
		     "(expected %i, found %i)\n",
		     !!encoder->base.crtc, enabled);

		if (!encoder->base.crtc) {
			bool active;

			active = encoder->get_hw_state(encoder, &pipe);
			I915_STATE_WARN(active,
			     "encoder detached but still enabled on pipe %c.\n",
			     pipe_name(pipe));
		}
	}
}

static void
check_crtc_state(struct drm_device *dev, struct drm_atomic_state *old_state)
{
	struct drm_i915_private *dev_priv = dev->dev_private;
	struct intel_encoder *encoder;
	struct drm_crtc_state *old_crtc_state;
	struct drm_crtc *crtc;
	int i;

	for_each_crtc_in_state(old_state, crtc, old_crtc_state, i) {
		struct intel_crtc *intel_crtc = to_intel_crtc(crtc);
		struct intel_crtc_state *pipe_config, *sw_config;
		bool active;

		if (!needs_modeset(crtc->state))
			continue;

		__drm_atomic_helper_crtc_destroy_state(crtc, old_crtc_state);
		pipe_config = to_intel_crtc_state(old_crtc_state);
		memset(pipe_config, 0, sizeof(*pipe_config));
		pipe_config->base.crtc = crtc;
		pipe_config->base.state = old_state;

		DRM_DEBUG_KMS("[CRTC:%d]\n",
			      crtc->base.id);

		active = dev_priv->display.get_pipe_config(intel_crtc,
							   pipe_config);

		/* hw state is inconsistent with the pipe quirk */
		if ((intel_crtc->pipe == PIPE_A && dev_priv->quirks & QUIRK_PIPEA_FORCE) ||
		    (intel_crtc->pipe == PIPE_B && dev_priv->quirks & QUIRK_PIPEB_FORCE))
			active = crtc->state->active;

		I915_STATE_WARN(crtc->state->active != active,
		     "crtc active state doesn't match with hw state "
		     "(expected %i, found %i)\n", crtc->state->active, active);

		I915_STATE_WARN(intel_crtc->active != crtc->state->active,
		     "transitional active state does not match atomic hw state "
		     "(expected %i, found %i)\n", crtc->state->active, intel_crtc->active);

		for_each_encoder_on_crtc(dev, crtc, encoder) {
			enum pipe pipe;

			active = encoder->get_hw_state(encoder, &pipe);
			I915_STATE_WARN(active != crtc->state->active,
				"[ENCODER:%i] active %i with crtc active %i\n",
				encoder->base.base.id, active, crtc->state->active);

			I915_STATE_WARN(active && intel_crtc->pipe != pipe,
					"Encoder connected to wrong pipe %c\n",
					pipe_name(pipe));

			if (active)
				encoder->get_config(encoder, pipe_config);
		}

		if (!crtc->state->active)
			continue;

		sw_config = to_intel_crtc_state(crtc->state);
		if (!intel_pipe_config_compare(dev, sw_config,
					       pipe_config, false)) {
			I915_STATE_WARN(1, "pipe state doesn't match!\n");
			intel_dump_pipe_config(intel_crtc, pipe_config,
					       "[hw state]");
			intel_dump_pipe_config(intel_crtc, sw_config,
					       "[sw state]");
		}
	}
}

static void
check_shared_dpll_state(struct drm_device *dev)
{
	struct drm_i915_private *dev_priv = dev->dev_private;
	struct intel_crtc *crtc;
	struct intel_dpll_hw_state dpll_hw_state;
	int i;

	for (i = 0; i < dev_priv->num_shared_dpll; i++) {
		struct intel_shared_dpll *pll = &dev_priv->shared_dplls[i];
		int enabled_crtcs = 0, active_crtcs = 0;
		bool active;

		memset(&dpll_hw_state, 0, sizeof(dpll_hw_state));

		DRM_DEBUG_KMS("%s\n", pll->name);

		active = pll->get_hw_state(dev_priv, pll, &dpll_hw_state);

		I915_STATE_WARN(pll->active > hweight32(pll->config.crtc_mask),
		     "more active pll users than references: %i vs %i\n",
		     pll->active, hweight32(pll->config.crtc_mask));
		I915_STATE_WARN(pll->active && !pll->on,
		     "pll in active use but not on in sw tracking\n");
		I915_STATE_WARN(pll->on && !pll->active,
		     "pll in on but not on in use in sw tracking\n");
		I915_STATE_WARN(pll->on != active,
		     "pll on state mismatch (expected %i, found %i)\n",
		     pll->on, active);

		for_each_intel_crtc(dev, crtc) {
			if (crtc->base.state->enable && intel_crtc_to_shared_dpll(crtc) == pll)
				enabled_crtcs++;
			if (crtc->active && intel_crtc_to_shared_dpll(crtc) == pll)
				active_crtcs++;
		}
		I915_STATE_WARN(pll->active != active_crtcs,
		     "pll active crtcs mismatch (expected %i, found %i)\n",
		     pll->active, active_crtcs);
		I915_STATE_WARN(hweight32(pll->config.crtc_mask) != enabled_crtcs,
		     "pll enabled crtcs mismatch (expected %i, found %i)\n",
		     hweight32(pll->config.crtc_mask), enabled_crtcs);

		I915_STATE_WARN(pll->on && memcmp(&pll->config.hw_state, &dpll_hw_state,
				       sizeof(dpll_hw_state)),
		     "pll hw state mismatch\n");
	}
}

static void
intel_modeset_check_state(struct drm_device *dev,
			  struct drm_atomic_state *old_state)
{
	check_wm_state(dev);
	check_connector_state(dev, old_state);
	check_encoder_state(dev);
	check_crtc_state(dev, old_state);
	check_shared_dpll_state(dev);
}

void ironlake_check_encoder_dotclock(const struct intel_crtc_state *pipe_config,
				     int dotclock)
{
	/*
	 * FDI already provided one idea for the dotclock.
	 * Yell if the encoder disagrees.
	 */
	WARN(!intel_fuzzy_clock_check(pipe_config->base.adjusted_mode.crtc_clock, dotclock),
	     "FDI dotclock and encoder dotclock mismatch, fdi: %i, encoder: %i\n",
	     pipe_config->base.adjusted_mode.crtc_clock, dotclock);
}

static void update_scanline_offset(struct intel_crtc *crtc)
{
	struct drm_device *dev = crtc->base.dev;

	/*
	 * The scanline counter increments at the leading edge of hsync.
	 *
	 * On most platforms it starts counting from vtotal-1 on the
	 * first active line. That means the scanline counter value is
	 * always one less than what we would expect. Ie. just after
	 * start of vblank, which also occurs at start of hsync (on the
	 * last active line), the scanline counter will read vblank_start-1.
	 *
	 * On gen2 the scanline counter starts counting from 1 instead
	 * of vtotal-1, so we have to subtract one (or rather add vtotal-1
	 * to keep the value positive), instead of adding one.
	 *
	 * On HSW+ the behaviour of the scanline counter depends on the output
	 * type. For DP ports it behaves like most other platforms, but on HDMI
	 * there's an extra 1 line difference. So we need to add two instead of
	 * one to the value.
	 */
	if (IS_GEN2(dev)) {
		const struct drm_display_mode *mode = &crtc->config->base.adjusted_mode;
		int vtotal;

		vtotal = mode->crtc_vtotal;
		if (mode->flags & DRM_MODE_FLAG_INTERLACE)
			vtotal /= 2;

		crtc->scanline_offset = vtotal - 1;
	} else if (HAS_DDI(dev) &&
		   intel_pipe_has_type(crtc, INTEL_OUTPUT_HDMI)) {
		crtc->scanline_offset = 2;
	} else
		crtc->scanline_offset = 1;
}

static void intel_modeset_clear_plls(struct drm_atomic_state *state)
{
	struct drm_device *dev = state->dev;
	struct drm_i915_private *dev_priv = to_i915(dev);
	struct intel_shared_dpll_config *shared_dpll = NULL;
	struct intel_crtc *intel_crtc;
	struct intel_crtc_state *intel_crtc_state;
	struct drm_crtc *crtc;
	struct drm_crtc_state *crtc_state;
	int i;

	if (!dev_priv->display.crtc_compute_clock)
		return;

	for_each_crtc_in_state(state, crtc, crtc_state, i) {
		int dpll;

		intel_crtc = to_intel_crtc(crtc);
		intel_crtc_state = to_intel_crtc_state(crtc_state);
		dpll = intel_crtc_state->shared_dpll;

		if (!needs_modeset(crtc_state) || dpll == DPLL_ID_PRIVATE)
			continue;

		intel_crtc_state->shared_dpll = DPLL_ID_PRIVATE;

		if (!shared_dpll)
			shared_dpll = intel_atomic_get_shared_dpll_state(state);

		shared_dpll[dpll].crtc_mask &= ~(1 << intel_crtc->pipe);
	}
}

/*
 * This implements the workaround described in the "notes" section of the mode
 * set sequence documentation. When going from no pipes or single pipe to
 * multiple pipes, and planes are enabled after the pipe, we need to wait at
 * least 2 vblanks on the first pipe before enabling planes on the second pipe.
 */
static int haswell_mode_set_planes_workaround(struct drm_atomic_state *state)
{
	struct drm_crtc_state *crtc_state;
	struct intel_crtc *intel_crtc;
	struct drm_crtc *crtc;
	struct intel_crtc_state *first_crtc_state = NULL;
	struct intel_crtc_state *other_crtc_state = NULL;
	enum pipe first_pipe = INVALID_PIPE, enabled_pipe = INVALID_PIPE;
	int i;

	/* look at all crtc's that are going to be enabled in during modeset */
	for_each_crtc_in_state(state, crtc, crtc_state, i) {
		intel_crtc = to_intel_crtc(crtc);

		if (!crtc_state->active || !needs_modeset(crtc_state))
			continue;

		if (first_crtc_state) {
			other_crtc_state = to_intel_crtc_state(crtc_state);
			break;
		} else {
			first_crtc_state = to_intel_crtc_state(crtc_state);
			first_pipe = intel_crtc->pipe;
		}
	}

	/* No workaround needed? */
	if (!first_crtc_state)
		return 0;

	/* w/a possibly needed, check how many crtc's are already enabled. */
	for_each_intel_crtc(state->dev, intel_crtc) {
		struct intel_crtc_state *pipe_config;

		pipe_config = intel_atomic_get_crtc_state(state, intel_crtc);
		if (IS_ERR(pipe_config))
			return PTR_ERR(pipe_config);

<<<<<<< HEAD
		pipe_config->hsw_workaround_pipe = INVALID_PIPE;

		if (!pipe_config->base.active ||
		    needs_modeset(&pipe_config->base))
=======
	/* Now enable the clocks, plane, pipe, and connectors that we set up. */
	for_each_crtc_in_state(state, crtc, crtc_state, i) {
		if (!needs_modeset(crtc->state) || !crtc->state->enable) {
			drm_atomic_helper_commit_planes_on_crtc(crtc_state);
>>>>>>> d2944cf2
			continue;
		}

		/* 2 or more enabled crtcs means no need for w/a */
		if (enabled_pipe != INVALID_PIPE)
			return 0;

<<<<<<< HEAD
		enabled_pipe = intel_crtc->pipe;
=======
		dev_priv->display.crtc_enable(crtc);
		drm_atomic_helper_commit_planes_on_crtc(crtc_state);
>>>>>>> d2944cf2
	}

	if (enabled_pipe != INVALID_PIPE)
		first_crtc_state->hsw_workaround_pipe = enabled_pipe;
	else if (other_crtc_state)
		other_crtc_state->hsw_workaround_pipe = first_pipe;

	return 0;
}

static int intel_modeset_all_pipes(struct drm_atomic_state *state)
{
	struct drm_crtc *crtc;
	struct drm_crtc_state *crtc_state;
	int ret = 0;

	/* add all active pipes to the state */
	for_each_crtc(state->dev, crtc) {
		crtc_state = drm_atomic_get_crtc_state(state, crtc);
		if (IS_ERR(crtc_state))
			return PTR_ERR(crtc_state);

		if (!crtc_state->active || needs_modeset(crtc_state))
			continue;

		crtc_state->mode_changed = true;

		ret = drm_atomic_add_affected_connectors(state, crtc);
		if (ret)
			break;

		ret = drm_atomic_add_affected_planes(state, crtc);
		if (ret)
			break;
	}

	return ret;
}


static int intel_modeset_checks(struct drm_atomic_state *state)
{
	struct drm_device *dev = state->dev;
	struct drm_i915_private *dev_priv = dev->dev_private;
	int ret;

	if (!check_digital_port_conflicts(state)) {
		DRM_DEBUG_KMS("rejecting conflicting digital port configuration\n");
		return -EINVAL;
	}

	/*
	 * See if the config requires any additional preparation, e.g.
	 * to adjust global state with pipes off.  We need to do this
	 * here so we can get the modeset_pipe updated config for the new
	 * mode set on this crtc.  For other crtcs we need to use the
	 * adjusted_mode bits in the crtc directly.
	 */
	if (dev_priv->display.modeset_calc_cdclk) {
		unsigned int cdclk;

		ret = dev_priv->display.modeset_calc_cdclk(state);

		cdclk = to_intel_atomic_state(state)->cdclk;
		if (!ret && cdclk != dev_priv->cdclk_freq)
			ret = intel_modeset_all_pipes(state);

		if (ret < 0)
			return ret;
	} else
		to_intel_atomic_state(state)->cdclk = dev_priv->cdclk_freq;

	intel_modeset_clear_plls(state);

	if (IS_HASWELL(dev))
		return haswell_mode_set_planes_workaround(state);

	return 0;
}

/**
 * intel_atomic_check - validate state object
 * @dev: drm device
 * @state: state to validate
 */
static int intel_atomic_check(struct drm_device *dev,
			      struct drm_atomic_state *state)
{
	struct drm_crtc *crtc;
	struct drm_crtc_state *crtc_state;
	int ret, i;
	bool any_ms = false;

	ret = drm_atomic_helper_check_modeset(dev, state);
	if (ret)
		return ret;

	for_each_crtc_in_state(state, crtc, crtc_state, i) {
		struct intel_crtc_state *pipe_config =
			to_intel_crtc_state(crtc_state);

		/* Catch I915_MODE_FLAG_INHERITED */
		if (crtc_state->mode.private_flags != crtc->state->mode.private_flags)
			crtc_state->mode_changed = true;

		if (!crtc_state->enable) {
			if (needs_modeset(crtc_state))
				any_ms = true;
			continue;
		}

		if (!needs_modeset(crtc_state))
			continue;

		/* FIXME: For only active_changed we shouldn't need to do any
		 * state recomputation at all. */

		ret = drm_atomic_add_affected_connectors(state, crtc);
		if (ret)
			return ret;

		ret = intel_modeset_pipe_config(crtc, pipe_config);
		if (ret)
			return ret;

		if (i915.fastboot &&
		    intel_pipe_config_compare(state->dev,
					to_intel_crtc_state(crtc->state),
					pipe_config, true)) {
			crtc_state->mode_changed = false;
		}

		if (needs_modeset(crtc_state)) {
			any_ms = true;

			ret = drm_atomic_add_affected_planes(state, crtc);
			if (ret)
				return ret;
		}

		intel_dump_pipe_config(to_intel_crtc(crtc), pipe_config,
				       needs_modeset(crtc_state) ?
				       "[modeset]" : "[fastset]");
	}

	if (any_ms) {
		ret = intel_modeset_checks(state);

		if (ret)
			return ret;
	} else
		to_intel_atomic_state(state)->cdclk =
			to_i915(state->dev)->cdclk_freq;

	return drm_atomic_helper_check_planes(state->dev, state);
}

/**
 * intel_atomic_commit - commit validated state object
 * @dev: DRM device
 * @state: the top-level driver state object
 * @async: asynchronous commit
 *
 * This function commits a top-level state object that has been validated
 * with drm_atomic_helper_check().
 *
 * FIXME:  Atomic modeset support for i915 is not yet complete.  At the moment
 * we can only handle plane-related operations and do not yet support
 * asynchronous commit.
 *
 * RETURNS
 * Zero for success or -errno.
 */
static int intel_atomic_commit(struct drm_device *dev,
			       struct drm_atomic_state *state,
			       bool async)
{
	struct drm_i915_private *dev_priv = dev->dev_private;
	struct drm_crtc *crtc;
	struct drm_crtc_state *crtc_state;
	int ret = 0;
	int i;
	bool any_ms = false;

	if (async) {
		DRM_DEBUG_KMS("i915 does not yet support async commit\n");
		return -EINVAL;
	}

	ret = drm_atomic_helper_prepare_planes(dev, state);
	if (ret)
		return ret;

	drm_atomic_helper_swap_state(dev, state);

	for_each_crtc_in_state(state, crtc, crtc_state, i) {
		struct intel_crtc *intel_crtc = to_intel_crtc(crtc);

		if (!needs_modeset(crtc->state))
			continue;

		any_ms = true;
		intel_pre_plane_update(intel_crtc);

<<<<<<< HEAD
		if (crtc_state->active) {
			intel_crtc_disable_planes(crtc, crtc_state->plane_mask);
			dev_priv->display.crtc_disable(crtc);
			intel_crtc->active = false;
			intel_disable_shared_dpll(intel_crtc);
		}
	}

	/* Only after disabling all output pipelines that will be changed can we
	 * update the the output configuration. */
	intel_modeset_update_crtc_state(state);

	if (any_ms) {
		intel_shared_dpll_commit(state);
=======
static int intel_crtc_set_config(struct drm_mode_set *set)
{
	struct drm_device *dev;
	struct drm_atomic_state *state = NULL;
	struct intel_crtc_state *pipe_config;
	int ret;
>>>>>>> d2944cf2

		drm_atomic_helper_update_legacy_modeset_state(state->dev, state);
		modeset_update_crtc_power_domains(state);
	}

	/* Now enable the clocks, plane, pipe, and connectors that we set up. */
	for_each_crtc_in_state(state, crtc, crtc_state, i) {
		struct intel_crtc *intel_crtc = to_intel_crtc(crtc);
		bool modeset = needs_modeset(crtc->state);

		if (modeset && crtc->state->active) {
			update_scanline_offset(to_intel_crtc(crtc));
			dev_priv->display.crtc_enable(crtc);
		}

		if (!modeset)
			intel_pre_plane_update(intel_crtc);

		drm_atomic_helper_commit_planes_on_crtc(crtc_state);
		intel_post_plane_update(intel_crtc);
	}

	/* FIXME: add subpixel order */

	drm_atomic_helper_wait_for_vblanks(dev, state);
	drm_atomic_helper_cleanup_planes(dev, state);

	if (any_ms)
		intel_modeset_check_state(dev, state);

	drm_atomic_state_free(state);

<<<<<<< HEAD
	return 0;
}

void intel_crtc_restore_mode(struct drm_crtc *crtc)
{
	struct drm_device *dev = crtc->dev;
	struct drm_atomic_state *state;
	struct drm_crtc_state *crtc_state;
	int ret;

	state = drm_atomic_state_alloc(dev);
	if (!state) {
		DRM_DEBUG_KMS("[CRTC:%d] crtc restore failed, out of memory",
			      crtc->base.id);
		return;
	}

	state->acquire_ctx = drm_modeset_legacy_acquire_ctx(crtc);

retry:
	crtc_state = drm_atomic_get_crtc_state(state, crtc);
	ret = PTR_ERR_OR_ZERO(crtc_state);
	if (!ret) {
		if (!crtc_state->active)
			goto out;

		crtc_state->mode_changed = true;
		ret = drm_atomic_commit(state);
	}

	if (ret == -EDEADLK) {
		drm_atomic_state_clear(state);
		drm_modeset_backoff(state->acquire_ctx);
		goto retry;
=======
	ret = intel_set_mode_with_config(set->crtc, pipe_config, true);

	if (ret) {
		DRM_DEBUG_KMS("failed to set mode on [CRTC:%d], err = %d\n",
			      set->crtc->base.id, ret);
>>>>>>> d2944cf2
	}

	if (ret)
out:
		drm_atomic_state_free(state);
}

#undef for_each_intel_crtc_masked

static const struct drm_crtc_funcs intel_crtc_funcs = {
	.gamma_set = intel_crtc_gamma_set,
	.set_config = drm_atomic_helper_set_config,
	.destroy = intel_crtc_destroy,
	.page_flip = intel_crtc_page_flip,
	.atomic_duplicate_state = intel_crtc_duplicate_state,
	.atomic_destroy_state = intel_crtc_destroy_state,
};

static bool ibx_pch_dpll_get_hw_state(struct drm_i915_private *dev_priv,
				      struct intel_shared_dpll *pll,
				      struct intel_dpll_hw_state *hw_state)
{
	uint32_t val;

	if (!intel_display_power_is_enabled(dev_priv, POWER_DOMAIN_PLLS))
		return false;

	val = I915_READ(PCH_DPLL(pll->id));
	hw_state->dpll = val;
	hw_state->fp0 = I915_READ(PCH_FP0(pll->id));
	hw_state->fp1 = I915_READ(PCH_FP1(pll->id));

	return val & DPLL_VCO_ENABLE;
}

static void ibx_pch_dpll_mode_set(struct drm_i915_private *dev_priv,
				  struct intel_shared_dpll *pll)
{
	I915_WRITE(PCH_FP0(pll->id), pll->config.hw_state.fp0);
	I915_WRITE(PCH_FP1(pll->id), pll->config.hw_state.fp1);
}

static void ibx_pch_dpll_enable(struct drm_i915_private *dev_priv,
				struct intel_shared_dpll *pll)
{
	/* PCH refclock must be enabled first */
	ibx_assert_pch_refclk_enabled(dev_priv);

	I915_WRITE(PCH_DPLL(pll->id), pll->config.hw_state.dpll);

	/* Wait for the clocks to stabilize. */
	POSTING_READ(PCH_DPLL(pll->id));
	udelay(150);

	/* The pixel multiplier can only be updated once the
	 * DPLL is enabled and the clocks are stable.
	 *
	 * So write it again.
	 */
	I915_WRITE(PCH_DPLL(pll->id), pll->config.hw_state.dpll);
	POSTING_READ(PCH_DPLL(pll->id));
	udelay(200);
}

static void ibx_pch_dpll_disable(struct drm_i915_private *dev_priv,
				 struct intel_shared_dpll *pll)
{
	struct drm_device *dev = dev_priv->dev;
	struct intel_crtc *crtc;

	/* Make sure no transcoder isn't still depending on us. */
	for_each_intel_crtc(dev, crtc) {
		if (intel_crtc_to_shared_dpll(crtc) == pll)
			assert_pch_transcoder_disabled(dev_priv, crtc->pipe);
	}

	I915_WRITE(PCH_DPLL(pll->id), 0);
	POSTING_READ(PCH_DPLL(pll->id));
	udelay(200);
}

static char *ibx_pch_dpll_names[] = {
	"PCH DPLL A",
	"PCH DPLL B",
};

static void ibx_pch_dpll_init(struct drm_device *dev)
{
	struct drm_i915_private *dev_priv = dev->dev_private;
	int i;

	dev_priv->num_shared_dpll = 2;

	for (i = 0; i < dev_priv->num_shared_dpll; i++) {
		dev_priv->shared_dplls[i].id = i;
		dev_priv->shared_dplls[i].name = ibx_pch_dpll_names[i];
		dev_priv->shared_dplls[i].mode_set = ibx_pch_dpll_mode_set;
		dev_priv->shared_dplls[i].enable = ibx_pch_dpll_enable;
		dev_priv->shared_dplls[i].disable = ibx_pch_dpll_disable;
		dev_priv->shared_dplls[i].get_hw_state =
			ibx_pch_dpll_get_hw_state;
	}
}

static void intel_shared_dpll_init(struct drm_device *dev)
{
	struct drm_i915_private *dev_priv = dev->dev_private;

	intel_update_cdclk(dev);

	if (HAS_DDI(dev))
		intel_ddi_pll_init(dev);
	else if (HAS_PCH_IBX(dev) || HAS_PCH_CPT(dev))
		ibx_pch_dpll_init(dev);
	else
		dev_priv->num_shared_dpll = 0;

	BUG_ON(dev_priv->num_shared_dpll > I915_NUM_PLLS);
}

/**
 * intel_prepare_plane_fb - Prepare fb for usage on plane
 * @plane: drm plane to prepare for
 * @fb: framebuffer to prepare for presentation
 *
 * Prepares a framebuffer for usage on a display plane.  Generally this
 * involves pinning the underlying object and updating the frontbuffer tracking
 * bits.  Some older platforms need special physical address handling for
 * cursor planes.
 *
 * Returns 0 on success, negative error code on failure.
 */
int
intel_prepare_plane_fb(struct drm_plane *plane,
		       struct drm_framebuffer *fb,
		       const struct drm_plane_state *new_state)
{
	struct drm_device *dev = plane->dev;
	struct intel_plane *intel_plane = to_intel_plane(plane);
	struct drm_i915_gem_object *obj = intel_fb_obj(fb);
	struct drm_i915_gem_object *old_obj = intel_fb_obj(plane->fb);
	int ret = 0;

	if (!obj)
		return 0;

	mutex_lock(&dev->struct_mutex);

	if (plane->type == DRM_PLANE_TYPE_CURSOR &&
	    INTEL_INFO(dev)->cursor_needs_physical) {
		int align = IS_I830(dev) ? 16 * 1024 : 256;
		ret = i915_gem_object_attach_phys(obj, align);
		if (ret)
			DRM_DEBUG_KMS("failed to attach phys object\n");
	} else {
		ret = intel_pin_and_fence_fb_obj(plane, fb, new_state, NULL, NULL);
	}

	if (ret == 0)
		i915_gem_track_fb(old_obj, obj, intel_plane->frontbuffer_bit);

	mutex_unlock(&dev->struct_mutex);

	return ret;
}

/**
 * intel_cleanup_plane_fb - Cleans up an fb after plane use
 * @plane: drm plane to clean up for
 * @fb: old framebuffer that was on plane
 *
 * Cleans up a framebuffer that has just been removed from a plane.
 */
void
intel_cleanup_plane_fb(struct drm_plane *plane,
		       struct drm_framebuffer *fb,
		       const struct drm_plane_state *old_state)
{
	struct drm_device *dev = plane->dev;
	struct drm_i915_gem_object *obj = intel_fb_obj(fb);

	if (WARN_ON(!obj))
		return;

	if (plane->type != DRM_PLANE_TYPE_CURSOR ||
	    !INTEL_INFO(dev)->cursor_needs_physical) {
		mutex_lock(&dev->struct_mutex);
		intel_unpin_fb_obj(fb, old_state);
		mutex_unlock(&dev->struct_mutex);
	}
}

int
skl_max_scale(struct intel_crtc *intel_crtc, struct intel_crtc_state *crtc_state)
{
	int max_scale;
	struct drm_device *dev;
	struct drm_i915_private *dev_priv;
	int crtc_clock, cdclk;

	if (!intel_crtc || !crtc_state)
		return DRM_PLANE_HELPER_NO_SCALING;

	dev = intel_crtc->base.dev;
	dev_priv = dev->dev_private;
	crtc_clock = crtc_state->base.adjusted_mode.crtc_clock;
	cdclk = to_intel_atomic_state(crtc_state->base.state)->cdclk;

	if (!crtc_clock || !cdclk)
		return DRM_PLANE_HELPER_NO_SCALING;

	/*
	 * skl max scale is lower of:
	 *    close to 3 but not 3, -1 is for that purpose
	 *            or
	 *    cdclk/crtc_clock
	 */
	max_scale = min((1 << 16) * 3 - 1, (1 << 8) * ((cdclk << 8) / crtc_clock));

	return max_scale;
}

static int
intel_check_primary_plane(struct drm_plane *plane,
			  struct intel_crtc_state *crtc_state,
			  struct intel_plane_state *state)
{
	struct drm_crtc *crtc = state->base.crtc;
	struct drm_framebuffer *fb = state->base.fb;
	int min_scale = DRM_PLANE_HELPER_NO_SCALING;
	int max_scale = DRM_PLANE_HELPER_NO_SCALING;
	bool can_position = false;

	/* use scaler when colorkey is not required */
	if (INTEL_INFO(plane->dev)->gen >= 9 &&
	    state->ckey.flags == I915_SET_COLORKEY_NONE) {
		min_scale = 1;
		max_scale = skl_max_scale(to_intel_crtc(crtc), crtc_state);
		can_position = true;
	}

<<<<<<< HEAD
	return drm_plane_helper_check_update(plane, crtc, fb, &state->src,
					     &state->dst, &state->clip,
					     min_scale, max_scale,
					     can_position, true,
					     &state->visible);
=======
	ret = drm_plane_helper_check_update(plane, crtc, fb,
					    src, dest, clip,
					    min_scale,
					    max_scale,
					    can_position, true,
					    &state->visible);
	if (ret)
		return ret;

	if (crtc_state ? crtc_state->base.active : intel_crtc->active) {
		struct intel_plane_state *old_state =
			to_intel_plane_state(plane->state);

		intel_crtc->atomic.wait_for_flips = true;

		/*
		 * FBC does not work on some platforms for rotated
		 * planes, so disable it when rotation is not 0 and
		 * update it when rotation is set back to 0.
		 *
		 * FIXME: This is redundant with the fbc update done in
		 * the primary plane enable function except that that
		 * one is done too late. We eventually need to unify
		 * this.
		 */
		if (state->visible &&
		    INTEL_INFO(dev)->gen <= 4 && !IS_G4X(dev) &&
		    dev_priv->fbc.crtc == intel_crtc &&
		    state->base.rotation != BIT(DRM_ROTATE_0)) {
			intel_crtc->atomic.disable_fbc = true;
		}

		if (state->visible && !old_state->visible) {
			/*
			 * BDW signals flip done immediately if the plane
			 * is disabled, even if the plane enable is already
			 * armed to occur at the next vblank :(
			 */
			if (IS_BROADWELL(dev))
				intel_crtc->atomic.wait_vblank = true;

			if (crtc_state)
				intel_crtc->atomic.post_enable_primary = true;
		}

		/*
		 * FIXME: Actually if we will still have any other plane enabled
		 * on the pipe we could let IPS enabled still, but for
		 * now lets consider that when we make primary invisible
		 * by setting DSPCNTR to 0 on update_primary_plane function
		 * IPS needs to be disable.
		 */
		if (!state->visible || !fb)
			intel_crtc->atomic.disable_ips = true;

		if (!state->visible && old_state->visible &&
		    crtc_state && !needs_modeset(&crtc_state->base))
			intel_crtc->atomic.pre_disable_primary = true;

		intel_crtc->atomic.fb_bits |=
			INTEL_FRONTBUFFER_PRIMARY(intel_crtc->pipe);

		intel_crtc->atomic.update_fbc = true;

		if (intel_wm_need_update(plane, &state->base))
			intel_crtc->atomic.update_wm = true;
	}

	if (INTEL_INFO(dev)->gen >= 9) {
		ret = skl_update_scaler_users(intel_crtc, crtc_state,
			to_intel_plane(plane), state, 0);
		if (ret)
			return ret;
	}

	return 0;
>>>>>>> d2944cf2
}

static void
intel_commit_primary_plane(struct drm_plane *plane,
			   struct intel_plane_state *state)
{
	struct drm_crtc *crtc = state->base.crtc;
	struct drm_framebuffer *fb = state->base.fb;
	struct drm_device *dev = plane->dev;
	struct drm_i915_private *dev_priv = dev->dev_private;
	struct intel_crtc *intel_crtc;
	struct drm_rect *src = &state->src;

	crtc = crtc ? crtc : plane->crtc;
	intel_crtc = to_intel_crtc(crtc);

	plane->fb = fb;
	crtc->x = src->x1 >> 16;
	crtc->y = src->y1 >> 16;

	if (!crtc->state->active)
		return;

	if (state->visible)
		/* FIXME: kill this fastboot hack */
		intel_update_pipe_size(intel_crtc);

	dev_priv->display.update_primary_plane(crtc, fb, crtc->x, crtc->y);
}

static void
intel_disable_primary_plane(struct drm_plane *plane,
			    struct drm_crtc *crtc)
{
	struct drm_device *dev = plane->dev;
	struct drm_i915_private *dev_priv = dev->dev_private;

	dev_priv->display.update_primary_plane(crtc, NULL, 0, 0);
}

static void intel_begin_crtc_commit(struct drm_crtc *crtc,
				    struct drm_crtc_state *old_crtc_state)
{
	struct drm_device *dev = crtc->dev;
	struct intel_crtc *intel_crtc = to_intel_crtc(crtc);

	if (intel_crtc->atomic.update_wm_pre)
		intel_update_watermarks(crtc);

	/* Perform vblank evasion around commit operation */
	if (crtc->state->active)
		intel_pipe_update_start(intel_crtc, &intel_crtc->start_vbl_count);

	if (!needs_modeset(crtc->state) && INTEL_INFO(dev)->gen >= 9)
		skl_detach_scalers(intel_crtc);
}

static void intel_finish_crtc_commit(struct drm_crtc *crtc,
				     struct drm_crtc_state *old_crtc_state)
{
	struct intel_crtc *intel_crtc = to_intel_crtc(crtc);

	if (crtc->state->active)
		intel_pipe_update_end(intel_crtc, intel_crtc->start_vbl_count);
}

/**
 * intel_plane_destroy - destroy a plane
 * @plane: plane to destroy
 *
 * Common destruction function for all types of planes (primary, cursor,
 * sprite).
 */
void intel_plane_destroy(struct drm_plane *plane)
{
	struct intel_plane *intel_plane = to_intel_plane(plane);
	drm_plane_cleanup(plane);
	kfree(intel_plane);
}

const struct drm_plane_funcs intel_plane_funcs = {
	.update_plane = drm_atomic_helper_update_plane,
	.disable_plane = drm_atomic_helper_disable_plane,
	.destroy = intel_plane_destroy,
	.set_property = drm_atomic_helper_plane_set_property,
	.atomic_get_property = intel_plane_atomic_get_property,
	.atomic_set_property = intel_plane_atomic_set_property,
	.atomic_duplicate_state = intel_plane_duplicate_state,
	.atomic_destroy_state = intel_plane_destroy_state,

};

static struct drm_plane *intel_primary_plane_create(struct drm_device *dev,
						    int pipe)
{
	struct intel_plane *primary;
	struct intel_plane_state *state;
	const uint32_t *intel_primary_formats;
	int num_formats;

	primary = kzalloc(sizeof(*primary), GFP_KERNEL);
	if (primary == NULL)
		return NULL;

	state = intel_create_plane_state(&primary->base);
	if (!state) {
		kfree(primary);
		return NULL;
	}
	primary->base.state = &state->base;

	primary->can_scale = false;
	primary->max_downscale = 1;
	if (INTEL_INFO(dev)->gen >= 9) {
		primary->can_scale = true;
		state->scaler_id = -1;
	}
	primary->pipe = pipe;
	primary->plane = pipe;
	primary->frontbuffer_bit = INTEL_FRONTBUFFER_PRIMARY(pipe);
	primary->check_plane = intel_check_primary_plane;
	primary->commit_plane = intel_commit_primary_plane;
	primary->disable_plane = intel_disable_primary_plane;
	if (HAS_FBC(dev) && INTEL_INFO(dev)->gen < 4)
		primary->plane = !pipe;

	if (INTEL_INFO(dev)->gen >= 9) {
		intel_primary_formats = skl_primary_formats;
		num_formats = ARRAY_SIZE(skl_primary_formats);
	} else if (INTEL_INFO(dev)->gen >= 4) {
		intel_primary_formats = i965_primary_formats;
		num_formats = ARRAY_SIZE(i965_primary_formats);
	} else {
		intel_primary_formats = i8xx_primary_formats;
		num_formats = ARRAY_SIZE(i8xx_primary_formats);
	}

	drm_universal_plane_init(dev, &primary->base, 0,
				 &intel_plane_funcs,
				 intel_primary_formats, num_formats,
				 DRM_PLANE_TYPE_PRIMARY);

	if (INTEL_INFO(dev)->gen >= 4)
		intel_create_rotation_property(dev, primary);

	drm_plane_helper_add(&primary->base, &intel_plane_helper_funcs);

	return &primary->base;
}

void intel_create_rotation_property(struct drm_device *dev, struct intel_plane *plane)
{
	if (!dev->mode_config.rotation_property) {
		unsigned long flags = BIT(DRM_ROTATE_0) |
			BIT(DRM_ROTATE_180);

		if (INTEL_INFO(dev)->gen >= 9)
			flags |= BIT(DRM_ROTATE_90) | BIT(DRM_ROTATE_270);

		dev->mode_config.rotation_property =
			drm_mode_create_rotation_property(dev, flags);
	}
	if (dev->mode_config.rotation_property)
		drm_object_attach_property(&plane->base.base,
				dev->mode_config.rotation_property,
				plane->base.state->rotation);
}

static int
intel_check_cursor_plane(struct drm_plane *plane,
			 struct intel_crtc_state *crtc_state,
			 struct intel_plane_state *state)
{
	struct drm_crtc *crtc = crtc_state->base.crtc;
	struct drm_framebuffer *fb = state->base.fb;
	struct drm_i915_gem_object *obj = intel_fb_obj(fb);
	unsigned stride;
	int ret;

	ret = drm_plane_helper_check_update(plane, crtc, fb, &state->src,
					    &state->dst, &state->clip,
					    DRM_PLANE_HELPER_NO_SCALING,
					    DRM_PLANE_HELPER_NO_SCALING,
					    true, true, &state->visible);
	if (ret)
		return ret;

	/* if we want to turn off the cursor ignore width and height */
	if (!obj)
		return 0;

	/* Check for which cursor types we support */
	if (!cursor_size_ok(plane->dev, state->base.crtc_w, state->base.crtc_h)) {
		DRM_DEBUG("Cursor dimension %dx%d not supported\n",
			  state->base.crtc_w, state->base.crtc_h);
		return -EINVAL;
	}

	stride = roundup_pow_of_two(state->base.crtc_w) * 4;
	if (obj->base.size < stride * state->base.crtc_h) {
		DRM_DEBUG_KMS("buffer is too small\n");
		return -ENOMEM;
	}

	if (fb->modifier[0] != DRM_FORMAT_MOD_NONE) {
		DRM_DEBUG_KMS("cursor cannot be tiled\n");
		return -EINVAL;
	}

	return 0;
}

static void
intel_disable_cursor_plane(struct drm_plane *plane,
			   struct drm_crtc *crtc)
{
	intel_crtc_update_cursor(crtc, false);
}

static void
intel_commit_cursor_plane(struct drm_plane *plane,
			  struct intel_plane_state *state)
{
	struct drm_crtc *crtc = state->base.crtc;
	struct drm_device *dev = plane->dev;
	struct intel_crtc *intel_crtc;
	struct drm_i915_gem_object *obj = intel_fb_obj(state->base.fb);
	uint32_t addr;

	crtc = crtc ? crtc : plane->crtc;
	intel_crtc = to_intel_crtc(crtc);

	plane->fb = state->base.fb;
	crtc->cursor_x = state->base.crtc_x;
	crtc->cursor_y = state->base.crtc_y;

	if (intel_crtc->cursor_bo == obj)
		goto update;

	if (!obj)
		addr = 0;
	else if (!INTEL_INFO(dev)->cursor_needs_physical)
		addr = i915_gem_obj_ggtt_offset(obj);
	else
		addr = obj->phys_handle->busaddr;

	intel_crtc->cursor_addr = addr;
	intel_crtc->cursor_bo = obj;

update:
	if (crtc->state->active)
		intel_crtc_update_cursor(crtc, state->visible);
}

static struct drm_plane *intel_cursor_plane_create(struct drm_device *dev,
						   int pipe)
{
	struct intel_plane *cursor;
	struct intel_plane_state *state;

	cursor = kzalloc(sizeof(*cursor), GFP_KERNEL);
	if (cursor == NULL)
		return NULL;

	state = intel_create_plane_state(&cursor->base);
	if (!state) {
		kfree(cursor);
		return NULL;
	}
	cursor->base.state = &state->base;

	cursor->can_scale = false;
	cursor->max_downscale = 1;
	cursor->pipe = pipe;
	cursor->plane = pipe;
	cursor->frontbuffer_bit = INTEL_FRONTBUFFER_CURSOR(pipe);
	cursor->check_plane = intel_check_cursor_plane;
	cursor->commit_plane = intel_commit_cursor_plane;
	cursor->disable_plane = intel_disable_cursor_plane;

	drm_universal_plane_init(dev, &cursor->base, 0,
				 &intel_plane_funcs,
				 intel_cursor_formats,
				 ARRAY_SIZE(intel_cursor_formats),
				 DRM_PLANE_TYPE_CURSOR);

	if (INTEL_INFO(dev)->gen >= 4) {
		if (!dev->mode_config.rotation_property)
			dev->mode_config.rotation_property =
				drm_mode_create_rotation_property(dev,
							BIT(DRM_ROTATE_0) |
							BIT(DRM_ROTATE_180));
		if (dev->mode_config.rotation_property)
			drm_object_attach_property(&cursor->base.base,
				dev->mode_config.rotation_property,
				state->base.rotation);
	}

	if (INTEL_INFO(dev)->gen >=9)
		state->scaler_id = -1;

	drm_plane_helper_add(&cursor->base, &intel_plane_helper_funcs);

	return &cursor->base;
}

static void skl_init_scalers(struct drm_device *dev, struct intel_crtc *intel_crtc,
	struct intel_crtc_state *crtc_state)
{
	int i;
	struct intel_scaler *intel_scaler;
	struct intel_crtc_scaler_state *scaler_state = &crtc_state->scaler_state;

	for (i = 0; i < intel_crtc->num_scalers; i++) {
		intel_scaler = &scaler_state->scalers[i];
		intel_scaler->in_use = 0;
		intel_scaler->mode = PS_SCALER_MODE_DYN;
	}

	scaler_state->scaler_id = -1;
}

static void intel_crtc_init(struct drm_device *dev, int pipe)
{
	struct drm_i915_private *dev_priv = dev->dev_private;
	struct intel_crtc *intel_crtc;
	struct intel_crtc_state *crtc_state = NULL;
	struct drm_plane *primary = NULL;
	struct drm_plane *cursor = NULL;
	int i, ret;

	intel_crtc = kzalloc(sizeof(*intel_crtc), GFP_KERNEL);
	if (intel_crtc == NULL)
		return;

	crtc_state = kzalloc(sizeof(*crtc_state), GFP_KERNEL);
	if (!crtc_state)
		goto fail;
	intel_crtc->config = crtc_state;
	intel_crtc->base.state = &crtc_state->base;
	crtc_state->base.crtc = &intel_crtc->base;

	/* initialize shared scalers */
	if (INTEL_INFO(dev)->gen >= 9) {
		if (pipe == PIPE_C)
			intel_crtc->num_scalers = 1;
		else
			intel_crtc->num_scalers = SKL_NUM_SCALERS;

		skl_init_scalers(dev, intel_crtc, crtc_state);
	}

	primary = intel_primary_plane_create(dev, pipe);
	if (!primary)
		goto fail;

	cursor = intel_cursor_plane_create(dev, pipe);
	if (!cursor)
		goto fail;

	ret = drm_crtc_init_with_planes(dev, &intel_crtc->base, primary,
					cursor, &intel_crtc_funcs);
	if (ret)
		goto fail;

	drm_mode_crtc_set_gamma_size(&intel_crtc->base, 256);
	for (i = 0; i < 256; i++) {
		intel_crtc->lut_r[i] = i;
		intel_crtc->lut_g[i] = i;
		intel_crtc->lut_b[i] = i;
	}

	/*
	 * On gen2/3 only plane A can do fbc, but the panel fitter and lvds port
	 * is hooked to pipe B. Hence we want plane A feeding pipe B.
	 */
	intel_crtc->pipe = pipe;
	intel_crtc->plane = pipe;
	if (HAS_FBC(dev) && INTEL_INFO(dev)->gen < 4) {
		DRM_DEBUG_KMS("swapping pipes & planes for FBC\n");
		intel_crtc->plane = !pipe;
	}

	intel_crtc->cursor_base = ~0;
	intel_crtc->cursor_cntl = ~0;
	intel_crtc->cursor_size = ~0;

	intel_crtc->wm.cxsr_allowed = true;

	BUG_ON(pipe >= ARRAY_SIZE(dev_priv->plane_to_crtc_mapping) ||
	       dev_priv->plane_to_crtc_mapping[intel_crtc->plane] != NULL);
	dev_priv->plane_to_crtc_mapping[intel_crtc->plane] = &intel_crtc->base;
	dev_priv->pipe_to_crtc_mapping[intel_crtc->pipe] = &intel_crtc->base;

	drm_crtc_helper_add(&intel_crtc->base, &intel_helper_funcs);

	WARN_ON(drm_crtc_index(&intel_crtc->base) != intel_crtc->pipe);
	return;

fail:
	if (primary)
		drm_plane_cleanup(primary);
	if (cursor)
		drm_plane_cleanup(cursor);
	kfree(crtc_state);
	kfree(intel_crtc);
}

enum pipe intel_get_pipe_from_connector(struct intel_connector *connector)
{
	struct drm_encoder *encoder = connector->base.encoder;
	struct drm_device *dev = connector->base.dev;

	WARN_ON(!drm_modeset_is_locked(&dev->mode_config.connection_mutex));

	if (!encoder || WARN_ON(!encoder->crtc))
		return INVALID_PIPE;

	return to_intel_crtc(encoder->crtc)->pipe;
}

int intel_get_pipe_from_crtc_id(struct drm_device *dev, void *data,
				struct drm_file *file)
{
	struct drm_i915_get_pipe_from_crtc_id *pipe_from_crtc_id = data;
	struct drm_crtc *drmmode_crtc;
	struct intel_crtc *crtc;

	drmmode_crtc = drm_crtc_find(dev, pipe_from_crtc_id->crtc_id);

	if (!drmmode_crtc) {
		DRM_ERROR("no such CRTC id\n");
		return -ENOENT;
	}

	crtc = to_intel_crtc(drmmode_crtc);
	pipe_from_crtc_id->pipe = crtc->pipe;

	return 0;
}

static int intel_encoder_clones(struct intel_encoder *encoder)
{
	struct drm_device *dev = encoder->base.dev;
	struct intel_encoder *source_encoder;
	int index_mask = 0;
	int entry = 0;

	for_each_intel_encoder(dev, source_encoder) {
		if (encoders_cloneable(encoder, source_encoder))
			index_mask |= (1 << entry);

		entry++;
	}

	return index_mask;
}

static bool has_edp_a(struct drm_device *dev)
{
	struct drm_i915_private *dev_priv = dev->dev_private;

	if (!IS_MOBILE(dev))
		return false;

	if ((I915_READ(DP_A) & DP_DETECTED) == 0)
		return false;

	if (IS_GEN5(dev) && (I915_READ(FUSE_STRAP) & ILK_eDP_A_DISABLE))
		return false;

	return true;
}

static bool intel_crt_present(struct drm_device *dev)
{
	struct drm_i915_private *dev_priv = dev->dev_private;

	if (INTEL_INFO(dev)->gen >= 9)
		return false;

	if (IS_HSW_ULT(dev) || IS_BDW_ULT(dev))
		return false;

	if (IS_CHERRYVIEW(dev))
		return false;

	if (IS_VALLEYVIEW(dev) && !dev_priv->vbt.int_crt_support)
		return false;

	return true;
}

static void intel_setup_outputs(struct drm_device *dev)
{
	struct drm_i915_private *dev_priv = dev->dev_private;
	struct intel_encoder *encoder;
	bool dpd_is_edp = false;

	intel_lvds_init(dev);

	if (intel_crt_present(dev))
		intel_crt_init(dev);

	if (IS_BROXTON(dev)) {
		/*
		 * FIXME: Broxton doesn't support port detection via the
		 * DDI_BUF_CTL_A or SFUSE_STRAP registers, find another way to
		 * detect the ports.
		 */
		intel_ddi_init(dev, PORT_A);
		intel_ddi_init(dev, PORT_B);
		intel_ddi_init(dev, PORT_C);
	} else if (HAS_DDI(dev)) {
		int found;

		/*
		 * Haswell uses DDI functions to detect digital outputs.
		 * On SKL pre-D0 the strap isn't connected, so we assume
		 * it's there.
		 */
		found = I915_READ(DDI_BUF_CTL_A) & DDI_INIT_DISPLAY_DETECTED;
		/* WaIgnoreDDIAStrap: skl */
		if (found || IS_SKYLAKE(dev))
			intel_ddi_init(dev, PORT_A);

		/* DDI B, C and D detection is indicated by the SFUSE_STRAP
		 * register */
		found = I915_READ(SFUSE_STRAP);

		if (found & SFUSE_STRAP_DDIB_DETECTED)
			intel_ddi_init(dev, PORT_B);
		if (found & SFUSE_STRAP_DDIC_DETECTED)
			intel_ddi_init(dev, PORT_C);
		if (found & SFUSE_STRAP_DDID_DETECTED)
			intel_ddi_init(dev, PORT_D);
	} else if (HAS_PCH_SPLIT(dev)) {
		int found;
		dpd_is_edp = intel_dp_is_edp(dev, PORT_D);

		if (has_edp_a(dev))
			intel_dp_init(dev, DP_A, PORT_A);

		if (I915_READ(PCH_HDMIB) & SDVO_DETECTED) {
			/* PCH SDVOB multiplex with HDMIB */
			found = intel_sdvo_init(dev, PCH_SDVOB, true);
			if (!found)
				intel_hdmi_init(dev, PCH_HDMIB, PORT_B);
			if (!found && (I915_READ(PCH_DP_B) & DP_DETECTED))
				intel_dp_init(dev, PCH_DP_B, PORT_B);
		}

		if (I915_READ(PCH_HDMIC) & SDVO_DETECTED)
			intel_hdmi_init(dev, PCH_HDMIC, PORT_C);

		if (!dpd_is_edp && I915_READ(PCH_HDMID) & SDVO_DETECTED)
			intel_hdmi_init(dev, PCH_HDMID, PORT_D);

		if (I915_READ(PCH_DP_C) & DP_DETECTED)
			intel_dp_init(dev, PCH_DP_C, PORT_C);

		if (I915_READ(PCH_DP_D) & DP_DETECTED)
			intel_dp_init(dev, PCH_DP_D, PORT_D);
	} else if (IS_VALLEYVIEW(dev)) {
		/*
		 * The DP_DETECTED bit is the latched state of the DDC
		 * SDA pin at boot. However since eDP doesn't require DDC
		 * (no way to plug in a DP->HDMI dongle) the DDC pins for
		 * eDP ports may have been muxed to an alternate function.
		 * Thus we can't rely on the DP_DETECTED bit alone to detect
		 * eDP ports. Consult the VBT as well as DP_DETECTED to
		 * detect eDP ports.
		 */
		if (I915_READ(VLV_DISPLAY_BASE + GEN4_HDMIB) & SDVO_DETECTED &&
		    !intel_dp_is_edp(dev, PORT_B))
			intel_hdmi_init(dev, VLV_DISPLAY_BASE + GEN4_HDMIB,
					PORT_B);
		if (I915_READ(VLV_DISPLAY_BASE + DP_B) & DP_DETECTED ||
		    intel_dp_is_edp(dev, PORT_B))
			intel_dp_init(dev, VLV_DISPLAY_BASE + DP_B, PORT_B);

		if (I915_READ(VLV_DISPLAY_BASE + GEN4_HDMIC) & SDVO_DETECTED &&
		    !intel_dp_is_edp(dev, PORT_C))
			intel_hdmi_init(dev, VLV_DISPLAY_BASE + GEN4_HDMIC,
					PORT_C);
		if (I915_READ(VLV_DISPLAY_BASE + DP_C) & DP_DETECTED ||
		    intel_dp_is_edp(dev, PORT_C))
			intel_dp_init(dev, VLV_DISPLAY_BASE + DP_C, PORT_C);

		if (IS_CHERRYVIEW(dev)) {
			if (I915_READ(VLV_DISPLAY_BASE + CHV_HDMID) & SDVO_DETECTED)
				intel_hdmi_init(dev, VLV_DISPLAY_BASE + CHV_HDMID,
						PORT_D);
			/* eDP not supported on port D, so don't check VBT */
			if (I915_READ(VLV_DISPLAY_BASE + DP_D) & DP_DETECTED)
				intel_dp_init(dev, VLV_DISPLAY_BASE + DP_D, PORT_D);
		}

		intel_dsi_init(dev);
	} else if (!IS_GEN2(dev) && !IS_PINEVIEW(dev)) {
		bool found = false;

		if (I915_READ(GEN3_SDVOB) & SDVO_DETECTED) {
			DRM_DEBUG_KMS("probing SDVOB\n");
			found = intel_sdvo_init(dev, GEN3_SDVOB, true);
			if (!found && IS_G4X(dev)) {
				DRM_DEBUG_KMS("probing HDMI on SDVOB\n");
				intel_hdmi_init(dev, GEN4_HDMIB, PORT_B);
			}

			if (!found && IS_G4X(dev))
				intel_dp_init(dev, DP_B, PORT_B);
		}

		/* Before G4X SDVOC doesn't have its own detect register */

		if (I915_READ(GEN3_SDVOB) & SDVO_DETECTED) {
			DRM_DEBUG_KMS("probing SDVOC\n");
			found = intel_sdvo_init(dev, GEN3_SDVOC, false);
		}

		if (!found && (I915_READ(GEN3_SDVOC) & SDVO_DETECTED)) {

			if (IS_G4X(dev)) {
				DRM_DEBUG_KMS("probing HDMI on SDVOC\n");
				intel_hdmi_init(dev, GEN4_HDMIC, PORT_C);
			}
			if (IS_G4X(dev))
				intel_dp_init(dev, DP_C, PORT_C);
		}

		if (IS_G4X(dev) &&
		    (I915_READ(DP_D) & DP_DETECTED))
			intel_dp_init(dev, DP_D, PORT_D);
	} else if (IS_GEN2(dev))
		intel_dvo_init(dev);

	if (SUPPORTS_TV(dev))
		intel_tv_init(dev);

	intel_psr_init(dev);

	for_each_intel_encoder(dev, encoder) {
		encoder->base.possible_crtcs = encoder->crtc_mask;
		encoder->base.possible_clones =
			intel_encoder_clones(encoder);
	}

	intel_init_pch_refclk(dev);

	drm_helper_move_panel_connectors_to_head(dev);
}

static void intel_user_framebuffer_destroy(struct drm_framebuffer *fb)
{
	struct drm_device *dev = fb->dev;
	struct intel_framebuffer *intel_fb = to_intel_framebuffer(fb);

	drm_framebuffer_cleanup(fb);
	mutex_lock(&dev->struct_mutex);
	WARN_ON(!intel_fb->obj->framebuffer_references--);
	drm_gem_object_unreference(&intel_fb->obj->base);
	mutex_unlock(&dev->struct_mutex);
	kfree(intel_fb);
}

static int intel_user_framebuffer_create_handle(struct drm_framebuffer *fb,
						struct drm_file *file,
						unsigned int *handle)
{
	struct intel_framebuffer *intel_fb = to_intel_framebuffer(fb);
	struct drm_i915_gem_object *obj = intel_fb->obj;

	return drm_gem_handle_create(file, &obj->base, handle);
}

static int intel_user_framebuffer_dirty(struct drm_framebuffer *fb,
					struct drm_file *file,
					unsigned flags, unsigned color,
					struct drm_clip_rect *clips,
					unsigned num_clips)
{
	struct drm_device *dev = fb->dev;
	struct intel_framebuffer *intel_fb = to_intel_framebuffer(fb);
	struct drm_i915_gem_object *obj = intel_fb->obj;

	mutex_lock(&dev->struct_mutex);
	intel_fb_obj_flush(obj, false, ORIGIN_DIRTYFB);
	mutex_unlock(&dev->struct_mutex);

	return 0;
}

static const struct drm_framebuffer_funcs intel_fb_funcs = {
	.destroy = intel_user_framebuffer_destroy,
	.create_handle = intel_user_framebuffer_create_handle,
	.dirty = intel_user_framebuffer_dirty,
};

static
u32 intel_fb_pitch_limit(struct drm_device *dev, uint64_t fb_modifier,
			 uint32_t pixel_format)
{
	u32 gen = INTEL_INFO(dev)->gen;

	if (gen >= 9) {
		/* "The stride in bytes must not exceed the of the size of 8K
		 *  pixels and 32K bytes."
		 */
		 return min(8192*drm_format_plane_cpp(pixel_format, 0), 32768);
	} else if (gen >= 5 && !IS_VALLEYVIEW(dev)) {
		return 32*1024;
	} else if (gen >= 4) {
		if (fb_modifier == I915_FORMAT_MOD_X_TILED)
			return 16*1024;
		else
			return 32*1024;
	} else if (gen >= 3) {
		if (fb_modifier == I915_FORMAT_MOD_X_TILED)
			return 8*1024;
		else
			return 16*1024;
	} else {
		/* XXX DSPC is limited to 4k tiled */
		return 8*1024;
	}
}

static int intel_framebuffer_init(struct drm_device *dev,
				  struct intel_framebuffer *intel_fb,
				  struct drm_mode_fb_cmd2 *mode_cmd,
				  struct drm_i915_gem_object *obj)
{
	unsigned int aligned_height;
	int ret;
	u32 pitch_limit, stride_alignment;

	WARN_ON(!mutex_is_locked(&dev->struct_mutex));

	if (mode_cmd->flags & DRM_MODE_FB_MODIFIERS) {
		/* Enforce that fb modifier and tiling mode match, but only for
		 * X-tiled. This is needed for FBC. */
		if (!!(obj->tiling_mode == I915_TILING_X) !=
		    !!(mode_cmd->modifier[0] == I915_FORMAT_MOD_X_TILED)) {
			DRM_DEBUG("tiling_mode doesn't match fb modifier\n");
			return -EINVAL;
		}
	} else {
		if (obj->tiling_mode == I915_TILING_X)
			mode_cmd->modifier[0] = I915_FORMAT_MOD_X_TILED;
		else if (obj->tiling_mode == I915_TILING_Y) {
			DRM_DEBUG("No Y tiling for legacy addfb\n");
			return -EINVAL;
		}
	}

	/* Passed in modifier sanity checking. */
	switch (mode_cmd->modifier[0]) {
	case I915_FORMAT_MOD_Y_TILED:
	case I915_FORMAT_MOD_Yf_TILED:
		if (INTEL_INFO(dev)->gen < 9) {
			DRM_DEBUG("Unsupported tiling 0x%llx!\n",
				  mode_cmd->modifier[0]);
			return -EINVAL;
		}
	case DRM_FORMAT_MOD_NONE:
	case I915_FORMAT_MOD_X_TILED:
		break;
	default:
		DRM_DEBUG("Unsupported fb modifier 0x%llx!\n",
			  mode_cmd->modifier[0]);
		return -EINVAL;
	}

	stride_alignment = intel_fb_stride_alignment(dev, mode_cmd->modifier[0],
						     mode_cmd->pixel_format);
	if (mode_cmd->pitches[0] & (stride_alignment - 1)) {
		DRM_DEBUG("pitch (%d) must be at least %u byte aligned\n",
			  mode_cmd->pitches[0], stride_alignment);
		return -EINVAL;
	}

	pitch_limit = intel_fb_pitch_limit(dev, mode_cmd->modifier[0],
					   mode_cmd->pixel_format);
	if (mode_cmd->pitches[0] > pitch_limit) {
		DRM_DEBUG("%s pitch (%u) must be at less than %d\n",
			  mode_cmd->modifier[0] != DRM_FORMAT_MOD_NONE ?
			  "tiled" : "linear",
			  mode_cmd->pitches[0], pitch_limit);
		return -EINVAL;
	}

	if (mode_cmd->modifier[0] == I915_FORMAT_MOD_X_TILED &&
	    mode_cmd->pitches[0] != obj->stride) {
		DRM_DEBUG("pitch (%d) must match tiling stride (%d)\n",
			  mode_cmd->pitches[0], obj->stride);
		return -EINVAL;
	}

	/* Reject formats not supported by any plane early. */
	switch (mode_cmd->pixel_format) {
	case DRM_FORMAT_C8:
	case DRM_FORMAT_RGB565:
	case DRM_FORMAT_XRGB8888:
	case DRM_FORMAT_ARGB8888:
		break;
	case DRM_FORMAT_XRGB1555:
		if (INTEL_INFO(dev)->gen > 3) {
			DRM_DEBUG("unsupported pixel format: %s\n",
				  drm_get_format_name(mode_cmd->pixel_format));
			return -EINVAL;
		}
		break;
	case DRM_FORMAT_ABGR8888:
		if (!IS_VALLEYVIEW(dev) && INTEL_INFO(dev)->gen < 9) {
			DRM_DEBUG("unsupported pixel format: %s\n",
				  drm_get_format_name(mode_cmd->pixel_format));
			return -EINVAL;
		}
		break;
	case DRM_FORMAT_XBGR8888:
	case DRM_FORMAT_XRGB2101010:
	case DRM_FORMAT_XBGR2101010:
		if (INTEL_INFO(dev)->gen < 4) {
			DRM_DEBUG("unsupported pixel format: %s\n",
				  drm_get_format_name(mode_cmd->pixel_format));
			return -EINVAL;
		}
		break;
	case DRM_FORMAT_ABGR2101010:
		if (!IS_VALLEYVIEW(dev)) {
			DRM_DEBUG("unsupported pixel format: %s\n",
				  drm_get_format_name(mode_cmd->pixel_format));
			return -EINVAL;
		}
		break;
	case DRM_FORMAT_YUYV:
	case DRM_FORMAT_UYVY:
	case DRM_FORMAT_YVYU:
	case DRM_FORMAT_VYUY:
		if (INTEL_INFO(dev)->gen < 5) {
			DRM_DEBUG("unsupported pixel format: %s\n",
				  drm_get_format_name(mode_cmd->pixel_format));
			return -EINVAL;
		}
		break;
	default:
		DRM_DEBUG("unsupported pixel format: %s\n",
			  drm_get_format_name(mode_cmd->pixel_format));
		return -EINVAL;
	}

	/* FIXME need to adjust LINOFF/TILEOFF accordingly. */
	if (mode_cmd->offsets[0] != 0)
		return -EINVAL;

	aligned_height = intel_fb_align_height(dev, mode_cmd->height,
					       mode_cmd->pixel_format,
					       mode_cmd->modifier[0]);
	/* FIXME drm helper for size checks (especially planar formats)? */
	if (obj->base.size < aligned_height * mode_cmd->pitches[0])
		return -EINVAL;

	drm_helper_mode_fill_fb_struct(&intel_fb->base, mode_cmd);
	intel_fb->obj = obj;
	intel_fb->obj->framebuffer_references++;

	ret = drm_framebuffer_init(dev, &intel_fb->base, &intel_fb_funcs);
	if (ret) {
		DRM_ERROR("framebuffer init failed %d\n", ret);
		return ret;
	}

	return 0;
}

static struct drm_framebuffer *
intel_user_framebuffer_create(struct drm_device *dev,
			      struct drm_file *filp,
			      struct drm_mode_fb_cmd2 *mode_cmd)
{
	struct drm_i915_gem_object *obj;

	obj = to_intel_bo(drm_gem_object_lookup(dev, filp,
						mode_cmd->handles[0]));
	if (&obj->base == NULL)
		return ERR_PTR(-ENOENT);

	return intel_framebuffer_create(dev, mode_cmd, obj);
}

#ifndef CONFIG_DRM_I915_FBDEV
static inline void intel_fbdev_output_poll_changed(struct drm_device *dev)
{
}
#endif

static const struct drm_mode_config_funcs intel_mode_funcs = {
	.fb_create = intel_user_framebuffer_create,
	.output_poll_changed = intel_fbdev_output_poll_changed,
	.atomic_check = intel_atomic_check,
	.atomic_commit = intel_atomic_commit,
	.atomic_state_alloc = intel_atomic_state_alloc,
	.atomic_state_clear = intel_atomic_state_clear,
};

/* Set up chip specific display functions */
static void intel_init_display(struct drm_device *dev)
{
	struct drm_i915_private *dev_priv = dev->dev_private;

	if (HAS_PCH_SPLIT(dev) || IS_G4X(dev))
		dev_priv->display.find_dpll = g4x_find_best_dpll;
	else if (IS_CHERRYVIEW(dev))
		dev_priv->display.find_dpll = chv_find_best_dpll;
	else if (IS_VALLEYVIEW(dev))
		dev_priv->display.find_dpll = vlv_find_best_dpll;
	else if (IS_PINEVIEW(dev))
		dev_priv->display.find_dpll = pnv_find_best_dpll;
	else
		dev_priv->display.find_dpll = i9xx_find_best_dpll;

	if (INTEL_INFO(dev)->gen >= 9) {
		dev_priv->display.get_pipe_config = haswell_get_pipe_config;
		dev_priv->display.get_initial_plane_config =
			skylake_get_initial_plane_config;
		dev_priv->display.crtc_compute_clock =
			haswell_crtc_compute_clock;
		dev_priv->display.crtc_enable = haswell_crtc_enable;
		dev_priv->display.crtc_disable = haswell_crtc_disable;
		dev_priv->display.update_primary_plane =
			skylake_update_primary_plane;
	} else if (HAS_DDI(dev)) {
		dev_priv->display.get_pipe_config = haswell_get_pipe_config;
		dev_priv->display.get_initial_plane_config =
			ironlake_get_initial_plane_config;
		dev_priv->display.crtc_compute_clock =
			haswell_crtc_compute_clock;
		dev_priv->display.crtc_enable = haswell_crtc_enable;
		dev_priv->display.crtc_disable = haswell_crtc_disable;
		dev_priv->display.update_primary_plane =
			ironlake_update_primary_plane;
	} else if (HAS_PCH_SPLIT(dev)) {
		dev_priv->display.get_pipe_config = ironlake_get_pipe_config;
		dev_priv->display.get_initial_plane_config =
			ironlake_get_initial_plane_config;
		dev_priv->display.crtc_compute_clock =
			ironlake_crtc_compute_clock;
		dev_priv->display.crtc_enable = ironlake_crtc_enable;
		dev_priv->display.crtc_disable = ironlake_crtc_disable;
		dev_priv->display.update_primary_plane =
			ironlake_update_primary_plane;
	} else if (IS_VALLEYVIEW(dev)) {
		dev_priv->display.get_pipe_config = i9xx_get_pipe_config;
		dev_priv->display.get_initial_plane_config =
			i9xx_get_initial_plane_config;
		dev_priv->display.crtc_compute_clock = i9xx_crtc_compute_clock;
		dev_priv->display.crtc_enable = valleyview_crtc_enable;
		dev_priv->display.crtc_disable = i9xx_crtc_disable;
		dev_priv->display.update_primary_plane =
			i9xx_update_primary_plane;
	} else {
		dev_priv->display.get_pipe_config = i9xx_get_pipe_config;
		dev_priv->display.get_initial_plane_config =
			i9xx_get_initial_plane_config;
		dev_priv->display.crtc_compute_clock = i9xx_crtc_compute_clock;
		dev_priv->display.crtc_enable = i9xx_crtc_enable;
		dev_priv->display.crtc_disable = i9xx_crtc_disable;
		dev_priv->display.update_primary_plane =
			i9xx_update_primary_plane;
	}

	/* Returns the core display clock speed */
	if (IS_SKYLAKE(dev))
		dev_priv->display.get_display_clock_speed =
			skylake_get_display_clock_speed;
	else if (IS_BROXTON(dev))
		dev_priv->display.get_display_clock_speed =
			broxton_get_display_clock_speed;
	else if (IS_BROADWELL(dev))
		dev_priv->display.get_display_clock_speed =
			broadwell_get_display_clock_speed;
	else if (IS_HASWELL(dev))
		dev_priv->display.get_display_clock_speed =
			haswell_get_display_clock_speed;
	else if (IS_VALLEYVIEW(dev))
		dev_priv->display.get_display_clock_speed =
			valleyview_get_display_clock_speed;
	else if (IS_GEN5(dev))
		dev_priv->display.get_display_clock_speed =
			ilk_get_display_clock_speed;
	else if (IS_I945G(dev) || IS_BROADWATER(dev) ||
		 IS_GEN6(dev) || IS_IVYBRIDGE(dev))
		dev_priv->display.get_display_clock_speed =
			i945_get_display_clock_speed;
	else if (IS_GM45(dev))
		dev_priv->display.get_display_clock_speed =
			gm45_get_display_clock_speed;
	else if (IS_CRESTLINE(dev))
		dev_priv->display.get_display_clock_speed =
			i965gm_get_display_clock_speed;
	else if (IS_PINEVIEW(dev))
		dev_priv->display.get_display_clock_speed =
			pnv_get_display_clock_speed;
	else if (IS_G33(dev) || IS_G4X(dev))
		dev_priv->display.get_display_clock_speed =
			g33_get_display_clock_speed;
	else if (IS_I915G(dev))
		dev_priv->display.get_display_clock_speed =
			i915_get_display_clock_speed;
	else if (IS_I945GM(dev) || IS_845G(dev))
		dev_priv->display.get_display_clock_speed =
			i9xx_misc_get_display_clock_speed;
	else if (IS_PINEVIEW(dev))
		dev_priv->display.get_display_clock_speed =
			pnv_get_display_clock_speed;
	else if (IS_I915GM(dev))
		dev_priv->display.get_display_clock_speed =
			i915gm_get_display_clock_speed;
	else if (IS_I865G(dev))
		dev_priv->display.get_display_clock_speed =
			i865_get_display_clock_speed;
	else if (IS_I85X(dev))
		dev_priv->display.get_display_clock_speed =
			i85x_get_display_clock_speed;
	else { /* 830 */
		WARN(!IS_I830(dev), "Unknown platform. Assuming 133 MHz CDCLK\n");
		dev_priv->display.get_display_clock_speed =
			i830_get_display_clock_speed;
	}

	if (IS_GEN5(dev)) {
		dev_priv->display.fdi_link_train = ironlake_fdi_link_train;
	} else if (IS_GEN6(dev)) {
		dev_priv->display.fdi_link_train = gen6_fdi_link_train;
	} else if (IS_IVYBRIDGE(dev)) {
		/* FIXME: detect B0+ stepping and use auto training */
		dev_priv->display.fdi_link_train = ivb_manual_fdi_link_train;
	} else if (IS_HASWELL(dev) || IS_BROADWELL(dev)) {
		dev_priv->display.fdi_link_train = hsw_fdi_link_train;
		if (IS_BROADWELL(dev)) {
			dev_priv->display.modeset_commit_cdclk =
				broadwell_modeset_commit_cdclk;
			dev_priv->display.modeset_calc_cdclk =
				broadwell_modeset_calc_cdclk;
		}
	} else if (IS_VALLEYVIEW(dev)) {
		dev_priv->display.modeset_commit_cdclk =
			valleyview_modeset_commit_cdclk;
		dev_priv->display.modeset_calc_cdclk =
			valleyview_modeset_calc_cdclk;
	} else if (IS_BROXTON(dev)) {
		dev_priv->display.modeset_commit_cdclk =
			broxton_modeset_commit_cdclk;
		dev_priv->display.modeset_calc_cdclk =
			broxton_modeset_calc_cdclk;
	}

	switch (INTEL_INFO(dev)->gen) {
	case 2:
		dev_priv->display.queue_flip = intel_gen2_queue_flip;
		break;

	case 3:
		dev_priv->display.queue_flip = intel_gen3_queue_flip;
		break;

	case 4:
	case 5:
		dev_priv->display.queue_flip = intel_gen4_queue_flip;
		break;

	case 6:
		dev_priv->display.queue_flip = intel_gen6_queue_flip;
		break;
	case 7:
	case 8: /* FIXME(BDW): Check that the gen8 RCS flip works. */
		dev_priv->display.queue_flip = intel_gen7_queue_flip;
		break;
	case 9:
		/* Drop through - unsupported since execlist only. */
	default:
		/* Default just returns -ENODEV to indicate unsupported */
		dev_priv->display.queue_flip = intel_default_queue_flip;
	}

	intel_panel_init_backlight_funcs(dev);

	mutex_init(&dev_priv->pps_mutex);
}

/*
 * Some BIOSes insist on assuming the GPU's pipe A is enabled at suspend,
 * resume, or other times.  This quirk makes sure that's the case for
 * affected systems.
 */
static void quirk_pipea_force(struct drm_device *dev)
{
	struct drm_i915_private *dev_priv = dev->dev_private;

	dev_priv->quirks |= QUIRK_PIPEA_FORCE;
	DRM_INFO("applying pipe a force quirk\n");
}

static void quirk_pipeb_force(struct drm_device *dev)
{
	struct drm_i915_private *dev_priv = dev->dev_private;

	dev_priv->quirks |= QUIRK_PIPEB_FORCE;
	DRM_INFO("applying pipe b force quirk\n");
}

/*
 * Some machines (Lenovo U160) do not work with SSC on LVDS for some reason
 */
static void quirk_ssc_force_disable(struct drm_device *dev)
{
	struct drm_i915_private *dev_priv = dev->dev_private;
	dev_priv->quirks |= QUIRK_LVDS_SSC_DISABLE;
	DRM_INFO("applying lvds SSC disable quirk\n");
}

/*
 * A machine (e.g. Acer Aspire 5734Z) may need to invert the panel backlight
 * brightness value
 */
static void quirk_invert_brightness(struct drm_device *dev)
{
	struct drm_i915_private *dev_priv = dev->dev_private;
	dev_priv->quirks |= QUIRK_INVERT_BRIGHTNESS;
	DRM_INFO("applying inverted panel brightness quirk\n");
}

/* Some VBT's incorrectly indicate no backlight is present */
static void quirk_backlight_present(struct drm_device *dev)
{
	struct drm_i915_private *dev_priv = dev->dev_private;
	dev_priv->quirks |= QUIRK_BACKLIGHT_PRESENT;
	DRM_INFO("applying backlight present quirk\n");
}

struct intel_quirk {
	int device;
	int subsystem_vendor;
	int subsystem_device;
	void (*hook)(struct drm_device *dev);
};

/* For systems that don't have a meaningful PCI subdevice/subvendor ID */
struct intel_dmi_quirk {
	void (*hook)(struct drm_device *dev);
	const struct dmi_system_id (*dmi_id_list)[];
};

static int intel_dmi_reverse_brightness(const struct dmi_system_id *id)
{
	DRM_INFO("Backlight polarity reversed on %s\n", id->ident);
	return 1;
}

static const struct intel_dmi_quirk intel_dmi_quirks[] = {
	{
		.dmi_id_list = &(const struct dmi_system_id[]) {
			{
				.callback = intel_dmi_reverse_brightness,
				.ident = "NCR Corporation",
				.matches = {DMI_MATCH(DMI_SYS_VENDOR, "NCR Corporation"),
					    DMI_MATCH(DMI_PRODUCT_NAME, ""),
				},
			},
			{ }  /* terminating entry */
		},
		.hook = quirk_invert_brightness,
	},
};

static struct intel_quirk intel_quirks[] = {
	/* Toshiba Protege R-205, S-209 needs pipe A force quirk */
	{ 0x2592, 0x1179, 0x0001, quirk_pipea_force },

	/* ThinkPad T60 needs pipe A force quirk (bug #16494) */
	{ 0x2782, 0x17aa, 0x201a, quirk_pipea_force },

	/* 830 needs to leave pipe A & dpll A up */
	{ 0x3577, PCI_ANY_ID, PCI_ANY_ID, quirk_pipea_force },

	/* 830 needs to leave pipe B & dpll B up */
	{ 0x3577, PCI_ANY_ID, PCI_ANY_ID, quirk_pipeb_force },

	/* Lenovo U160 cannot use SSC on LVDS */
	{ 0x0046, 0x17aa, 0x3920, quirk_ssc_force_disable },

	/* Sony Vaio Y cannot use SSC on LVDS */
	{ 0x0046, 0x104d, 0x9076, quirk_ssc_force_disable },

	/* Acer Aspire 5734Z must invert backlight brightness */
	{ 0x2a42, 0x1025, 0x0459, quirk_invert_brightness },

	/* Acer/eMachines G725 */
	{ 0x2a42, 0x1025, 0x0210, quirk_invert_brightness },

	/* Acer/eMachines e725 */
	{ 0x2a42, 0x1025, 0x0212, quirk_invert_brightness },

	/* Acer/Packard Bell NCL20 */
	{ 0x2a42, 0x1025, 0x034b, quirk_invert_brightness },

	/* Acer Aspire 4736Z */
	{ 0x2a42, 0x1025, 0x0260, quirk_invert_brightness },

	/* Acer Aspire 5336 */
	{ 0x2a42, 0x1025, 0x048a, quirk_invert_brightness },

	/* Acer C720 and C720P Chromebooks (Celeron 2955U) have backlights */
	{ 0x0a06, 0x1025, 0x0a11, quirk_backlight_present },

	/* Acer C720 Chromebook (Core i3 4005U) */
	{ 0x0a16, 0x1025, 0x0a11, quirk_backlight_present },

	/* Apple Macbook 2,1 (Core 2 T7400) */
	{ 0x27a2, 0x8086, 0x7270, quirk_backlight_present },

	/* Toshiba CB35 Chromebook (Celeron 2955U) */
	{ 0x0a06, 0x1179, 0x0a88, quirk_backlight_present },

	/* HP Chromebook 14 (Celeron 2955U) */
	{ 0x0a06, 0x103c, 0x21ed, quirk_backlight_present },

	/* Dell Chromebook 11 */
	{ 0x0a06, 0x1028, 0x0a35, quirk_backlight_present },
};

static void intel_init_quirks(struct drm_device *dev)
{
	struct pci_dev *d = dev->pdev;
	int i;

	for (i = 0; i < ARRAY_SIZE(intel_quirks); i++) {
		struct intel_quirk *q = &intel_quirks[i];

		if (d->device == q->device &&
		    (d->subsystem_vendor == q->subsystem_vendor ||
		     q->subsystem_vendor == PCI_ANY_ID) &&
		    (d->subsystem_device == q->subsystem_device ||
		     q->subsystem_device == PCI_ANY_ID))
			q->hook(dev);
	}
	for (i = 0; i < ARRAY_SIZE(intel_dmi_quirks); i++) {
		if (dmi_check_system(*intel_dmi_quirks[i].dmi_id_list) != 0)
			intel_dmi_quirks[i].hook(dev);
	}
}

/* Disable the VGA plane that we never use */
static void i915_disable_vga(struct drm_device *dev)
{
	struct drm_i915_private *dev_priv = dev->dev_private;
	u8 sr1;
	u32 vga_reg = i915_vgacntrl_reg(dev);

	/* WaEnableVGAAccessThroughIOPort:ctg,elk,ilk,snb,ivb,vlv,hsw */
	vga_get_uninterruptible(dev->pdev, VGA_RSRC_LEGACY_IO);
	outb(SR01, VGA_SR_INDEX);
	sr1 = inb(VGA_SR_DATA);
	outb(sr1 | 1<<5, VGA_SR_DATA);
	vga_put(dev->pdev, VGA_RSRC_LEGACY_IO);
	udelay(300);

	I915_WRITE(vga_reg, VGA_DISP_DISABLE);
	POSTING_READ(vga_reg);
}

void intel_modeset_init_hw(struct drm_device *dev)
{
	intel_update_cdclk(dev);
	intel_prepare_ddi(dev);
	intel_init_clock_gating(dev);
	intel_enable_gt_powersave(dev);
}

void intel_modeset_init(struct drm_device *dev)
{
	struct drm_i915_private *dev_priv = dev->dev_private;
	int sprite, ret;
	enum pipe pipe;
	struct intel_crtc *crtc;

	drm_mode_config_init(dev);

	dev->mode_config.min_width = 0;
	dev->mode_config.min_height = 0;

	dev->mode_config.preferred_depth = 24;
	dev->mode_config.prefer_shadow = 1;

	dev->mode_config.allow_fb_modifiers = true;

	dev->mode_config.funcs = &intel_mode_funcs;

	intel_init_quirks(dev);

	intel_init_pm(dev);

	if (INTEL_INFO(dev)->num_pipes == 0)
		return;

	intel_init_display(dev);
	intel_init_audio(dev);

	if (IS_GEN2(dev)) {
		dev->mode_config.max_width = 2048;
		dev->mode_config.max_height = 2048;
	} else if (IS_GEN3(dev)) {
		dev->mode_config.max_width = 4096;
		dev->mode_config.max_height = 4096;
	} else {
		dev->mode_config.max_width = 8192;
		dev->mode_config.max_height = 8192;
	}

	if (IS_845G(dev) || IS_I865G(dev)) {
		dev->mode_config.cursor_width = IS_845G(dev) ? 64 : 512;
		dev->mode_config.cursor_height = 1023;
	} else if (IS_GEN2(dev)) {
		dev->mode_config.cursor_width = GEN2_CURSOR_WIDTH;
		dev->mode_config.cursor_height = GEN2_CURSOR_HEIGHT;
	} else {
		dev->mode_config.cursor_width = MAX_CURSOR_WIDTH;
		dev->mode_config.cursor_height = MAX_CURSOR_HEIGHT;
	}

	dev->mode_config.fb_base = dev_priv->gtt.mappable_base;

	DRM_DEBUG_KMS("%d display pipe%s available.\n",
		      INTEL_INFO(dev)->num_pipes,
		      INTEL_INFO(dev)->num_pipes > 1 ? "s" : "");

	for_each_pipe(dev_priv, pipe) {
		intel_crtc_init(dev, pipe);
		for_each_sprite(dev_priv, pipe, sprite) {
			ret = intel_plane_init(dev, pipe, sprite);
			if (ret)
				DRM_DEBUG_KMS("pipe %c sprite %c init failed: %d\n",
					      pipe_name(pipe), sprite_name(pipe, sprite), ret);
		}
	}

	intel_init_dpio(dev);

	intel_shared_dpll_init(dev);

	/* Just disable it once at startup */
	i915_disable_vga(dev);
	intel_setup_outputs(dev);

	/* Just in case the BIOS is doing something questionable. */
	intel_fbc_disable(dev_priv);

	drm_modeset_lock_all(dev);
	intel_modeset_setup_hw_state(dev);
	drm_modeset_unlock_all(dev);

	for_each_intel_crtc(dev, crtc) {
		struct intel_initial_plane_config plane_config = {};

		if (!crtc->active)
			continue;

		/*
		 * Note that reserving the BIOS fb up front prevents us
		 * from stuffing other stolen allocations like the ring
		 * on top.  This prevents some ugliness at boot time, and
		 * can even allow for smooth boot transitions if the BIOS
		 * fb is large enough for the active pipe configuration.
		 */
		dev_priv->display.get_initial_plane_config(crtc,
							   &plane_config);

		/*
		 * If the fb is shared between multiple heads, we'll
		 * just get the first one.
		 */
		intel_find_initial_plane_obj(crtc, &plane_config);
	}
}

static void intel_enable_pipe_a(struct drm_device *dev)
{
	struct intel_connector *connector;
	struct drm_connector *crt = NULL;
	struct intel_load_detect_pipe load_detect_temp;
	struct drm_modeset_acquire_ctx *ctx = dev->mode_config.acquire_ctx;

	/* We can't just switch on the pipe A, we need to set things up with a
	 * proper mode and output configuration. As a gross hack, enable pipe A
	 * by enabling the load detect pipe once. */
	for_each_intel_connector(dev, connector) {
		if (connector->encoder->type == INTEL_OUTPUT_ANALOG) {
			crt = &connector->base;
			break;
		}
	}

	if (!crt)
		return;

	if (intel_get_load_detect_pipe(crt, NULL, &load_detect_temp, ctx))
		intel_release_load_detect_pipe(crt, &load_detect_temp, ctx);
}

static bool
intel_check_plane_mapping(struct intel_crtc *crtc)
{
	struct drm_device *dev = crtc->base.dev;
	struct drm_i915_private *dev_priv = dev->dev_private;
	u32 reg, val;

	if (INTEL_INFO(dev)->num_pipes == 1)
		return true;

	reg = DSPCNTR(!crtc->plane);
	val = I915_READ(reg);

	if ((val & DISPLAY_PLANE_ENABLE) &&
	    (!!(val & DISPPLANE_SEL_PIPE_MASK) == crtc->pipe))
		return false;

	return true;
}

static void intel_sanitize_crtc(struct intel_crtc *crtc)
{
	struct drm_device *dev = crtc->base.dev;
	struct drm_i915_private *dev_priv = dev->dev_private;
	struct intel_encoder *encoder;
	u32 reg;
	bool enable;

	/* Clear any frame start delays used for debugging left by the BIOS */
	reg = PIPECONF(crtc->config->cpu_transcoder);
	I915_WRITE(reg, I915_READ(reg) & ~PIPECONF_FRAME_START_DELAY_MASK);

	/* restore vblank interrupts to correct state */
	drm_crtc_vblank_reset(&crtc->base);
	if (crtc->active) {
		drm_calc_timestamping_constants(&crtc->base, &crtc->base.hwmode);
		update_scanline_offset(crtc);
		drm_crtc_vblank_on(&crtc->base);
	}

	/* We need to sanitize the plane -> pipe mapping first because this will
	 * disable the crtc (and hence change the state) if it is wrong. Note
	 * that gen4+ has a fixed plane -> pipe mapping.  */
	if (INTEL_INFO(dev)->gen < 4 && !intel_check_plane_mapping(crtc)) {
		bool plane;

		DRM_DEBUG_KMS("[CRTC:%d] wrong plane connection detected!\n",
			      crtc->base.base.id);

		/* Pipe has the wrong plane attached and the plane is active.
		 * Temporarily change the plane mapping and disable everything
		 * ...  */
		plane = crtc->plane;
		to_intel_plane_state(crtc->base.primary->state)->visible = true;
		crtc->plane = !plane;
		intel_crtc_disable_noatomic(&crtc->base);
		crtc->plane = plane;
	}

	if (dev_priv->quirks & QUIRK_PIPEA_FORCE &&
	    crtc->pipe == PIPE_A && !crtc->active) {
		/* BIOS forgot to enable pipe A, this mostly happens after
		 * resume. Force-enable the pipe to fix this, the update_dpms
		 * call below we restore the pipe to the right state, but leave
		 * the required bits on. */
		intel_enable_pipe_a(dev);
	}

	/* Adjust the state of the output pipe according to whether we
	 * have active connectors/encoders. */
	enable = false;
	for_each_encoder_on_crtc(dev, &crtc->base, encoder) {
		enable = true;
		break;
	}

	if (!enable)
		intel_crtc_disable_noatomic(&crtc->base);

	if (crtc->active != crtc->base.state->active) {

		/* This can happen either due to bugs in the get_hw_state
		 * functions or because of calls to intel_crtc_disable_noatomic,
		 * or because the pipe is force-enabled due to the
		 * pipe A quirk. */
		DRM_DEBUG_KMS("[CRTC:%d] hw state adjusted, was %s, now %s\n",
			      crtc->base.base.id,
			      crtc->base.state->enable ? "enabled" : "disabled",
			      crtc->active ? "enabled" : "disabled");

		WARN_ON(drm_atomic_set_mode_for_crtc(crtc->base.state, NULL) < 0);
		crtc->base.state->active = crtc->active;
		crtc->base.enabled = crtc->active;

		/* Because we only establish the connector -> encoder ->
		 * crtc links if something is active, this means the
		 * crtc is now deactivated. Break the links. connector
		 * -> encoder links are only establish when things are
		 *  actually up, hence no need to break them. */
		WARN_ON(crtc->active);

		for_each_encoder_on_crtc(dev, &crtc->base, encoder)
			encoder->base.crtc = NULL;
	}

	if (crtc->active || HAS_GMCH_DISPLAY(dev)) {
		/*
		 * We start out with underrun reporting disabled to avoid races.
		 * For correct bookkeeping mark this on active crtcs.
		 *
		 * Also on gmch platforms we dont have any hardware bits to
		 * disable the underrun reporting. Which means we need to start
		 * out with underrun reporting disabled also on inactive pipes,
		 * since otherwise we'll complain about the garbage we read when
		 * e.g. coming up after runtime pm.
		 *
		 * No protection against concurrent access is required - at
		 * worst a fifo underrun happens which also sets this to false.
		 */
		crtc->cpu_fifo_underrun_disabled = true;
		crtc->pch_fifo_underrun_disabled = true;
	}
}

static void intel_sanitize_encoder(struct intel_encoder *encoder)
{
	struct intel_connector *connector;
	struct drm_device *dev = encoder->base.dev;
	bool active = false;

	/* We need to check both for a crtc link (meaning that the
	 * encoder is active and trying to read from a pipe) and the
	 * pipe itself being active. */
	bool has_active_crtc = encoder->base.crtc &&
		to_intel_crtc(encoder->base.crtc)->active;

	for_each_intel_connector(dev, connector) {
		if (connector->base.encoder != &encoder->base)
			continue;

		active = true;
		break;
	}

	if (active && !has_active_crtc) {
		DRM_DEBUG_KMS("[ENCODER:%d:%s] has active connectors but no active pipe!\n",
			      encoder->base.base.id,
			      encoder->base.name);

		/* Connector is active, but has no active pipe. This is
		 * fallout from our resume register restoring. Disable
		 * the encoder manually again. */
		if (encoder->base.crtc) {
			DRM_DEBUG_KMS("[ENCODER:%d:%s] manually disabled\n",
				      encoder->base.base.id,
				      encoder->base.name);
			encoder->disable(encoder);
			if (encoder->post_disable)
				encoder->post_disable(encoder);
		}
		encoder->base.crtc = NULL;

		/* Inconsistent output/port/pipe state happens presumably due to
		 * a bug in one of the get_hw_state functions. Or someplace else
		 * in our code, like the register restore mess on resume. Clamp
		 * things to off as a safer default. */
		for_each_intel_connector(dev, connector) {
			if (connector->encoder != encoder)
				continue;
			connector->base.dpms = DRM_MODE_DPMS_OFF;
			connector->base.encoder = NULL;
		}
	}
	/* Enabled encoders without active connectors will be fixed in
	 * the crtc fixup. */
}

void i915_redisable_vga_power_on(struct drm_device *dev)
{
	struct drm_i915_private *dev_priv = dev->dev_private;
	u32 vga_reg = i915_vgacntrl_reg(dev);

	if (!(I915_READ(vga_reg) & VGA_DISP_DISABLE)) {
		DRM_DEBUG_KMS("Something enabled VGA plane, disabling it\n");
		i915_disable_vga(dev);
	}
}

void i915_redisable_vga(struct drm_device *dev)
{
	struct drm_i915_private *dev_priv = dev->dev_private;

	/* This function can be called both from intel_modeset_setup_hw_state or
	 * at a very early point in our resume sequence, where the power well
	 * structures are not yet restored. Since this function is at a very
	 * paranoid "someone might have enabled VGA while we were not looking"
	 * level, just check if the power well is enabled instead of trying to
	 * follow the "don't touch the power well if we don't need it" policy
	 * the rest of the driver uses. */
	if (!intel_display_power_is_enabled(dev_priv, POWER_DOMAIN_VGA))
		return;

	i915_redisable_vga_power_on(dev);
}

static bool primary_get_hw_state(struct intel_crtc *crtc)
{
	struct drm_i915_private *dev_priv = crtc->base.dev->dev_private;

	return !!(I915_READ(DSPCNTR(crtc->plane)) & DISPLAY_PLANE_ENABLE);
}

static void readout_plane_state(struct intel_crtc *crtc,
				struct intel_crtc_state *crtc_state)
{
	struct intel_plane *p;
	struct intel_plane_state *plane_state;
	bool active = crtc_state->base.active;

	for_each_intel_plane(crtc->base.dev, p) {
		if (crtc->pipe != p->pipe)
			continue;

		plane_state = to_intel_plane_state(p->base.state);

		if (p->base.type == DRM_PLANE_TYPE_PRIMARY)
			plane_state->visible = primary_get_hw_state(crtc);
		else {
			if (active)
				p->disable_plane(&p->base, &crtc->base);

			plane_state->visible = false;
		}
	}
}

static void intel_modeset_readout_hw_state(struct drm_device *dev)
{
	struct drm_i915_private *dev_priv = dev->dev_private;
	enum pipe pipe;
	struct intel_crtc *crtc;
	struct intel_encoder *encoder;
	struct intel_connector *connector;
	int i;

	for_each_intel_crtc(dev, crtc) {
		__drm_atomic_helper_crtc_destroy_state(&crtc->base, crtc->base.state);
		memset(crtc->config, 0, sizeof(*crtc->config));
		crtc->config->base.crtc = &crtc->base;
<<<<<<< HEAD
=======

		crtc->config->quirks |= PIPE_CONFIG_QUIRK_INHERITED_MODE;
>>>>>>> d2944cf2

		crtc->active = dev_priv->display.get_pipe_config(crtc,
								 crtc->config);

		crtc->base.state->active = crtc->active;
		crtc->base.enabled = crtc->active;

		memset(&crtc->base.mode, 0, sizeof(crtc->base.mode));
		if (crtc->base.state->active) {
			intel_mode_from_pipe_config(&crtc->base.mode, crtc->config);
			intel_mode_from_pipe_config(&crtc->base.state->adjusted_mode, crtc->config);
			WARN_ON(drm_atomic_set_mode_for_crtc(crtc->base.state, &crtc->base.mode));

			/*
			 * The initial mode needs to be set in order to keep
			 * the atomic core happy. It wants a valid mode if the
			 * crtc's enabled, so we do the above call.
			 *
			 * At this point some state updated by the connectors
			 * in their ->detect() callback has not run yet, so
			 * no recalculation can be done yet.
			 *
			 * Even if we could do a recalculation and modeset
			 * right now it would cause a double modeset if
			 * fbdev or userspace chooses a different initial mode.
			 *
			 * If that happens, someone indicated they wanted a
			 * mode change, which means it's safe to do a full
			 * recalculation.
			 */
			crtc->base.state->mode.private_flags = I915_MODE_FLAG_INHERITED;
		}

		crtc->base.hwmode = crtc->config->base.adjusted_mode;
		readout_plane_state(crtc, to_intel_crtc_state(crtc->base.state));

		DRM_DEBUG_KMS("[CRTC:%d] hw state readout: %s\n",
			      crtc->base.base.id,
			      crtc->active ? "enabled" : "disabled");
	}

	for (i = 0; i < dev_priv->num_shared_dpll; i++) {
		struct intel_shared_dpll *pll = &dev_priv->shared_dplls[i];

		pll->on = pll->get_hw_state(dev_priv, pll,
					    &pll->config.hw_state);
		pll->active = 0;
		pll->config.crtc_mask = 0;
		for_each_intel_crtc(dev, crtc) {
			if (crtc->active && intel_crtc_to_shared_dpll(crtc) == pll) {
				pll->active++;
				pll->config.crtc_mask |= 1 << crtc->pipe;
			}
		}

		DRM_DEBUG_KMS("%s hw state readout: crtc_mask 0x%08x, on %i\n",
			      pll->name, pll->config.crtc_mask, pll->on);

		if (pll->config.crtc_mask)
			intel_display_power_get(dev_priv, POWER_DOMAIN_PLLS);
	}

	for_each_intel_encoder(dev, encoder) {
		pipe = 0;

		if (encoder->get_hw_state(encoder, &pipe)) {
			crtc = to_intel_crtc(dev_priv->pipe_to_crtc_mapping[pipe]);
			encoder->base.crtc = &crtc->base;
			encoder->get_config(encoder, crtc->config);
		} else {
			encoder->base.crtc = NULL;
		}

		DRM_DEBUG_KMS("[ENCODER:%d:%s] hw state readout: %s, pipe %c\n",
			      encoder->base.base.id,
			      encoder->base.name,
			      encoder->base.crtc ? "enabled" : "disabled",
			      pipe_name(pipe));
	}

	for_each_intel_connector(dev, connector) {
		if (connector->get_hw_state(connector)) {
			connector->base.dpms = DRM_MODE_DPMS_ON;
			connector->base.encoder = &connector->encoder->base;
		} else {
			connector->base.dpms = DRM_MODE_DPMS_OFF;
			connector->base.encoder = NULL;
		}
		DRM_DEBUG_KMS("[CONNECTOR:%d:%s] hw state readout: %s\n",
			      connector->base.base.id,
			      connector->base.name,
			      connector->base.encoder ? "enabled" : "disabled");
	}
}

/* Scan out the current hw modeset state,
 * and sanitizes it to the current state
 */
static void
intel_modeset_setup_hw_state(struct drm_device *dev)
{
	struct drm_i915_private *dev_priv = dev->dev_private;
	enum pipe pipe;
	struct intel_crtc *crtc;
	struct intel_encoder *encoder;
	int i;

	intel_modeset_readout_hw_state(dev);

	/* HW state is read out, now we need to sanitize this mess. */
	for_each_intel_encoder(dev, encoder) {
		intel_sanitize_encoder(encoder);
	}

	for_each_pipe(dev_priv, pipe) {
		crtc = to_intel_crtc(dev_priv->pipe_to_crtc_mapping[pipe]);
		intel_sanitize_crtc(crtc);
		intel_dump_pipe_config(crtc, crtc->config,
				       "[setup_hw_state]");
	}

	intel_modeset_update_connector_atomic_state(dev);

	for (i = 0; i < dev_priv->num_shared_dpll; i++) {
		struct intel_shared_dpll *pll = &dev_priv->shared_dplls[i];

		if (!pll->on || pll->active)
			continue;

		DRM_DEBUG_KMS("%s enabled but not in use, disabling\n", pll->name);

		pll->disable(dev_priv, pll);
		pll->on = false;
	}

	if (IS_VALLEYVIEW(dev))
		vlv_wm_get_hw_state(dev);
	else if (IS_GEN9(dev))
		skl_wm_get_hw_state(dev);
	else if (HAS_PCH_SPLIT(dev))
		ilk_wm_get_hw_state(dev);

	for_each_intel_crtc(dev, crtc) {
		unsigned long put_domains;

		put_domains = modeset_get_crtc_power_domains(&crtc->base);
		if (WARN_ON(put_domains))
			modeset_put_power_domains(dev_priv, put_domains);
	}
	intel_display_set_init_power(dev_priv, false);
}

void intel_display_resume(struct drm_device *dev)
{
	struct drm_atomic_state *state = drm_atomic_state_alloc(dev);
	struct intel_connector *conn;
	struct intel_plane *plane;
	struct drm_crtc *crtc;
	int ret;

	if (!state)
		return;

	state->acquire_ctx = dev->mode_config.acquire_ctx;

	/* preserve complete old state, including dpll */
	intel_atomic_get_shared_dpll_state(state);

	for_each_crtc(dev, crtc) {
		struct drm_crtc_state *crtc_state =
			drm_atomic_get_crtc_state(state, crtc);

		ret = PTR_ERR_OR_ZERO(crtc_state);
		if (ret)
			goto err;

		/* force a restore */
		crtc_state->mode_changed = true;
	}

	for_each_intel_plane(dev, plane) {
		ret = PTR_ERR_OR_ZERO(drm_atomic_get_plane_state(state, &plane->base));
		if (ret)
			goto err;
	}

	for_each_intel_connector(dev, conn) {
		ret = PTR_ERR_OR_ZERO(drm_atomic_get_connector_state(state, &conn->base));
		if (ret)
			goto err;
	}

	intel_modeset_setup_hw_state(dev);

	i915_redisable_vga(dev);
	ret = drm_atomic_commit(state);
	if (!ret)
		return;

err:
	DRM_ERROR("Restoring old state failed with %i\n", ret);
	drm_atomic_state_free(state);
}

void intel_modeset_gem_init(struct drm_device *dev)
{
	struct drm_i915_private *dev_priv = dev->dev_private;
	struct drm_crtc *c;
	struct drm_i915_gem_object *obj;
	int ret;

	mutex_lock(&dev->struct_mutex);
	intel_init_gt_powersave(dev);
	mutex_unlock(&dev->struct_mutex);

	/*
	 * There may be no VBT; and if the BIOS enabled SSC we can
	 * just keep using it to avoid unnecessary flicker.  Whereas if the
	 * BIOS isn't using it, don't assume it will work even if the VBT
	 * indicates as much.
	 */
	if (HAS_PCH_IBX(dev) || HAS_PCH_CPT(dev))
		dev_priv->vbt.lvds_use_ssc = !!(I915_READ(PCH_DREF_CONTROL) &
						DREF_SSC1_ENABLE);

	intel_modeset_init_hw(dev);

	intel_setup_overlay(dev);

	/*
	 * Make sure any fbs we allocated at startup are properly
	 * pinned & fenced.  When we do the allocation it's too early
	 * for this.
	 */
	for_each_crtc(dev, c) {
		obj = intel_fb_obj(c->primary->fb);
		if (obj == NULL)
			continue;

		mutex_lock(&dev->struct_mutex);
		ret = intel_pin_and_fence_fb_obj(c->primary,
						 c->primary->fb,
						 c->primary->state,
						 NULL, NULL);
		mutex_unlock(&dev->struct_mutex);
		if (ret) {
			DRM_ERROR("failed to pin boot fb on pipe %d\n",
				  to_intel_crtc(c)->pipe);
			drm_framebuffer_unreference(c->primary->fb);
			c->primary->fb = NULL;
			c->primary->crtc = c->primary->state->crtc = NULL;
			update_state_fb(c->primary);
			c->state->plane_mask &= ~(1 << drm_plane_index(c->primary));
		}
	}

	intel_backlight_register(dev);
}

void intel_connector_unregister(struct intel_connector *intel_connector)
{
	struct drm_connector *connector = &intel_connector->base;

	intel_panel_destroy_backlight(connector);
	drm_connector_unregister(connector);
}

void intel_modeset_cleanup(struct drm_device *dev)
{
	struct drm_i915_private *dev_priv = dev->dev_private;
	struct drm_connector *connector;

	intel_disable_gt_powersave(dev);

	intel_backlight_unregister(dev);

	/*
	 * Interrupts and polling as the first thing to avoid creating havoc.
	 * Too much stuff here (turning of connectors, ...) would
	 * experience fancy races otherwise.
	 */
	intel_irq_uninstall(dev_priv);

	/*
	 * Due to the hpd irq storm handling the hotplug work can re-arm the
	 * poll handlers. Hence disable polling after hpd handling is shut down.
	 */
	drm_kms_helper_poll_fini(dev);

	intel_unregister_dsm_handler();

	intel_fbc_disable(dev_priv);

	/* flush any delayed tasks or pending work */
	flush_scheduled_work();

	/* destroy the backlight and sysfs files before encoders/connectors */
	list_for_each_entry(connector, &dev->mode_config.connector_list, head) {
		struct intel_connector *intel_connector;

		intel_connector = to_intel_connector(connector);
		intel_connector->unregister(intel_connector);
	}

	drm_mode_config_cleanup(dev);

	intel_cleanup_overlay(dev);

	mutex_lock(&dev->struct_mutex);
	intel_cleanup_gt_powersave(dev);
	mutex_unlock(&dev->struct_mutex);
}

/*
 * Return which encoder is currently attached for connector.
 */
struct drm_encoder *intel_best_encoder(struct drm_connector *connector)
{
	return &intel_attached_encoder(connector)->base;
}

void intel_connector_attach_encoder(struct intel_connector *connector,
				    struct intel_encoder *encoder)
{
	connector->encoder = encoder;
	drm_mode_connector_attach_encoder(&connector->base,
					  &encoder->base);
}

/*
 * set vga decode state - true == enable VGA decode
 */
int intel_modeset_vga_set_state(struct drm_device *dev, bool state)
{
	struct drm_i915_private *dev_priv = dev->dev_private;
	unsigned reg = INTEL_INFO(dev)->gen >= 6 ? SNB_GMCH_CTRL : INTEL_GMCH_CTRL;
	u16 gmch_ctrl;

	if (pci_read_config_word(dev_priv->bridge_dev, reg, &gmch_ctrl)) {
		DRM_ERROR("failed to read control word\n");
		return -EIO;
	}

	if (!!(gmch_ctrl & INTEL_GMCH_VGA_DISABLE) == !state)
		return 0;

	if (state)
		gmch_ctrl &= ~INTEL_GMCH_VGA_DISABLE;
	else
		gmch_ctrl |= INTEL_GMCH_VGA_DISABLE;

	if (pci_write_config_word(dev_priv->bridge_dev, reg, gmch_ctrl)) {
		DRM_ERROR("failed to write control word\n");
		return -EIO;
	}

	return 0;
}

struct intel_display_error_state {

	u32 power_well_driver;

	int num_transcoders;

	struct intel_cursor_error_state {
		u32 control;
		u32 position;
		u32 base;
		u32 size;
	} cursor[I915_MAX_PIPES];

	struct intel_pipe_error_state {
		bool power_domain_on;
		u32 source;
		u32 stat;
	} pipe[I915_MAX_PIPES];

	struct intel_plane_error_state {
		u32 control;
		u32 stride;
		u32 size;
		u32 pos;
		u32 addr;
		u32 surface;
		u32 tile_offset;
	} plane[I915_MAX_PIPES];

	struct intel_transcoder_error_state {
		bool power_domain_on;
		enum transcoder cpu_transcoder;

		u32 conf;

		u32 htotal;
		u32 hblank;
		u32 hsync;
		u32 vtotal;
		u32 vblank;
		u32 vsync;
	} transcoder[4];
};

struct intel_display_error_state *
intel_display_capture_error_state(struct drm_device *dev)
{
	struct drm_i915_private *dev_priv = dev->dev_private;
	struct intel_display_error_state *error;
	int transcoders[] = {
		TRANSCODER_A,
		TRANSCODER_B,
		TRANSCODER_C,
		TRANSCODER_EDP,
	};
	int i;

	if (INTEL_INFO(dev)->num_pipes == 0)
		return NULL;

	error = kzalloc(sizeof(*error), GFP_ATOMIC);
	if (error == NULL)
		return NULL;

	if (IS_HASWELL(dev) || IS_BROADWELL(dev))
		error->power_well_driver = I915_READ(HSW_PWR_WELL_DRIVER);

	for_each_pipe(dev_priv, i) {
		error->pipe[i].power_domain_on =
			__intel_display_power_is_enabled(dev_priv,
							 POWER_DOMAIN_PIPE(i));
		if (!error->pipe[i].power_domain_on)
			continue;

		error->cursor[i].control = I915_READ(CURCNTR(i));
		error->cursor[i].position = I915_READ(CURPOS(i));
		error->cursor[i].base = I915_READ(CURBASE(i));

		error->plane[i].control = I915_READ(DSPCNTR(i));
		error->plane[i].stride = I915_READ(DSPSTRIDE(i));
		if (INTEL_INFO(dev)->gen <= 3) {
			error->plane[i].size = I915_READ(DSPSIZE(i));
			error->plane[i].pos = I915_READ(DSPPOS(i));
		}
		if (INTEL_INFO(dev)->gen <= 7 && !IS_HASWELL(dev))
			error->plane[i].addr = I915_READ(DSPADDR(i));
		if (INTEL_INFO(dev)->gen >= 4) {
			error->plane[i].surface = I915_READ(DSPSURF(i));
			error->plane[i].tile_offset = I915_READ(DSPTILEOFF(i));
		}

		error->pipe[i].source = I915_READ(PIPESRC(i));

		if (HAS_GMCH_DISPLAY(dev))
			error->pipe[i].stat = I915_READ(PIPESTAT(i));
	}

	error->num_transcoders = INTEL_INFO(dev)->num_pipes;
	if (HAS_DDI(dev_priv->dev))
		error->num_transcoders++; /* Account for eDP. */

	for (i = 0; i < error->num_transcoders; i++) {
		enum transcoder cpu_transcoder = transcoders[i];

		error->transcoder[i].power_domain_on =
			__intel_display_power_is_enabled(dev_priv,
				POWER_DOMAIN_TRANSCODER(cpu_transcoder));
		if (!error->transcoder[i].power_domain_on)
			continue;

		error->transcoder[i].cpu_transcoder = cpu_transcoder;

		error->transcoder[i].conf = I915_READ(PIPECONF(cpu_transcoder));
		error->transcoder[i].htotal = I915_READ(HTOTAL(cpu_transcoder));
		error->transcoder[i].hblank = I915_READ(HBLANK(cpu_transcoder));
		error->transcoder[i].hsync = I915_READ(HSYNC(cpu_transcoder));
		error->transcoder[i].vtotal = I915_READ(VTOTAL(cpu_transcoder));
		error->transcoder[i].vblank = I915_READ(VBLANK(cpu_transcoder));
		error->transcoder[i].vsync = I915_READ(VSYNC(cpu_transcoder));
	}

	return error;
}

#define err_printf(e, ...) i915_error_printf(e, __VA_ARGS__)

void
intel_display_print_error_state(struct drm_i915_error_state_buf *m,
				struct drm_device *dev,
				struct intel_display_error_state *error)
{
	struct drm_i915_private *dev_priv = dev->dev_private;
	int i;

	if (!error)
		return;

	err_printf(m, "Num Pipes: %d\n", INTEL_INFO(dev)->num_pipes);
	if (IS_HASWELL(dev) || IS_BROADWELL(dev))
		err_printf(m, "PWR_WELL_CTL2: %08x\n",
			   error->power_well_driver);
	for_each_pipe(dev_priv, i) {
		err_printf(m, "Pipe [%d]:\n", i);
		err_printf(m, "  Power: %s\n",
			   error->pipe[i].power_domain_on ? "on" : "off");
		err_printf(m, "  SRC: %08x\n", error->pipe[i].source);
		err_printf(m, "  STAT: %08x\n", error->pipe[i].stat);

		err_printf(m, "Plane [%d]:\n", i);
		err_printf(m, "  CNTR: %08x\n", error->plane[i].control);
		err_printf(m, "  STRIDE: %08x\n", error->plane[i].stride);
		if (INTEL_INFO(dev)->gen <= 3) {
			err_printf(m, "  SIZE: %08x\n", error->plane[i].size);
			err_printf(m, "  POS: %08x\n", error->plane[i].pos);
		}
		if (INTEL_INFO(dev)->gen <= 7 && !IS_HASWELL(dev))
			err_printf(m, "  ADDR: %08x\n", error->plane[i].addr);
		if (INTEL_INFO(dev)->gen >= 4) {
			err_printf(m, "  SURF: %08x\n", error->plane[i].surface);
			err_printf(m, "  TILEOFF: %08x\n", error->plane[i].tile_offset);
		}

		err_printf(m, "Cursor [%d]:\n", i);
		err_printf(m, "  CNTR: %08x\n", error->cursor[i].control);
		err_printf(m, "  POS: %08x\n", error->cursor[i].position);
		err_printf(m, "  BASE: %08x\n", error->cursor[i].base);
	}

	for (i = 0; i < error->num_transcoders; i++) {
		err_printf(m, "CPU transcoder: %c\n",
			   transcoder_name(error->transcoder[i].cpu_transcoder));
		err_printf(m, "  Power: %s\n",
			   error->transcoder[i].power_domain_on ? "on" : "off");
		err_printf(m, "  CONF: %08x\n", error->transcoder[i].conf);
		err_printf(m, "  HTOTAL: %08x\n", error->transcoder[i].htotal);
		err_printf(m, "  HBLANK: %08x\n", error->transcoder[i].hblank);
		err_printf(m, "  HSYNC: %08x\n", error->transcoder[i].hsync);
		err_printf(m, "  VTOTAL: %08x\n", error->transcoder[i].vtotal);
		err_printf(m, "  VBLANK: %08x\n", error->transcoder[i].vblank);
		err_printf(m, "  VSYNC: %08x\n", error->transcoder[i].vsync);
	}
}

void intel_modeset_preclose(struct drm_device *dev, struct drm_file *file)
{
	struct intel_crtc *crtc;

	for_each_intel_crtc(dev, crtc) {
		struct intel_unpin_work *work;

		spin_lock_irq(&dev->event_lock);

		work = crtc->unpin_work;

		if (work && work->event &&
		    work->event->base.file_priv == file) {
			kfree(work->event);
			work->event = NULL;
		}

		spin_unlock_irq(&dev->event_lock);
	}
}<|MERGE_RESOLUTION|>--- conflicted
+++ resolved
@@ -12883,30 +12883,17 @@
 		if (IS_ERR(pipe_config))
 			return PTR_ERR(pipe_config);
 
-<<<<<<< HEAD
 		pipe_config->hsw_workaround_pipe = INVALID_PIPE;
 
 		if (!pipe_config->base.active ||
 		    needs_modeset(&pipe_config->base))
-=======
-	/* Now enable the clocks, plane, pipe, and connectors that we set up. */
-	for_each_crtc_in_state(state, crtc, crtc_state, i) {
-		if (!needs_modeset(crtc->state) || !crtc->state->enable) {
-			drm_atomic_helper_commit_planes_on_crtc(crtc_state);
->>>>>>> d2944cf2
 			continue;
-		}
 
 		/* 2 or more enabled crtcs means no need for w/a */
 		if (enabled_pipe != INVALID_PIPE)
 			return 0;
 
-<<<<<<< HEAD
 		enabled_pipe = intel_crtc->pipe;
-=======
-		dev_priv->display.crtc_enable(crtc);
-		drm_atomic_helper_commit_planes_on_crtc(crtc_state);
->>>>>>> d2944cf2
 	}
 
 	if (enabled_pipe != INVALID_PIPE)
@@ -13111,7 +13098,6 @@
 		any_ms = true;
 		intel_pre_plane_update(intel_crtc);
 
-<<<<<<< HEAD
 		if (crtc_state->active) {
 			intel_crtc_disable_planes(crtc, crtc_state->plane_mask);
 			dev_priv->display.crtc_disable(crtc);
@@ -13126,14 +13112,6 @@
 
 	if (any_ms) {
 		intel_shared_dpll_commit(state);
-=======
-static int intel_crtc_set_config(struct drm_mode_set *set)
-{
-	struct drm_device *dev;
-	struct drm_atomic_state *state = NULL;
-	struct intel_crtc_state *pipe_config;
-	int ret;
->>>>>>> d2944cf2
 
 		drm_atomic_helper_update_legacy_modeset_state(state->dev, state);
 		modeset_update_crtc_power_domains(state);
@@ -13166,7 +13144,6 @@
 
 	drm_atomic_state_free(state);
 
-<<<<<<< HEAD
 	return 0;
 }
 
@@ -13201,13 +13178,6 @@
 		drm_atomic_state_clear(state);
 		drm_modeset_backoff(state->acquire_ctx);
 		goto retry;
-=======
-	ret = intel_set_mode_with_config(set->crtc, pipe_config, true);
-
-	if (ret) {
-		DRM_DEBUG_KMS("failed to set mode on [CRTC:%d], err = %d\n",
-			      set->crtc->base.id, ret);
->>>>>>> d2944cf2
 	}
 
 	if (ret)
@@ -13449,90 +13419,11 @@
 		can_position = true;
 	}
 
-<<<<<<< HEAD
 	return drm_plane_helper_check_update(plane, crtc, fb, &state->src,
 					     &state->dst, &state->clip,
 					     min_scale, max_scale,
 					     can_position, true,
 					     &state->visible);
-=======
-	ret = drm_plane_helper_check_update(plane, crtc, fb,
-					    src, dest, clip,
-					    min_scale,
-					    max_scale,
-					    can_position, true,
-					    &state->visible);
-	if (ret)
-		return ret;
-
-	if (crtc_state ? crtc_state->base.active : intel_crtc->active) {
-		struct intel_plane_state *old_state =
-			to_intel_plane_state(plane->state);
-
-		intel_crtc->atomic.wait_for_flips = true;
-
-		/*
-		 * FBC does not work on some platforms for rotated
-		 * planes, so disable it when rotation is not 0 and
-		 * update it when rotation is set back to 0.
-		 *
-		 * FIXME: This is redundant with the fbc update done in
-		 * the primary plane enable function except that that
-		 * one is done too late. We eventually need to unify
-		 * this.
-		 */
-		if (state->visible &&
-		    INTEL_INFO(dev)->gen <= 4 && !IS_G4X(dev) &&
-		    dev_priv->fbc.crtc == intel_crtc &&
-		    state->base.rotation != BIT(DRM_ROTATE_0)) {
-			intel_crtc->atomic.disable_fbc = true;
-		}
-
-		if (state->visible && !old_state->visible) {
-			/*
-			 * BDW signals flip done immediately if the plane
-			 * is disabled, even if the plane enable is already
-			 * armed to occur at the next vblank :(
-			 */
-			if (IS_BROADWELL(dev))
-				intel_crtc->atomic.wait_vblank = true;
-
-			if (crtc_state)
-				intel_crtc->atomic.post_enable_primary = true;
-		}
-
-		/*
-		 * FIXME: Actually if we will still have any other plane enabled
-		 * on the pipe we could let IPS enabled still, but for
-		 * now lets consider that when we make primary invisible
-		 * by setting DSPCNTR to 0 on update_primary_plane function
-		 * IPS needs to be disable.
-		 */
-		if (!state->visible || !fb)
-			intel_crtc->atomic.disable_ips = true;
-
-		if (!state->visible && old_state->visible &&
-		    crtc_state && !needs_modeset(&crtc_state->base))
-			intel_crtc->atomic.pre_disable_primary = true;
-
-		intel_crtc->atomic.fb_bits |=
-			INTEL_FRONTBUFFER_PRIMARY(intel_crtc->pipe);
-
-		intel_crtc->atomic.update_fbc = true;
-
-		if (intel_wm_need_update(plane, &state->base))
-			intel_crtc->atomic.update_wm = true;
-	}
-
-	if (INTEL_INFO(dev)->gen >= 9) {
-		ret = skl_update_scaler_users(intel_crtc, crtc_state,
-			to_intel_plane(plane), state, 0);
-		if (ret)
-			return ret;
-	}
-
-	return 0;
->>>>>>> d2944cf2
 }
 
 static void
@@ -15192,11 +15083,6 @@
 		__drm_atomic_helper_crtc_destroy_state(&crtc->base, crtc->base.state);
 		memset(crtc->config, 0, sizeof(*crtc->config));
 		crtc->config->base.crtc = &crtc->base;
-<<<<<<< HEAD
-=======
-
-		crtc->config->quirks |= PIPE_CONFIG_QUIRK_INHERITED_MODE;
->>>>>>> d2944cf2
 
 		crtc->active = dev_priv->display.get_pipe_config(crtc,
 								 crtc->config);
