--- conflicted
+++ resolved
@@ -556,21 +556,12 @@
 
 static inline void intel_pstate_calc_busy(struct cpudata *cpu)
 {
-<<<<<<< HEAD
+	struct sample *sample = &cpu->sample;
 	int64_t core_pct;
 	int32_t rem;
 
 	core_pct = int_tofp(sample->aperf) * int_tofp(100);
 	core_pct = div_u64_rem(core_pct, int_tofp(sample->mperf), &rem);
-=======
-	struct sample *sample = &cpu->sample;
-	int32_t core_pct;
-	int32_t c0_pct;
-
-	core_pct = div_fp(int_tofp(sample->aperf), int_tofp(sample->mperf));
-	core_pct = mul_fp(core_pct, int_tofp(100));
-	FP_ROUNDUP(core_pct);
->>>>>>> 8d65775d
 
 	if ((rem << 1) >= int_tofp(sample->mperf))
 		core_pct += 1;
