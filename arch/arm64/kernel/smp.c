/*
 * SMP initialisation and IPI support
 * Based on arch/arm/kernel/smp.c
 *
 * Copyright (C) 2012 ARM Ltd.
 *
 * This program is free software; you can redistribute it and/or modify
 * it under the terms of the GNU General Public License version 2 as
 * published by the Free Software Foundation.
 *
 * This program is distributed in the hope that it will be useful,
 * but WITHOUT ANY WARRANTY; without even the implied warranty of
 * MERCHANTABILITY or FITNESS FOR A PARTICULAR PURPOSE.  See the
 * GNU General Public License for more details.
 *
 * You should have received a copy of the GNU General Public License
 * along with this program.  If not, see <http://www.gnu.org/licenses/>.
 */

#include <linux/delay.h>
#include <linux/init.h>
#include <linux/spinlock.h>
#include <linux/sched.h>
#include <linux/interrupt.h>
#include <linux/cache.h>
#include <linux/profile.h>
#include <linux/errno.h>
#include <linux/mm.h>
#include <linux/err.h>
#include <linux/cpu.h>
#include <linux/smp.h>
#include <linux/seq_file.h>
#include <linux/irq.h>
#include <linux/percpu.h>
#include <linux/clockchips.h>
#include <linux/completion.h>
#include <linux/of.h>

#include <asm/atomic.h>
#include <asm/cacheflush.h>
#include <asm/cputype.h>
#include <asm/cpu_ops.h>
#include <asm/mmu_context.h>
#include <asm/pgtable.h>
#include <asm/pgalloc.h>
#include <asm/processor.h>
#include <asm/smp_plat.h>
#include <asm/sections.h>
#include <asm/tlbflush.h>
#include <asm/ptrace.h>

/*
 * as from 2.5, kernels no longer have an init_tasks structure
 * so we need some other way of telling a new secondary core
 * where to place its SVC stack
 */
struct secondary_data secondary_data;

enum ipi_msg_type {
	IPI_RESCHEDULE,
	IPI_CALL_FUNC,
	IPI_CALL_FUNC_SINGLE,
	IPI_CPU_STOP,
};

/*
 * Boot a secondary CPU, and assign it the specified idle task.
 * This also gives us the initial stack to use for this CPU.
 */
static int boot_secondary(unsigned int cpu, struct task_struct *idle)
{
	if (cpu_ops[cpu]->cpu_boot)
		return cpu_ops[cpu]->cpu_boot(cpu);

	return -EOPNOTSUPP;
}

static DECLARE_COMPLETION(cpu_running);

int __cpu_up(unsigned int cpu, struct task_struct *idle)
{
	int ret;

	/*
	 * We need to tell the secondary core where to find its stack and the
	 * page tables.
	 */
	secondary_data.stack = task_stack_page(idle) + THREAD_START_SP;
	__flush_dcache_area(&secondary_data, sizeof(secondary_data));

	/*
	 * Now bring the CPU into our world.
	 */
	ret = boot_secondary(cpu, idle);
	if (ret == 0) {
		/*
		 * CPU was successfully started, wait for it to come online or
		 * time out.
		 */
		wait_for_completion_timeout(&cpu_running,
					    msecs_to_jiffies(1000));

		if (!cpu_online(cpu)) {
			pr_crit("CPU%u: failed to come online\n", cpu);
			ret = -EIO;
		}
	} else {
		pr_err("CPU%u: failed to boot: %d\n", cpu, ret);
	}

	secondary_data.stack = NULL;

	return ret;
}

/*
 * This is the secondary CPU boot entry.  We're using this CPUs
 * idle thread stack, but a set of temporary page tables.
 */
asmlinkage void secondary_start_kernel(void)
{
	struct mm_struct *mm = &init_mm;
	unsigned int cpu = smp_processor_id();

	printk("CPU%u: Booted secondary processor\n", cpu);

	/*
	 * All kernel threads share the same mm context; grab a
	 * reference and switch to it.
	 */
	atomic_inc(&mm->mm_count);
	current->active_mm = mm;
	cpumask_set_cpu(cpu, mm_cpumask(mm));

	/*
	 * TTBR0 is only used for the identity mapping at this stage. Make it
	 * point to zero page to avoid speculatively fetching new entries.
	 */
	cpu_set_reserved_ttbr0();
	flush_tlb_all();

	preempt_disable();
	trace_hardirqs_off();

	if (cpu_ops[cpu]->cpu_postboot)
		cpu_ops[cpu]->cpu_postboot();

	/*
	 * Enable GIC and timers.
	 */
	notify_cpu_starting(cpu);

	/*
	 * OK, now it's safe to let the boot CPU continue.  Wait for
	 * the CPU migration code to notice that the CPU is online
	 * before we continue.
	 */
	set_cpu_online(cpu, true);
	complete(&cpu_running);

	local_irq_enable();
	local_fiq_enable();
	local_async_enable();

	/*
	 * OK, it's off to the idle thread for us
	 */
	cpu_startup_entry(CPUHP_ONLINE);
}

#ifdef CONFIG_HOTPLUG_CPU
static int op_cpu_disable(unsigned int cpu)
{
<<<<<<< HEAD
	pr_info("SMP: Total of %d processors activated.\n", num_online_cpus());
=======
	/*
	 * If we don't have a cpu_die method, abort before we reach the point
	 * of no return. CPU0 may not have an cpu_ops, so test for it.
	 */
	if (!cpu_ops[cpu] || !cpu_ops[cpu]->cpu_die)
		return -EOPNOTSUPP;

	/*
	 * We may need to abort a hot unplug for some other mechanism-specific
	 * reason.
	 */
	if (cpu_ops[cpu]->cpu_disable)
		return cpu_ops[cpu]->cpu_disable(cpu);

	return 0;
>>>>>>> d8ec26d7
}

/*
 * __cpu_disable runs on the processor to be shutdown.
 */
int __cpu_disable(void)
{
	unsigned int cpu = smp_processor_id();
	int ret;

	ret = op_cpu_disable(cpu);
	if (ret)
		return ret;

	/*
	 * Take this CPU offline.  Once we clear this, we can't return,
	 * and we must not schedule until we're ready to give up the cpu.
	 */
	set_cpu_online(cpu, false);

	/*
	 * OK - migrate IRQs away from this CPU
	 */
	migrate_irqs();

	/*
	 * Remove this CPU from the vm mask set of all processes.
	 */
	clear_tasks_mm_cpumask(cpu);

	return 0;
}

static DECLARE_COMPLETION(cpu_died);

/*
 * called on the thread which is asking for a CPU to be shutdown -
 * waits until shutdown has completed, or it is timed out.
 */
void __cpu_die(unsigned int cpu)
{
	if (!wait_for_completion_timeout(&cpu_died, msecs_to_jiffies(5000))) {
		pr_crit("CPU%u: cpu didn't die\n", cpu);
		return;
	}
	pr_notice("CPU%u: shutdown\n", cpu);
}

/*
 * Called from the idle thread for the CPU which has been shutdown.
 *
 * Note that we disable IRQs here, but do not re-enable them
 * before returning to the caller. This is also the behaviour
 * of the other hotplug-cpu capable cores, so presumably coming
 * out of idle fixes this.
 */
void cpu_die(void)
{
	unsigned int cpu = smp_processor_id();

	idle_task_exit();

	local_irq_disable();

	/* Tell __cpu_die() that this CPU is now safe to dispose of */
	complete(&cpu_died);

	/*
	 * Actually shutdown the CPU. This must never fail. The specific hotplug
	 * mechanism must perform all required cache maintenance to ensure that
	 * no dirty lines are lost in the process of shutting down the CPU.
	 */
	cpu_ops[cpu]->cpu_die(cpu);

	BUG();
}
#endif

void __init smp_cpus_done(unsigned int max_cpus)
{
	pr_info("SMP: Total of %d processors activated.\n", num_online_cpus());
}

void __init smp_prepare_boot_cpu(void)
{
}

static void (*smp_cross_call)(const struct cpumask *, unsigned int);

/*
 * Enumerate the possible CPU set from the device tree and build the
 * cpu logical map array containing MPIDR values related to logical
 * cpus. Assumes that cpu_logical_map(0) has already been initialized.
 */
void __init smp_init_cpus(void)
{
	struct device_node *dn = NULL;
	unsigned int i, cpu = 1;
	bool bootcpu_valid = false;

	while ((dn = of_find_node_by_type(dn, "cpu"))) {
		const u32 *cell;
		u64 hwid;

		/*
		 * A cpu node with missing "reg" property is
		 * considered invalid to build a cpu_logical_map
		 * entry.
		 */
		cell = of_get_property(dn, "reg", NULL);
		if (!cell) {
			pr_err("%s: missing reg property\n", dn->full_name);
			goto next;
		}
		hwid = of_read_number(cell, of_n_addr_cells(dn));

		/*
		 * Non affinity bits must be set to 0 in the DT
		 */
		if (hwid & ~MPIDR_HWID_BITMASK) {
			pr_err("%s: invalid reg property\n", dn->full_name);
			goto next;
		}

		/*
		 * Duplicate MPIDRs are a recipe for disaster. Scan
		 * all initialized entries and check for
		 * duplicates. If any is found just ignore the cpu.
		 * cpu_logical_map was initialized to INVALID_HWID to
		 * avoid matching valid MPIDR values.
		 */
		for (i = 1; (i < cpu) && (i < NR_CPUS); i++) {
			if (cpu_logical_map(i) == hwid) {
				pr_err("%s: duplicate cpu reg properties in the DT\n",
					dn->full_name);
				goto next;
			}
		}

		/*
		 * The numbering scheme requires that the boot CPU
		 * must be assigned logical id 0. Record it so that
		 * the logical map built from DT is validated and can
		 * be used.
		 */
		if (hwid == cpu_logical_map(0)) {
			if (bootcpu_valid) {
				pr_err("%s: duplicate boot cpu reg property in DT\n",
					dn->full_name);
				goto next;
			}

			bootcpu_valid = true;

			/*
			 * cpu_logical_map has already been
			 * initialized and the boot cpu doesn't need
			 * the enable-method so continue without
			 * incrementing cpu.
			 */
			continue;
		}

		if (cpu >= NR_CPUS)
			goto next;

		if (cpu_read_ops(dn, cpu) != 0)
			goto next;

		if (cpu_ops[cpu]->cpu_init(dn, cpu))
			goto next;

		pr_debug("cpu logical map 0x%llx\n", hwid);
		cpu_logical_map(cpu) = hwid;
next:
		cpu++;
	}

	/* sanity check */
	if (cpu > NR_CPUS)
		pr_warning("no. of cores (%d) greater than configured maximum of %d - clipping\n",
			   cpu, NR_CPUS);

	if (!bootcpu_valid) {
		pr_err("DT missing boot CPU MPIDR, not enabling secondaries\n");
		return;
	}

	/*
	 * All the cpus that made it to the cpu_logical_map have been
	 * validated so set them as possible cpus.
	 */
	for (i = 0; i < NR_CPUS; i++)
		if (cpu_logical_map(i) != INVALID_HWID)
			set_cpu_possible(i, true);
}

void __init smp_prepare_cpus(unsigned int max_cpus)
{
	int err;
	unsigned int cpu, ncores = num_possible_cpus();

	/*
	 * are we trying to boot more cores than exist?
	 */
	if (max_cpus > ncores)
		max_cpus = ncores;

	/* Don't bother if we're effectively UP */
	if (max_cpus <= 1)
		return;

	/*
	 * Initialise the present map (which describes the set of CPUs
	 * actually populated at the present time) and release the
	 * secondaries from the bootloader.
	 *
	 * Make sure we online at most (max_cpus - 1) additional CPUs.
	 */
	max_cpus--;
	for_each_possible_cpu(cpu) {
		if (max_cpus == 0)
			break;

		if (cpu == smp_processor_id())
			continue;

		if (!cpu_ops[cpu])
			continue;

		err = cpu_ops[cpu]->cpu_prepare(cpu);
		if (err)
			continue;

		set_cpu_present(cpu, true);
		max_cpus--;
	}
}


void __init set_smp_cross_call(void (*fn)(const struct cpumask *, unsigned int))
{
	smp_cross_call = fn;
}

void arch_send_call_function_ipi_mask(const struct cpumask *mask)
{
	smp_cross_call(mask, IPI_CALL_FUNC);
}

void arch_send_call_function_single_ipi(int cpu)
{
	smp_cross_call(cpumask_of(cpu), IPI_CALL_FUNC_SINGLE);
}

static const char *ipi_types[NR_IPI] = {
#define S(x,s)	[x - IPI_RESCHEDULE] = s
	S(IPI_RESCHEDULE, "Rescheduling interrupts"),
	S(IPI_CALL_FUNC, "Function call interrupts"),
	S(IPI_CALL_FUNC_SINGLE, "Single function call interrupts"),
	S(IPI_CPU_STOP, "CPU stop interrupts"),
};

void show_ipi_list(struct seq_file *p, int prec)
{
	unsigned int cpu, i;

	for (i = 0; i < NR_IPI; i++) {
		seq_printf(p, "%*s%u:%s", prec - 1, "IPI", i + IPI_RESCHEDULE,
			   prec >= 4 ? " " : "");
		for_each_online_cpu(cpu)
			seq_printf(p, "%10u ",
				   __get_irq_stat(cpu, ipi_irqs[i]));
		seq_printf(p, "      %s\n", ipi_types[i]);
	}
}

u64 smp_irq_stat_cpu(unsigned int cpu)
{
	u64 sum = 0;
	int i;

	for (i = 0; i < NR_IPI; i++)
		sum += __get_irq_stat(cpu, ipi_irqs[i]);

	return sum;
}

static DEFINE_RAW_SPINLOCK(stop_lock);

/*
 * ipi_cpu_stop - handle IPI from smp_send_stop()
 */
static void ipi_cpu_stop(unsigned int cpu)
{
	if (system_state == SYSTEM_BOOTING ||
	    system_state == SYSTEM_RUNNING) {
		raw_spin_lock(&stop_lock);
		pr_crit("CPU%u: stopping\n", cpu);
		dump_stack();
		raw_spin_unlock(&stop_lock);
	}

	set_cpu_online(cpu, false);

	local_fiq_disable();
	local_irq_disable();

	while (1)
		cpu_relax();
}

/*
 * Main handler for inter-processor interrupts
 */
void handle_IPI(int ipinr, struct pt_regs *regs)
{
	unsigned int cpu = smp_processor_id();
	struct pt_regs *old_regs = set_irq_regs(regs);

	if (ipinr >= IPI_RESCHEDULE && ipinr < IPI_RESCHEDULE + NR_IPI)
		__inc_irq_stat(cpu, ipi_irqs[ipinr - IPI_RESCHEDULE]);

	switch (ipinr) {
	case IPI_RESCHEDULE:
		scheduler_ipi();
		break;

	case IPI_CALL_FUNC:
		irq_enter();
		generic_smp_call_function_interrupt();
		irq_exit();
		break;

	case IPI_CALL_FUNC_SINGLE:
		irq_enter();
		generic_smp_call_function_single_interrupt();
		irq_exit();
		break;

	case IPI_CPU_STOP:
		irq_enter();
		ipi_cpu_stop(cpu);
		irq_exit();
		break;

	default:
		pr_crit("CPU%u: Unknown IPI message 0x%x\n", cpu, ipinr);
		break;
	}
	set_irq_regs(old_regs);
}

void smp_send_reschedule(int cpu)
{
	smp_cross_call(cpumask_of(cpu), IPI_RESCHEDULE);
}

void smp_send_stop(void)
{
	unsigned long timeout;

	if (num_online_cpus() > 1) {
		cpumask_t mask;

		cpumask_copy(&mask, cpu_online_mask);
		cpu_clear(smp_processor_id(), mask);

		smp_cross_call(&mask, IPI_CPU_STOP);
	}

	/* Wait up to one second for other CPUs to stop */
	timeout = USEC_PER_SEC;
	while (num_online_cpus() > 1 && timeout--)
		udelay(1);

	if (num_online_cpus() > 1)
		pr_warning("SMP: failed to stop secondary CPUs\n");
}

/*
 * not supported here
 */
int setup_profiling_timer(unsigned int multiplier)
{
	return -EINVAL;
}<|MERGE_RESOLUTION|>--- conflicted
+++ resolved
@@ -171,9 +171,6 @@
 #ifdef CONFIG_HOTPLUG_CPU
 static int op_cpu_disable(unsigned int cpu)
 {
-<<<<<<< HEAD
-	pr_info("SMP: Total of %d processors activated.\n", num_online_cpus());
-=======
 	/*
 	 * If we don't have a cpu_die method, abort before we reach the point
 	 * of no return. CPU0 may not have an cpu_ops, so test for it.
@@ -189,7 +186,6 @@
 		return cpu_ops[cpu]->cpu_disable(cpu);
 
 	return 0;
->>>>>>> d8ec26d7
 }
 
 /*
